--- conflicted
+++ resolved
@@ -1969,10 +1969,6 @@
     pointer-events: none; /* deactivates the tool's touchPropagation cover, so the iframe is directly interactable */
 }
 
-<<<<<<< HEAD
-.iframeOverlayWithoutFocus {
-    pointer-events: none; /* deactivates the tool's touchPropagation cover when an envelope loses focus */
-=======
 .ru-container {
     position: absolute;
     top: 60px;
@@ -1991,5 +1987,8 @@
 
 .ru-icon.ru-icon-active {
     border-color: white;
->>>>>>> 902653c3
+}
+
+.iframeOverlayWithoutFocus {
+    pointer-events: none; /* deactivates the tool's touchPropagation cover when an envelope loses focus */
 }