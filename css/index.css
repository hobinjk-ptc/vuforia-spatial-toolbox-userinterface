/*

                                      .,,,;;,'''..
                                  .'','...     ..',,,.
                                .,,,,,,',,',;;:;,.  .,l,
                               .,',.     ...     ,;,   :l.
                              ':;.    .'.:do;;.    .c   ol;'.
       ';;'                   ;.;    ', .dkl';,    .c   :; .'.',::,,'''.
      ',,;;;,.                ; .,'     .'''.    .'.   .d;''.''''.
     .oxddl;::,,.             ',  .'''.   .... .'.   ,:;..
      .'cOX0OOkdoc.            .,'.   .. .....     'lc.
     .:;,,::co0XOko'              ....''..'.'''''''.
     .dxk0KKdc:cdOXKl............. .. ..,c....
      .',lxOOxl:'':xkl,',......'....    ,'.
           .';:oo:...                        .
                .cd,      ╔═╗┌┬┐┬┌┬┐┌─┐┬─┐    .
                  .l;     ║╣  │││ │ │ │├┬┘    '
                    'l.   ╚═╝─┴┘┴ ┴ └─┘┴└─   '.
                     .o.                   ...
                      .''''','.;:''.........
                           .'  .l
                          .:.   l'
                         .:.    .l.
                        .x:      :k;,.
                        cxlc;    cdc,,;;.
                       'l :..   .c  ,
                       o.
                      .,

              ╦ ╦┬ ┬┌┐ ┬─┐┬┌┬┐  ╔═╗┌┐  ┬┌─┐┌─┐┌┬┐┌─┐
              ╠═╣└┬┘├┴┐├┬┘│ ││  ║ ║├┴┐ │├┤ │   │ └─┐
              ╩ ╩ ┴ └─┘┴└─┴─┴┘  ╚═╝└─┘└┘└─┘└─┘ ┴ └─┘ (not even) Alpha


 *
 *
 * Created by Valentin on 10/22/14.
 *
 * Copyright (c) 2015 Valentin Heun
 *
 * All ascii characters above must be included in any redistribution.
 *
 * This Source Code Form is subject to the terms of the Mozilla Public
 * License, v. 2.0. If a copy of the MPL was not distributed with this
 * file, You can obtain one at http://mozilla.org/MPL/2.0/.
 *

 **********************************************************************************************************************
 ******************************************** TODOS *******************************************************************
 **********************************************************************************************************************

 **
 * TODO -
 **

 **********************************************************************************************************************
 ******************************************** style content ***********************************************************
 **********************************************************************************************************************/
* {
    -webkit-transform-style: preserve-3d;
    -webkit-transform: matrix3d(1, 0, 0, 0, 0, 1, 0, 0, 0, 0, 1, 0, 0, 0, 0, 1);
   -webkit-user-select: none;  /*   Disable selection/Copy of UIWebView */
    -webkit-touch-callout:none;
}

body {
    -webkit-transform-style: preserve-3d;
    margin: 0;
    padding: 0;

    /* -webkit-user-select: none;  Disable selection/Copy of UIWebView */
    -webkit-transform: matrix3d(1, 0, 0, 0, 0, 1, 0, 0, 0, 0, 1, 0, 0, 0, 0, 1);
}

.main {
    -webkit-transform-style: preserve-3d;
    visibility: hidden;
    z-index: 1;
    position: fixed; /**/
    margin: 0;
    padding: 0;
    border-width: 0px;
    /*-webkit-user-select: none;    Disable selection/Copy of UIWebView */
    -webkit-transform: matrix3d(1, 0, 0, 0, 0, 1, 0, 0, 0, 0, 1, 0, 0, 0, 0, 1);

}

.mainProgram {
    -webkit-transform-style: preserve-3d;
    position: fixed; /**/
    margin: 0;
    padding: 0;
    z-index: 2;
    -webkit-transform: matrix3d(1, 0, 0, 0, 0, 1, 0, 0, 0, 0, 1, 0, 0, 0, 0, 1);

}


.mainEditing {
    -webkit-transform-style: preserve-3d;
    position: fixed; /**/
    margin: 0;
    padding: 0;
    border-width: 0px;
    z-index: 99;
    -webkit-transform: matrix3d(1, 0, 0, 0, 0, 1, 0, 0, 0, 0, 1, 0, 0, 0, 0, 1);
}

.mainCanvas {
    -webkit-transform-style: preserve-3d;
    position: fixed; /**/
    margin: 0;
    padding: 0;
    border-width: 0px;
    /*background-color: rgba(0, 0, 0, 0.5);*/
    opacity: 0.5;
    /*background:repeating-linear-gradient(-45deg, transparent, transparent 22px, rgba(1, 255, 1, 0.5) 22px, rgba(1, 255, 1, 0.5) 44px);*/
    /*border: 10px dashed green;*/
    z-index: 2;
    -webkit-transform: matrix3d(1, 0, 0, 0, 0, 1, 0, 0, 0, 0, 1, 0, 0, 0, 0, 1);
    pointer-events:none; /*stops canvas from capturing touches so they propogate to elements behind it*/

}

.mainProgramInvalid {
    -webkit-transform-style: preserve-3d;
    position: fixed; /**/
    margin: 0;
    padding: 0;
    border-width: 0px;
    /*background-color: rgba(0, 0, 0, 0.2);*/
    background:repeating-linear-gradient(-45deg, transparent, transparent 22px, rgba(255, 1, 1, 0.5) 22px, rgba(255, 1, 1, 0.5) 44px);
    -webkit-filter: contrast(200%);
    /*border: 10px dashed green;*/
    z-index: 2;
    -webkit-transform: matrix3d(1, 0, 0, 0, 0, 1, 0, 0, 0, 0, 1, 0, 0, 0, 0, 1);

}




.iframe {
    -webkit-transform-style: preserve-3d;
    position: fixed;
    /*  -webkit-user-select: none;  Disable selection/Copy of UIWebView */
  /*  background-color: rgba(0, 0, 0, 0.5);*/
    -webkit-transform: matrix3d(1, 0, 0, 0, 0, 1, 0, 0, 0, 0, 1, 0, 0, 0, 0, 1);

}
/*
.contentRotation {
    -webkit-transform-style: preserve-3d;
    position: fixed;
    height: 100%;
    width: 100%;
    margin: 0;
    padding: 0;
    visibility: hidden;
    -webkit-transform: rotate3d(1, 0, 0, 180deg) translate3d(0, 0, 0) scale3d(1, 1, 1);

}*/
/*
#consolelog {
    visibility: hidden;
    -webkit-transform-style: preserve-3d;

    position: fixed;
    height: 100%;
    width: 100%;
    margin: 0;
    padding: 20px;
    z-index: 30;
    background-color: rgba(0, 0, 0, 0.50);
    -webkit-transform: matrix3d(1, 0, 0, 0, 0, 1, 0, 0, 0, 0, 1, 0, 0, 0, 0, 1);

}*/
#consolelog {
    display: none;
}

#preferences {
    display: none;
    visibility: hidden;
    -webkit-transform-style: preserve-3d;
    position: fixed;
    height: 100%;
    width: 100%;
    margin: 0;
    padding: 20px;
    background-color: #969696;

    -webkit-transform: translateZ(1px);
}


#craftingBoard {
    display: none;
    visibility: hidden;
    -webkit-transform-style: preserve-3d;
    position: fixed;
    width: 506px;
    height: 320px;
    margin: 0;
    padding: 0;
    background-color: #969696;
    -webkit-user-select: none;
    user-select: none;

    -webkit-transform: translateZ(1px);
}

.Interfaces {
    -webkit-transform-style: preserve-3d;
    -webkit-transform: matrix3d(1, 0, 0, 0, 0, 1, 0, 0, 0, 0, 1, 0, 0, 0, 0, 1);
}
/*
.interfaceSourceURL {
 /*   -webkit-user-select: text;*/
/*}*/

.Canvas {
    visibility: visible;
    -webkit-transform-style: preserve-3d;
    margin: 0;
    padding: 0;
    z-index: 0;
    -webkit-transform: matrix3d(1, 0, 0, 0, 0, 1, 0, 0, 0, 0, 1, 0, 0, 0, 0, 1);
}

<<<<<<< HEAD


/*
*
*
Logic Interface CSS

*/

@keyframes scaleIn {
    0% {
        visibility: visible;
        -webkit-transform: scale(0);
        opacity: 0;
    }
    100% {
        -webkit-transform: scale(1.0);
        visibility: visible;
        opacity: 1;
    }
}

@keyframes scaleOut {
    0% {
        -webkit-transform: scale(1.0);
        visibility: visible;
        opacity: 1;
    }
    100% {
        -webkit-transform: scale(0);
        visibility: hidden;
        opacity: 0;
    }
}

.scaleIn {
    visibility: visible;
    animation-name: scaleIn;
    animation-duration: 100ms;
    -webkit-animation-fill-mode: forwards; /* Chrome, Safari, Opera */
    -webkit-animation-timing-function: ease-out;
}

.scaleOut {
    visibility: hidden;
    animation-name: scaleOut;
    animation-duration: 100ms;
    -webkit-animation-fill-mode: forwards;
    -webkit-animation-timing-function: ease-in;
}
=======
#blocks {
    position: absolute;
    top: 0;
    left: 0;
}

#blockPlaceholdersContainer {
  position: absolute;
  top: 0;
  left: 0;
}

.blockPlaceholder {
    width: 92px;
    height: 46px;
    margin-right: 46px;
    margin-bottom: 46px;
    display: inline-block;
    -webkit-box-sizing: border-box; /* Safari/Chrome, other WebKit */
    box-sizing: border-box;         /* Opera/IE 8+ */
    opacity: 0.75;
}

.blockPlaceholderLastCol {
    width: 92px;
    height: 46px;
    margin-bottom: 46px;
    display: inline-block;
    -webkit-box-sizing: border-box; /* Safari/Chrome, other WebKit */
    box-sizing: border-box;         /* Opera/IE 8+ */
    opacity: 0.75;
}

#datacraftingCanvas {
    position: absolute;
    left: 0;
    top: 0;
    background-color: #B7B7B7;
}

#datacraftingEventDiv {
  position: absolute;
  left: 0;
  top: 0;
  /*width: 100%;*/
  /*height: 100%;*/
  width: 568px;
  height: 320px;
}

#sidebarBackground {
    position: absolute;
    right: -70px;
    top: 0;
    background-color: #B7B7B7;
    height: 100%;
    width: 70px;
}

.blockDivPlaced {
  position: absolute;
  color: #000000;
  user-select:none;
  -webkit-user-select:none;
  display:-webkit-box;
  -webkit-box-pack:center;
  -webkit-box-align:center;
  /*width: 100%;*/
  /*height: 100%;*/
  background-color: #E6E6E6;
  border: 1px solid black;
  font-family: Helvetica Neue, Helvetica, Arial, sans-serif;
}

.blockDivHighlighted {
  position: absolute;
  color: #000000;
  user-select:none;
  -webkit-user-select:none;
  display:-webkit-box;
  -webkit-box-pack:center;
  -webkit-box-align:center;
  border: 1px solid #646464;
  font-family: Helvetica Neue, Helvetica, Arial, sans-serif;

  background-color: #FFFFFF;
  animation-name: blockDivHighlightedKeyframes;
  animation-duration: 0.5s;
}

@keyframes blockDivHighlightedKeyframes {
  from {
    background-color: #E6E6E6;
    border: 1px solid black;
  }
  to {
    background-color: #FFFFFF;
    border: 1px solid #646464;
  }
}

.inputIndicator {
  background-color: black;
  position: absolute;
  top: 0;
}

.outputIndicator {
  background-color: black;
  position: absolute;
}



/* block settings */

#blockSettingsContainer {
  background-color: #B7B7B7; /*#969696;*/
  position: absolute;
  left: 0;
  top: 0;
  width: 506px;
  height: 320px;
}

/* block menu */

#menuContainer {
  background-color: #B7B7B7; /*#969696;*/
  position: absolute;
  left: 0;
  top: 0;
  width: 506px;
  height: 320px;
}

#menuBlockContainer {
  position: absolute;
  left: 0;
  top: 0;
  width: 400px;
  height: 320px;
}

#menuSideContainer {
  position: absolute;
  left: 400px;
  top: 0;
  width: 106px;
  height: 320px;
}

.menuBlock {
  width: 92px;
  height: 46px;
  display: inline-block;
  background-color: #E6E6E6;
  -webkit-box-sizing: border-box;
  box-sizing: border-box;
  border: solid 2px #898989;
  margin: 3.5px;
}

.menuBlockContents {
  width: 100%;
  height: 100%;
  display:-webkit-box;
  -webkit-box-pack:center;
  -webkit-box-align:center;
  user-select:none;
  -webkit-user-select:none;
  color: #000000;
  font-family: Helvetica Neue, Helvetica, Arial, sans-serif;
  font-size: 14px;
}

  @keyframes blockSelectedKeyframes {
    from {background-color: #E6E6E6;}
    to {background-color: #FFFFFF;}
  }

.menuBlockSelected {
  width: 92px;
  height: 46px;
  display: inline-block;
  background-color: #FFFFFF;
  -webkit-box-sizing: border-box;
  box-sizing: border-box;
  border: solid 2px #898989;
  margin: 3.5px;
  animation-name: blockSelectedKeyframes;
  animation-duration: 0.25s;
}

.menuTab {
  width: 106px;
  height: 59.5px;
  margin-top: 3.5px;
  margin-bottom: 3.5px;
  background-color: #E6E6E6;
  -webkit-box-sizing: border-box;
  box-sizing: border-box;
  border: solid 2px #898989;
  border-top-left-radius: 5px;
  border-bottom-left-radius: 5px;
  border-right: none;
  display:-webkit-box;
  -webkit-box-pack:center;
  -webkit-box-align:center;
}

.menuTabSelected {
  width: 106px;
  height: 59.5px;
  margin-top: 3.5px;
  margin-bottom: 3.5px;
  background-color: #FFFFFF;
  -webkit-box-sizing: border-box;
  box-sizing: border-box;
  border: solid 2px #898989;
  border-top-left-radius: 5px;
  border-bottom-left-radius: 5px;
  border-right: none;
  display:-webkit-box;
  -webkit-box-pack:center;
  -webkit-box-align:center;
}

.menuTabIcon {
  height: 75%;
  opacity: 0.5;
}
>>>>>>> 990dd69d
<|MERGE_RESOLUTION|>--- conflicted
+++ resolved
@@ -228,9 +228,6 @@
     -webkit-transform: matrix3d(1, 0, 0, 0, 0, 1, 0, 0, 0, 0, 1, 0, 0, 0, 0, 1);
 }
 
-<<<<<<< HEAD
-
-
 /*
 *
 *
@@ -279,7 +276,7 @@
     -webkit-animation-fill-mode: forwards;
     -webkit-animation-timing-function: ease-in;
 }
-=======
+
 #blocks {
     position: absolute;
     top: 0;
@@ -391,8 +388,6 @@
   background-color: black;
   position: absolute;
 }
-
-
 
 /* block settings */
 
@@ -511,5 +506,4 @@
 .menuTabIcon {
   height: 75%;
   opacity: 0.5;
-}
->>>>>>> 990dd69d
+}