<!--
 /**
 * @preserve
 *
 *                                      .,,,;;,'''..
 *                                  .'','...     ..',,,.
 *                                .,,,,,,',,',;;:;,.  .,l,
 *                               .,',.     ...     ,;,   :l.
 *                              ':;.    .'.:do;;.    .c   ol;'.
 *       ';;'                   ;.;    ', .dkl';,    .c   :; .'.',::,,'''.
 *      ',,;;;,.                ; .,'     .'''.    .'.   .d;''.''''.
 *     .oxddl;::,,.             ',  .'''.   .... .'.   ,:;..
 *      .'cOX0OOkdoc.            .,'.   .. .....     'lc.
 *     .:;,,::co0XOko'              ....''..'.'''''''.
 *     .dxk0KKdc:cdOXKl............. .. ..,c....
 *      .',lxOOxl:'':xkl,',......'....    ,'.
 *           .';:oo:...                        .
 *                .cd,      ╔═╗┌┬┐┬┌┬┐┌─┐┬─┐    .
 *                  .l;     ║╣  │││ │ │ │├┬┘    '
 *                    'l.   ╚═╝─┴┘┴ ┴ └─┘┴└─   '.
 *                     .o.                   ...
 *                      .''''','.;:''.........
 *                           .'  .l
 *                          .:.   l'
 *                         .:.    .l.
 *                        .x:      :k;,.
 *                        cxlc;    cdc,,;;.
 *                       'l :..   .c  ,
 *                       o.
 *                      .,
 *
 *              ╦ ╦┬ ┬┌┐ ┬─┐┬┌┬┐  ╔═╗┌┐  ┬┌─┐┌─┐┌┬┐┌─┐
 *              ╠═╣└┬┘├┴┐├┬┘│ ││  ║ ║├┴┐ │├┤ │   │ └─┐
 *              ╩ ╩ ┴ └─┘┴└─┴─┴┘  ╚═╝└─┘└┘└─┘└─┘ ┴ └─┘
 *
 *
 * Created by Valentin on 10/22/14.
 *
 * Copyright (c) 2015 Valentin Heun
 *
 * All ascii characters above must be included in any redistribution.
 *
 * This Source Code Form is subject to the terms of the Mozilla Public
 * License, v. 2.0. If a copy of the MPL was not distributed with this
 * file, You can obtain one at http://mozilla.org/MPL/2.0/.
 */
 -->
<html>
<head>
    <meta http-equiv="cache-control" content="max-age=0"/>
    <meta http-equiv="cache-control" content="no-cache"/>
    <meta http-equiv="expires" content="0"/>
    <meta http-equiv="expires" content="Tue, 01 Jan 1980 1:00:00 GMT"/>
    <meta http-equiv="pragma" content="no-cache"/>
    <meta name="viewport" content="width=device-width, initial-scale=1.0, maximum-scale=1.0, user-scalable=no" />
    <title>Hybrid Objects - Editor</title>

    <!-- Styles -->
    <link rel="stylesheet" type="text/css" href="css/index.css">
    <link rel="stylesheet" href="thirdPartyCode/switchery.css" />

    <!-- Javascript -->
    <script src="thirdPartyCode/switchery.js"></script>
    <script src="thirdPartyCode/hand.minified-1.3.8.js"></script>
    <script src="thirdPartyCode/gl-matrix-min.js"></script>
    <script src="js/globalVariables.js"></script>
    <script src="js/utilities.js"></script>
    <script src="js/index.js"></script>
    <script src="js/gui.js"></script>
    <script src="js/log.js"></script>
    <script src="js/eventHandlers.js"></script>
    <script src="js/interactWithLines.js"></script>
    <script src="js/onload.js"></script>


    <style type="text/css">
        A:link {
            background: #FFCCFF;
            text-decoration: none
        }

        A:visited {
            background: #00CC00;
            text-decoration: none
        }

        A:active {
            background: #FF0000;
            text-decoration: none
        }

        A:hover {
            background: #00FFFF;
            font-weight: bold;
            color: green;
        }
    </style>

</head>
<body text="#ffffff">

<!---<div id="controls" class='Interfaces'
     style="position: fixed; left:10px; top: 10px; width: 200px; height: 200px;  -webkit-transform-style: preserve-3d;
             background-color: #333333; visibility: visible"></div>--->

<!-- This is the console terminal -->

<div class='Interfaces' id="consolelog"></div>

<!-- This is the div in which all the interaction will be passed
-->

<div class='main' id="GUI"></div>

<!-- This is the console terminal -->

<div class='Interfaces' id="preferences">

    <div id="content1" class='Interfaces'
         style="position: fixed; left: 5%; top: 7%; right: 58%; bottom: 10%;  -webkit-transform-style: preserve-3d;
             background-color: #a0a0a0;">

        <div class='Interfaces'
             style='position: relative;  float: left; height: 10px; width: 100%; box-sizing: border-box; padding: 5px;
               text-align: center; font-family: Helvetica Neue, Helvetica, Arial;
               background-color: #aaaaaa; -webkit-transform-style: preserve-3d;'>
        </div>

        <div  id="content11" class='Interfaces'
             style='position: relative;  float: left; height: 50px; width: 50%;  box-sizing: border-box;   padding-top: 5px;padding-left: 13px;
               text-align: left; font-family: Helvetica Neue, Helvetica, Arial;
               background-color: #aaaaaa; -webkit-transform-style: preserve-3d;'>
            <b>Authoring: Position UI</b><br>
        </div>

        <div  id="content12" class='Interfaces'
             style='position: relative;  float: left; height: 50px; width: 50%;  box-sizing: border-box; padding: 5px; padding-left: 13px;
               text-align: center; font-family: Helvetica Neue, Helvetica, Arial;
               background-color: #aaaaaa; -webkit-transform-style: preserve-3d;'>
            <input type="checkbox" name="editingModeSwitch" id="editingModeSwitch"  class="js-switch"/>
       </div>
        <div  id="content13" class='Interfaces'
              style='position: relative;  float: left; height: 50px; width: 50%;  box-sizing: border-box;  padding-top: 5px;padding-left: 13px;
               text-align: left; font-family: Helvetica Neue, Helvetica, Arial;
               background-color: #aaaaaa; -webkit-transform-style: preserve-3d;'>
            <b>Extended Tracking</b><br>
        </div>

        <div  id="content14" class='Interfaces'
              style='position: relative;  float: left; height: 50px; width: 50%;  box-sizing: border-box;  padding: 5px; padding-left: 13px;
               text-align: center; font-family: Helvetica Neue, Helvetica, Arial;
               background-color: #aaaaaa; -webkit-transform-style: preserve-3d;'>
            <input type="checkbox" name="extendedTrackingSwitch" id="extendedTrackingSwitch" class="js-switch" oninput='setExtendetTracking()'/>
        </div>



        <div  id="content15" class='Interfaces'
              style='position: relative;  float: left; height: 50px; width: 50%;  box-sizing: border-box;  padding-top: 5px;padding-left: 13px;
             vertical-align: middle; text-align: left; font-family: Helvetica Neue, Helvetica, Arial;
               background-color: #aaaaaa; -webkit-transform-style: preserve-3d;'>

            <b>External User Interface</b><br>

        </div>

        <div  id="content16" class='Interfaces'
              style='position: relative;  float: left; height: 50px; width: 50%; padding-top: 5px; box-sizing: border-box; padding-left: 13px;
               text-align: left; font-family: Helvetica Neue, Helvetica, Arial;
               background-color: #aaaaaa; -webkit-transform-style: preserve-3d;'><img id="loadNewUI" src="png/load.png"  style="width: 99px;height: 40px;"></div>

        <div  id="content20" class='Interfaces'
              style='position: relative;  float: left; height: 55px; width: 100%;  box-sizing: border-box; padding-left: 13px;  padding-top: 5px; padding-bottom: 10px; margin-bottom: 3px;  padding-right: 13px;
               text-align: left; font-family: Helvetica Neue, Helvetica, Arial;
               background-color: #aaaaaa; -webkit-transform-style: preserve-3d;'>
            <input id="newURLText" style='text-align: left; font-family: Helvetica Neue, Helvetica, Arial; font-size: large;   -webkit-user-select: text;'
                   type="url" name="newURL"  size="15" placeholder="http://..." value="http://" oninput='newURLTextLoad()'><br>
        </div>

        <div  id="content30" class='Interfaces'
              style='position: relative;  float: left; height: 55px; width: 50%;  box-sizing: border-box;  padding-top: 5px;padding-left: 13px;
               text-align: left; font-family: Helvetica Neue, Helvetica, Arial;
               background-color: #aaaaaa; -webkit-transform-style: preserve-3d;'>
            <b>Clear Sky<br>(No Buttons)</b><br>
        </div>

        <div  id="content31" class='Interfaces'
              style='position: relative;  float: left; height: 55px; width: 50%;  box-sizing: border-box; right:0px; padding: 5px; padding-left: 0px;
               text-align: center; font-family: Helvetica Neue, Helvetica, Arial;
               background-color: #aaaaaa; -webkit-transform-style: preserve-3d;'>
            <input type="checkbox" name="extendedTrackingSwitch" id="turnOffUISwitch" class="js-switch" oninput='setTurnOffUISwitch()'/>
        </div>


        <div  id="content18" class='Interfaces'
              style='position: relative;  float: left; height: 320px; width: 100%;  box-sizing: border-box; padding-top: 13px;padding-left: 13px; padding-right: 13px;
               text-align: left; font-family: Helvetica Neue, Helvetica, Arial;
               background-color: #aaaaaa; -webkit-transform-style: preserve-3d;'>

            <b>Move & Scale UI</b> activate the ability to move and scale virtual user interfaces on developer objects.
            <br><br>
            <b>Extended Tracking</b> allows you to interact with virtual interfaces that extend the marker size, even if the marker moves outside the video frame.
            <br><br>
            <b>External User Interface</b> allows you to load a modified Reality Editor from an external web server.
             Learn more about such modifications here: https://github.com/openhybrid/editor.
            <br>

        </div>


        <div class='Interfaces'
             style='position: relative;  float: left; height: 10px; width: 100%;  box-sizing: border-box; padding: 5px;
               text-align: center; font-family: Helvetica Neue, Helvetica, Arial;
               background-color: #aaaaaa; -webkit-transform-style: preserve-3d;'>
        </div>
        <!--  <div class='Interfaces'
               style='position: relative;  float: left; height: 30px; width: 100%;  box-sizing: border-box; padding: 5px;padding-left: 13px;
               text-align: left; font-family: Helvetica Neue, Helvetica, Arial;
               background-color: #3c3c3c; -webkit-transform-style: preserve-3d;'>Interface Source URL
          </div>

          <div class='Interfaces'
               style='position: relative;  float: left; height: 30px; width: 100%;  box-sizing: border-box; padding: 5px;padding-left: 13px;
               text-align: left; font-family: Helvetica Neue, Helvetica, Arial;
               background-color: #3c3c3c; -webkit-transform-style: preserve-3d;'>
              <form>
                  <input id="interfaceSourceURL" type="text" name="firstname">
              </form>
          </div>
-->


    </div>


    <div id="content1title" class='Interfaces'
         style="position: fixed; left: 5%; top: 2%; right: 58%; bottom: 89%;
           font-family: Helvetica Neue, Helvetica, Arial; font-size: 18pt;

             -webkit-transform-style: preserve-3d;
            text-align: center;

             ">Settings

    </div>


    <div id="content2" class='Interfaces'
         style="position: fixed; left: 47%; top: 7%; right: 17%; bottom: 10%;  -webkit-transform-style: preserve-3d;
            background-color: #a0a0a0;">

    </div>
    <div id="content2title" class='Interfaces'
         style="position: fixed; left: 47%; top: 2%; right: 17%; bottom: 89%;
           font-family: Helvetica Neue, Helvetica, Arial; font-size: 18pt;

             -webkit-transform-style: preserve-3d;
            text-align: center;

             ">Found Objects in this Network

    </div>


</div>
<!-- This is the Interface frontend GUI part -->

<div class='Interfaces' id="UIButtons" style="
  -webkit-transform-style: preserve-3d;
   visibility: hidden;
position: fixed;
    width: 100%;
    height: 100%;
   /* right: 18px;
    top: 18px;*/

   /* this is a hack for adding the interface in front of the transformed web interface */
-webkit-transform: translateZ(1px);
">
    <div class='Interfaces'
         style="position: fixed; width: 60px;height: 125px;right: 0px; top: 0px;  -webkit-transform-style: preserve-3d;  visibility: visible;">
        <img class='Interfaces' id="guiButtonImage" src="png/intOneSelect.png" width="60" height="125" alt=""></div>
    <div class='Interfaces' id="feezeButtonDiv"
         style="position: fixed; width: 60px;height: 60px;right: 0px; top: 130px;  -webkit-transform-style: preserve-3d; visibility: visible;">
        <img class='Interfaces' id="feezeButton" src="png/freeze.png" width="60" height="60" alt=""/></div>
    <div class='Interfaces' id="guiButtonImage1"
         style="position: fixed; width: 60px;height: 60px;right: 0px; top:0px;  -webkit-transform-style: preserve-3d; visibility: visible;">
    </div>
    <div class='Interfaces' id="guiButtonImage2"
         style="position: fixed; width: 60px;height: 60px;right: 0px; top:62px;  -webkit-transform-style: preserve-3d; visibility: visible;">
    </div>
    <div class='Interfaces' id="reloadButtonDiv"
         style="position: fixed; width: 60px;height: 60px;right: 0px; bottom: 36px;  -webkit-transform-style: preserve-3d; visibility: visible;">
        <img class='Interfaces' id="reloadButton" src="png/reload.png" width="60" height="60" alt=""/></div>

   <div id="logButtonDiv" style="position: fixed; width: 60px;height: 60px;right: 0px; bottom: 176px;  -webkit-transform-style: preserve-3d; display:none; visibility: hidden;">
        <img class='Interfaces' id="logButton" src="png/log.png" width="60" height="60" alt=""/></div>

    <div class='Interfaces'  id="preferencesButtonDiv"
         style="position: fixed; width: 60px;height: 60px;right: 0px; top: 195px;  -webkit-transform-style: preserve-3d; visibility: visible;">
        <img class='Interfaces'  id="preferencesButton" src="png/pref.png" width="60"
             height="60" alt=""/></div>


    <div class='Interfaces'  id="resetButtonDiv"
         style="position: fixed; width: 60px;height: 60px;right: 130px; top: 0px;  -webkit-transform-style: preserve-3d; visibility: hidden;">
        <img class='Interfaces'  id="resetButton" src="png/reset.png" width="60"
             height="60" alt=""/></div>


    <div class='Interfaces'  id="unconstButtonDiv"
         style="position: fixed; width: 60px;height: 60px;right: 65px; top: 0px;  -webkit-transform-style: preserve-3d; visibility: hidden;">
        <img class='Interfaces'  id="unconstButton" src="png/unconst.png" width="60"
             height="60" alt=""/></div>
    <!-- ontouchmove='eventTest()'-->

</div>
<canvas class="Canvas" id="canvas"></canvas>
<<<<<<< HEAD
<div class='Interfaces' id="consolelog"></div>

<div class='Interfaces' id="overlay" style="
  -webkit-transform-style: preserve-3d;
   display: none;
   pointer-events: none;
position: fixed;
    width: 120px;
    height: 120px;
    left: 0px;
    top: 0px;

   /* this is a hack for adding the interface in front of the transformed web interface */
-webkit-transform: translateZ(2px);
">
    <img src="png/overlayNormal.png" id="overlayImg" height="120px" width="120px">

    </div>

=======
>>>>>>> db7a7b89
</body>
</html>















<|MERGE_RESOLUTION|>--- conflicted
+++ resolved
@@ -61,8 +61,7 @@
 
     <!-- Javascript -->
     <script src="thirdPartyCode/switchery.js"></script>
-    <script src="thirdPartyCode/hand.minified-1.3.8.js"></script>
-    <script src="thirdPartyCode/gl-matrix-min.js"></script>
+    <script src="thirdPartyCode/hand.1.3.8.js"></script>
     <script src="js/globalVariables.js"></script>
     <script src="js/utilities.js"></script>
     <script src="js/index.js"></script>
@@ -72,30 +71,6 @@
     <script src="js/interactWithLines.js"></script>
     <script src="js/onload.js"></script>
 
-
-    <style type="text/css">
-        A:link {
-            background: #FFCCFF;
-            text-decoration: none
-        }
-
-        A:visited {
-            background: #00CC00;
-            text-decoration: none
-        }
-
-        A:active {
-            background: #FF0000;
-            text-decoration: none
-        }
-
-        A:hover {
-            background: #00FFFF;
-            font-weight: bold;
-            color: green;
-        }
-    </style>
-
 </head>
 <body text="#ffffff">
 
@@ -104,13 +79,14 @@
              background-color: #333333; visibility: visible"></div>--->
 
 <!-- This is the console terminal -->
-
-<div class='Interfaces' id="consolelog"></div>
+<div class='main' id="GUI"></div>
+
+
 
 <!-- This is the div in which all the interaction will be passed
 -->
 
-<div class='main' id="GUI"></div>
+
 
 <!-- This is the console terminal -->
 
@@ -316,7 +292,7 @@
 
 </div>
 <canvas class="Canvas" id="canvas"></canvas>
-<<<<<<< HEAD
+
 <div class='Interfaces' id="consolelog"></div>
 
 <div class='Interfaces' id="overlay" style="
@@ -336,8 +312,6 @@
 
     </div>
 
-=======
->>>>>>> db7a7b89
 </body>
 </html>
 
