--- conflicted
+++ resolved
@@ -70,13 +70,8 @@
     <script src="thirdPartyCode/d3.min.js"></script>
     <script src="thirdPartyCode/p5.min.js"></script>
     <script src="thirdPartyCode/Tween.min.js"></script>
-<<<<<<< HEAD
     <script src="thirdPartyCode/socket.io.js"></script>
     <script src="thirdPartyCode/toolsocket/index.js"></script>
-=======
-    <!--<script src="thirdPartyCode/socket.io.js"></script>-->
-    <script src="thirdPartyCode/toolsocket.js"></script>
->>>>>>> ba05051e
     <script src="thirdPartyCode/hull.js"></script>
     <script src="thirdPartyCode/stats.min.js"></script>
 
