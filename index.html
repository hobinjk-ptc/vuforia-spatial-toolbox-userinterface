<!--
 /**
 * @preserve
 *
 *                                      .,,,;;,'''..
 *                                  .'','...     ..',,,.
 *                                .,,,,,,',,',;;:;,.  .,l,
 *                               .,',.     ...     ,;,   :l.
 *                              ':;.    .'.:do;;.    .c   ol;'.
 *       ';;'                   ;.;    ', .dkl';,    .c   :; .'.',::,,'''.
 *      ',,;;;,.                ; .,'     .'''.    .'.   .d;''.''''.
 *     .oxddl;::,,.             ',  .'''.   .... .'.   ,:;..
 *      .'cOX0OOkdoc.            .,'.   .. .....     'lc.
 *     .:;,,::co0XOko'              ....''..'.'''''''.
 *     .dxk0KKdc:cdOXKl............. .. ..,c....
 *      .',lxOOxl:'':xkl,',......'....    ,'.
 *           .';:oo:...                        .
 *                .cd,      ╔═╗┌┬┐┬┌┬┐┌─┐┬─┐    .
 *                  .l;     ║╣  │││ │ │ │├┬┘    '
 *                    'l.   ╚═╝─┴┘┴ ┴ └─┘┴└─   '.
 *                     .o.                   ...
 *                      .''''','.;:''.........
 *                           .'  .l
 *                          .:.   l'
 *                         .:.    .l.
 *                        .x:      :k;,.
 *                        cxlc;    cdc,,;;.
 *                       'l :..   .c  ,
 *                       o.
 *                      .,
 *
 *              ╦ ╦┬ ┬┌┐ ┬─┐┬┌┬┐  ╔═╗┌┐  ┬┌─┐┌─┐┌┬┐┌─┐
 *              ╠═╣└┬┘├┴┐├┬┘│ ││  ║ ║├┴┐ │├┤ │   │ └─┐
 *              ╩ ╩ ┴ └─┘┴└─┴─┴┘  ╚═╝└─┘└┘└─┘└─┘ ┴ └─┘
 *
 *
 * Created by Valentin on 10/22/14.
 *
 * Copyright (c) 2015 Valentin Heun
 *
 * All ascii characters above must be included in any redistribution.
 *
 * This Source Code Form is subject to the terms of the Mozilla Public
 * License, v. 2.0. If a copy of the MPL was not distributed with this
 * file, You can obtain one at http://mozilla.org/MPL/2.0/.
 */
 -->
<html xmlns="http://www.w3.org/1999/html">
<head>
    <meta charset="utf-8">
    <meta http-equiv="cache-control" content="max-age=0"/>
    <meta http-equiv="cache-control" content="no-cache"/>
    <meta http-equiv="expires" content="0"/>
    <meta http-equiv="expires" content="Tue, 01 Jan 1980 1:00:00 GMT"/>
    <meta http-equiv="pragma" content="no-cache"/>
    <meta name="viewport" content="width=device-width, shrink-to-fit=YES, initial-scale=1.0, maximum-scale=1.0, minimum-scale=1.0, user-scalable=no"/>
    <title>Vuforia Spatial Toolbox</title>

    <!-- Styles -->
    <link rel="stylesheet" type="text/css" href="thirdPartyCode/fonts/opensans.css">
    <link rel="stylesheet" type="text/css" href="css/index.css">
    <link rel="stylesheet" type="text/css" href="css/menu.css">
    <link rel="stylesheet" type="text/css" href="css/modal.css">
    <link rel="stylesheet" type="text/css" href="css/dropdown.css">
    <link rel="stylesheet" type="text/css" href="css/humanPoseAnalyzerSettingsUi.css">
    <link rel="stylesheet" type="text/css" href="css/doubleSlider.css">
<<<<<<< HEAD
    <link rel="stylesheet" type="text/css" href="css/statusPage.css">
=======
    <link rel="stylesheet" type="text/css" href="css/ai.css">
>>>>>>> 5b3a1668

    <!-- TODO: try to preload iFrames -->
    <!--<link rel="preload" href="nodes/node/index.html" as="document">-->

    <!-- Javascript -->
    <script src="thirdPartyCode/pep.min.js" type="module"></script>
    <script src="thirdPartyCode/d3.min.js" type="module"></script>
    <script defer src="thirdPartyCode/p5.min.js"></script>
    <script src="thirdPartyCode/Tween.js" type="module"></script>
    <script src="thirdPartyCode/socket.io.js"></script>
    <script src="thirdPartyCode/toolsocket/index.js"></script>
    <script src="thirdPartyCode/hull.js" type="module"></script>
    <script src="thirdPartyCode/stats.min.js" type="module"></script>
    <script src="thirdPartyCode/rvl/rvl.js" type="module"></script>

    <!-- VITE_PRELOAD_THREE_HERE -->

    <!--
        <script src="thirdPartyCode/opencv.js"></script>
        <script src="thirdPartyCode/HRQRDecoder.js"></script>
    -->

    <!-- three.js is imported as a module in src/gui/threejsScene.js rather than here -->

    <script src="src/constructors.js"></script>
    <script src="src/objects.js"></script>
    <script src="src/index.js"></script>
    <script src="src/states.js"></script>
    <script src="src/moduleCallbacks.js" type="module"></script>
    <script src="src/worldObjects.js" type="module"></script>
    <script src="src/envelopeManager.js" type="module"></script>

    <script src="src/ai/index.js" type="module"></script>
    
    <script src="src/app/index.js" type="module"></script>
    <script src="src/app/callbacks.js" type="module"></script>
    <script src="src/app/promises.js" type="module"></script>
    <script src="src/app/targetDownloader.js" type="module"></script>
    <script src="src/app/pathfinding.js" type="module"></script>

    <script src="src/addons/index.js" type="module"></script>

    <script src="src/avatar/index.js" type="module"></script>
    <script src="src/avatar/network.js" type="module"></script>
    <script src="src/avatar/draw.js" type="module"></script>
    <script src="src/avatar/utils.js" type="module"></script>

    <script src="src/humanPose/index.js" type="module"></script>
    <script src="src/motionStudy/index.js" type="module"></script>
    <script src="src/oauth/index.js" type="module"></script>

    <script src="src/device/index.js" type="module"></script>
    <script src="src/device/utilities.js" type="module"></script>
    <script src="src/device/onLoad.js" type="module"></script>
    <script src="src/gui/screenExtension.js" type="module"></script>
    <script src="src/device/touchInputs.js" type="module"></script>
    <script src="src/device/touchPropagation.js" type="module"></script>
    <script src="src/device/layout.js" type="module"></script>
    <script src="src/device/modeTransition.js" type="module"></script>
    <script src="src/device/PinchGestureRecognizer.js" type="module"></script>
    <script src="src/device/videoRecording.js" type="module"></script>
    <script src="src/device/distanceScaling.js" type="module"></script>
    <script src="src/device/keyboardEvents.js" type="module"></script>
    <script src="src/device/environment.js" type="module"></script>
    <script src="src/device/tracking.js" type="module"></script>
    <script src="src/device/profiling.js" type="module"></script>

    <script src="src/network/index.js" type="module"></script>
    <script src="src/network/realtime.js" type="module"></script>
    <script src="src/network/utilities.js" type="module"></script>
    <script src="src/network/frameContentAPI.js" type="module"></script>
    <script src="src/network/availableFrames.js" type="module"></script>
    <script src="src/network/search.js" type="module"></script>
    <script src="src/network/discovery.js" type="module"></script>

    <script src="src/cloud/index.js" type="module"></script>

    <script src="src/sceneGraph/sceneNode.js" type="module"></script>
    <script src="src/sceneGraph/index.js" type="module"></script>
    <script src="src/sceneGraph/network.js" type="module"></script>

    <script src="src/gui/utilities.js" type="module"></script>
    <script src="src/gui/buttons.js" type="module"></script>
    <script src="src/gui/menus.js" type="module"></script>
    <script src="src/gui/pocket.js" type="module"></script>
    <script src="src/gui/settings.js" type="module"></script>
    <script src="src/gui/modal.js" type="module"></script>
    <script src="src/gui/dropdown.js" type="module"></script>
    <script src="src/gui/glRenderer.js" type="module"></script>
    <script src="src/gui/navigation.js" type="module"></script>
    <script src="src/gui/spatialArrow.js" type='module'></script>
    <script src="src/gui/spatialIndicator.js" type='module'></script>
    <script src="src/gui/shaders.js" type='module'></script>
    <script src="src/gui/threejsScene.js" type="module"></script>
    <script src="src/device/multiclientUI.js" type="module"></script>
    <script src="src/gui/ProfilerSettingsUI.js" type="module"></script>

    <script src="src/gui/ar/index.js" type="module"></script>
    <script src="src/gui/ar/utilities.js" type="module"></script>
    <script src="src/gui/ar/draw.js" type="module"></script>
    <script src="src/gui/ar/lines.js" type="module"></script>
    <script src="src/gui/ar/positioning.js" type="module"></script>
    <script src="src/gui/ar/grouping.js" type="module"></script>
    <script src="src/gui/ar/moveabilityOverlay.js" type="module"></script>
    <script src="src/gui/ar/frameHistoryRenderer.js" type="module"></script>
    <script src="src/gui/ar/groundPlaneAnchors.js" type="module"></script>
    <script src="src/gui/ar/groundPlaneRenderer.js" type="module"></script>
    <script src="src/gui/ar/anchors.js" type="module"></script>
    <script src="src/gui/ar/areaTargetScanner.js" type="module"></script>
    <script src="src/gui/ar/areaCreator.js" type="module"></script>
    <script src="src/gui/ar/videoPlayback.js" type="module"></script>
    <script src="src/gui/ar/Followable.js" type="module"></script>

    <script src="src/gui/spatial/index.js" type="module"></script>
    <script src="src/gui/spatial/timeRecorder.js" type="module"></script>

    <script src="src/gui/crafting/index.js" type="module"></script>
    <script src="src/gui/crafting/utilities.js" type="module"></script>
    <script src="src/gui/crafting/blockMenu.js" type="module"></script>
    <script src="src/gui/crafting/eventHandlers.js" type="module"></script>
    <script src="src/gui/crafting/eventHelper.js" type="module"></script>
    <script src="src/gui/crafting/grid.js" type="module"></script>

    <script src="src/gui/memory/index.js" type="module"></script>
    <script src="src/gui/memory/pointer.js" type="module"></script>
    <script src="src/gui/memory/nodeMemories.js" type="module"></script>

    <script src="src/gui/moveabilityCorners.js" type="module"></script>

    <script src="src/gui/recentlyUsedBar.js" type="module"></script>
    <script src="src/gui/envelopeIcons.js" type="module"></script>
    
    <script src="src/measure/clothSimulation.js" type="module"></script>

    <script src="src/spatialCursor/index.js" type="module"></script>
    <script src="src/spatialCursor/shader/normalCursorFragmentShader.js" type="module"></script>
    <script src="src/spatialCursor/shader/colorCursorFragmentShader.js" type="module"></script>
    <script src="src/spatialCursor/shader/vertexShader.js" type="module"></script>

    <script src="src/spatialCapture/SpatialPatchCoordinator.js" type="module"></script>

    <script src="src/statusPage/index.js" type="module"></script>

</head>
<body touch-action="none">

<img id="screenshotHolder" style="position: absolute; width: 100%; height: 100%; left: 0; top: 0; display: none;">

<div class='main' id="GUI"></div>

<!-- This is the console terminal -->

<div class='Interfaces craftingBoardBlur' id="craftingBoard"></div>

<!-- This is the Interface frontend GUI part -->

<div class='Interfaces' id="UIButtons" style="display: none">
    <div id="backButtonDiv"></div>
    <svg id="backButton">
        <!--   <path class="blue" d="M60,125H0V0h60V125z M58.1,1.9H1.8v121.3h56.3V1.9z"/>-->
          <path class="blue" d="M46.7,52.4v25.4c0,2.1-1.7,3.9-3.9,3.9H17.4c-2.1,0-3.9-1.7-3.9-3.9V65.2h1.9v12.6c0,1.1,0.9,2,2,2h25.4
                      c1.1,0,2-0.9,2-2V52.4c0-1.1-0.9-2-2-2H16.6l9.4,9.4l-1.3,1.4L12.9,49.5l11.7-11.7l1.3,1.4l-9.4,9.4h26.2
                      C44.9,48.5,46.7,50.3,46.7,52.4z"/>
          <rect id="bg" class="blue inactive" width="60" height="125"/>
      </svg>
      <div id="bigPocketButtonDiv"></div>
      <svg id="bigPocketButton">
          <rect id="bg" class="green inactive" width="60" height="320"/>
          <!--  <path class="green" d="M60,320H0V0h60V320z M58.1,1.9H1.8v316.3h56.3V1.9z"/>-->
           <path class="green" d="M30,149.2c1.7,0,3.1,1.4,3.1,3.1c0,1.7-1.4,3.1-3.1,3.1s-3.1-1.4-3.1-3.1C26.9,150.6,28.3,149.2,30,149.2
                      L30,149.2z M30,148c-2.4,0-4.4,1.9-4.4,4.4c0,2.4,1.9,4.4,4.4,4.4c2.4,0,4.4-1.9,4.4-4.4C34.3,149.9,32.4,148,30,148L30,148z"/>
           <path class="green" d="M11.7,142v30c0,1.5,0.9,2.9,2.4,3.5l13.1,4.9c0.8,0.3,1.7,0.5,2.6,0.5s1.7-0.2,2.6-0.5l13.4-5
                      c1.5-0.5,2.4-1.9,2.4-3.5v-30H11.7V142z M13.6,143.9h32.8v8c0,0.8-0.5,1.5-1.2,1.7l-13.4,5c-0.6,0.2-1.3,0.3-1.9,0.3
                      c-0.7,0-1.3-0.1-2-0.4l-13.1-4.9c-0.7-0.3-1.2-1-1.2-1.7C13.6,151.9,13.6,143.9,13.6,143.9z M46.4,172c0,0.8-0.5,1.5-1.2,1.7
                      l-13.4,5c-0.6,0.2-1.3,0.3-1.9,0.3c-0.7,0-1.3-0.1-2-0.4l-13.1-4.9c-0.7-0.3-1.2-1-1.2-1.7v-16.9c0.2,0.1,0.3,0.2,0.5,0.2l13.1,4.9
                      c0.8,0.3,1.7,0.5,2.6,0.5s1.7-0.2,2.6-0.5l13.4-5c0.2-0.1,0.4-0.2,0.6-0.3V172z"/>
       </svg>
       <div id="bigTrashButtonDiv"></div>
       <svg id="bigTrashButton">
           <!--   <path class="red" d="M60,320H0V0h60V320z M58.1,1.9H1.9v316.3h56.3V1.9H58.1z"/>-->
             <path id="trash" class="red" d="M35.8,142.2v-3.4H24.5v3.4H11.7v9.9h3v29h30.5v-29h3v-9.9H35.8z M26.4,140.6H34v1.6h-7.6V140.6z
                       M43.4,179.4H16.6v-27.2h26.8V179.4z M46.4,150.3H13.6v-6.2h32.8V150.3z"/>
             <rect x="22.4" y="155.9" class="red" width="1.9" height="19"/>
             <rect x="29" y="155.9" class="red" width="1.9" height="19"/>
             <rect x="35.9" y="155.9" class="red" width="1.9" height="19"/>
             <rect id="bg" class="red inactive" width="60" height="320"/>
         </svg>
         <div id="halfTrashButtonDiv">
             <svg id="halfTrashButton">
                 <!--   <path class="red" d="M60,160H0V0h60V160z M58.1,0.9H1.9v158.1h56.3V0.9H58.1z"/>-->
                   <path id="trash" class="red" d="M35.8,62.2v-3.4H24.5v3.4H11.7v9.9h3v29h30.5v-29h3v-9.9H35.8z M26.4,60.6H34v1.6h-7.6V60.6z
            M43.4,99.4H16.6V72.2h26.8V99.4z M46.4,70.3H13.6v-6.2h32.8V70.3z"/>
                   <rect x="22.4" y="75.9" class="red" width="1.9" height="19"/>
                   <rect x="29" y="75.9" class="red" width="1.9" height="19"/>
                   <rect x="35.9" y="75.9" class="red" width="1.9" height="19"/>
                   <rect id="bg" class="red inactive" width="60" height="160"/>
               </svg>
           </div>
           <div id="halfPocketButtonDiv">
               <svg id="halfPocketButton">
                   <rect id="bg" class="green inactive" width="60" height="160"/>
                   <!--    <path class="green" d="M60,160H0V0h60V160z M58.1,0.9H1.8v158.1h56.3V0.9z"/>-->
                      <path class="green" d="M30,69.2c1.7,0,3.1,1.4,3.1,3.1c0,1.7-1.4,3.1-3.1,3.1s-3.1-1.4-3.1-3.1C26.9,70.6,28.3,69.2,30,69.2L30,69.2z
                       M30,68c-2.4,0-4.4,1.9-4.4,4.4c0,2.4,1.9,4.4,4.4,4.4c2.4,0,4.4-1.9,4.4-4.4C34.3,69.9,32.4,68,30,68L30,68z"/>
                      <path class="green" d="M11.7,62v30c0,1.5,0.9,2.9,2.4,3.5l13.1,4.9c0.8,0.3,1.7,0.5,2.6,0.5s1.7-0.2,2.6-0.5l13.4-5
                  c1.5-0.5,2.4-1.9,2.4-3.5v-30H11.7V62z M13.6,63.9h32.8v8c0,0.8-0.5,1.5-1.2,1.7l-13.4,5c-0.6,0.2-1.3,0.3-1.9,0.3
                  c-0.7,0-1.3-0.1-2-0.4l-13.1-4.9c-0.7-0.3-1.2-1-1.2-1.7C13.6,71.9,13.6,63.9,13.6,63.9z M46.4,92c0,0.8-0.5,1.5-1.2,1.7l-13.4,5
                  c-0.6,0.2-1.3,0.3-1.9,0.3c-0.7,0-1.3-0.1-2-0.4l-13.1-4.9c-0.7-0.3-1.2-1-1.2-1.7V75.1c0.2,0.1,0.3,0.2,0.5,0.2l13.1,4.9
                  c0.8,0.3,1.7,0.5,2.6,0.5s1.7-0.2,2.6-0.5l13.4-5c0.2-0.1,0.4-0.2,0.6-0.3V92z"/>
                  </svg>
              </div>
              <div id="freezeButtonDiv"></div>
              <svg id="freezeButton">
                  <!--   <path class="blue" d="M60,60H0V0h60V60z M58.1,1.9H1.8v56.3h56.3V1.9z"/>-->
          <path class="blue" d="M16.5,47.5h-9v-35h8.9v35H16.5z M9.4,45.7h5.2V14.3H9.4V45.7z"/>
          <path class="blue" d="M52.4,47.5h-8.9v-35h8.9V47.5z M45.4,45.7h5.2V14.3h-5.2V45.7z"/>
          <path class="blue" d="M40.8,22.7l-10.4-5.3l0,0L30,17.2l-0.4,0.2l-1.4,0.7l-9.5,4.8v13.8l0.4,0.3l1.9,1l9.1,5.5l0.5-0.3l10.3-6.3
                      l0.4-0.3V22.9L40.8,22.7z M30,19.3l8.4,4.3h0.1l0,0l-8.4,5.2l0,0H30l-8.5-5.1l0,0L30,19.3z M20.6,35.6V25.1l8.5,5.2h0.1v10.5h-0.1
                      l0,0L20.6,35.6z M39.4,35.6L31,40.8l0,0h-0.1V30.3H31l8.4-5.2V35.6z"/>
          <rect id="bg" class="blue inactive" width="60" height="60"/>
      </svg>
      <div id="logicPocketButtonDiv"></div>
      <svg id="logicPocketButton">
          <path class="green" d="M35.9,15.3c-2.1,0-3.9,1.7-3.9,3.9c0,1,0.4,2,1.1,2.7l0,0c0.7,0.7,1.6,1.1,2.7,1.1h0.1l0,0
                      c2.1,0,3.7-1.8,3.7-3.8C39.8,17.1,38,15.3,35.9,15.3z M35.9,21.1c-1,0-1.9-0.9-1.9-1.9c0-1.1,0.9-1.9,1.9-1.9c1.1,0,1.9,0.9,1.9,1.9
                      C37.8,20.3,37,21.1,35.9,21.1z"/>
          <!--   <path class="green" d="M60,60H0V0h60V60z M58.1,1.9H1.9v56.3h56.3V1.9H58.1z"/>-->
            <path class="green" d="M19.7,10v11.7c-5.2,0-9.4,4.2-9.4,9.5v11.4c0,5.2,4.2,9.5,9.4,9.5h11.4c5,0,9-3.9,9.4-8.8l8.9-3.3
                        c1.6-0.6,2.7-1.9,2.7-3.5V10H19.7z M31.1,50.3H19.7c-4.2,0-7.6-3.4-7.6-7.7V31.2c0-4.2,3.4-7.7,7.6-7.7V37c0,1.3,0.8,2.4,2.2,2.9
                        l11.7,4.4c0.7,0.2,1.4,0.4,2.2,0.4c0.7,0,1.5-0.2,2.2-0.4l0.7-0.3C38,47.6,34.9,50.3,31.1,50.3z M50.1,36.6c0,0.7-0.5,1.3-1.4,1.6
                        l-8.2,3l-1.8,0.7l-1.5,0.6c-1,0.3-2.1,0.3-3,0L22.6,38c-0.5-0.2-0.9-0.6-0.9-1V21.8c0.1,0,0.1,0.1,0.2,0.1l4.1,1.5l7.6,2.8
                        c0.7,0.2,1.4,0.4,2.2,0.4c0.5,0,1,0,1.5-0.2c0.2-0.1,0.5-0.1,0.7-0.2l1.1-0.4L49.5,22c0.2-0.1,0.5-0.2,0.7-0.3v14.9H50.1z
                         M50.2,18.7c0,0.1,0,0.2,0,0.2c-0.1,0.6-0.6,1.1-1.4,1.4l-11.1,4.1l-0.4,0.2c-0.6,0.2-1.3,0.3-2,0.2c-0.4,0-0.7-0.1-1-0.2l-2.6-1
                        l-4.9-1.8l-4.2-1.6c-0.6-0.2-0.9-0.6-0.9-1V12h28.5C50.2,12,50.2,18.7,50.2,18.7z"/>
            <rect id="bg" class="green inactive" width="60" height="60"/>
        </svg>
        <div id="logicSettingButtonDiv"></div>
        <svg id="logicSettingButton">
            <path class="blue" d="M51.2,25.9c-2.4-1.4-2.5-3.1-0.2-4.6c2.1-1.4,1.3-2.9,0.6-4.6c-0.7-1.6-1.6-3-3.6-2.1c-1.6,0.6-2.6,0-3.4-1.2
                        c-0.6-0.8,0.4-1.7,0.1-2.5c0.3-2.8-2-2.7-3.6-3.4s-2.6,0-3.5,1.3C36.2,11,34.4,11.1,33,9c-1.3-1.9-2.7-1.5-4.4-0.7
                        c-1.7,0.8-3.1,1.6-2.4,3.9c0.7,2.4-0.6,3.8-3,3.2c-1.9-0.5-2.9,0.2-3.5,2c-0.6,1.8-1.8,3.5,0.7,4.9h-2.7c-5.2,0-9.4,4.3-9.4,9.5
                        v11.4c0,5.2,4.2,9.5,9.4,9.5h11.4c5.2,0,9.4-4.3,9.4-9.5v-3.9c1.3,2,2.8,1.4,4.4,0.6c1.6-0.7,3-1.5,2.3-3.8
                        c-0.8-2.5,0.5-3.8,3.1-3.3c1.9,0.4,2.9-0.4,3.5-2.2C52.3,29,53.5,27.3,51.2,25.9z M36.7,43.3c0,4.2-3.4,7.7-7.6,7.7H17.7
                        c-4.2,0-7.6-3.4-7.6-7.7V31.8c0-4.2,3.4-7.7,7.6-7.7h4.4c0.3,0.9-0.2,1.9-1.5,2.7c-2.1,1.4-1.4,2.9-0.6,4.6c0.8,1.8,1.7,2.8,3.9,2.2
                        c2.3-0.7,3.8,0.7,3.2,3c-0.5,1.9,0.3,2.9,2.1,3.5c1.8,0.6,3.5,1.8,4.9-0.7c0.7-1.4,1.7-1.9,2.7-1.7v5.6H36.7z M50.2,29.7
                        c-0.2,0.8-0.4,1.5-1.8,1.3c-3.6-0.7-5.8,1.7-5.1,5.2c0.3,1.5-0.5,1.7-1.4,2.2c-1.1,0.7-1.6,0.2-2.3-0.7c-0.3-0.4-0.7-0.8-1.1-1.1
                        c-0.5-0.4-1.2-0.6-1.8-0.7c-1.5-0.2-3,0.5-3.8,1.9c-0.6,0.9-1,1.7-2.3,1.1c-1.3-0.5-2.1-1-1.5-2.3c0.2-3.4-2.2-5.5-5.3-4.7
                        c-1.3,0.4-1.7-0.1-2.1-1.1c-0.5-1-0.8-1.7,0.5-2.6c1.5-1,2.1-2.5,1.9-3.9c-0.1-0.6-0.4-1.3-0.8-1.8s-0.9-1-1.5-1.4
                        c-0.8-0.5-1.2-0.9-0.7-1.9c0.5-0.8,0.3-2,1.9-1.8c3.9,0.4,5.9-1.7,5-5.4c-0.3-1.1,0.2-1.5,1-1.7c0.8-0.3,1.5-1.2,2.5,0
                        c2.6,3.2,5.1,3,7.7-0.4c0.9-1.1,1.6-0.2,2.3-0.1c0.7,0.2,1.5,0.4,1.3,1.6c-0.5,4,1.5,6,5.4,5.2c1.3-0.3,1.4,0.4,1.7,1.1
                        c0.4,0.8,1,1.5-0.2,2.5c-3,2.4-2.9,5.4,0.2,7.4C51.2,28.2,50.5,28.9,50.2,29.7z"/>
            <path class="blue" d="M35.7,16.5c-3.7,0-6.7,2.5-7.4,5.9c-0.1,0.6-0.2,1.2-0.2,1.8l0,0c0.1,4.3,3.4,7.6,7.6,7.6c0.3,0,0.7,0,1-0.1
                        c0.6-0.1,1.2-0.2,1.8-0.4c2.9-1.1,4.9-3.9,4.9-7.2C43.4,19.8,40.1,16.4,35.7,16.5z M35.6,29.9c-3.1-0.1-5.5-2.5-5.6-5.7
                        c3.1,0.4,5.7,2.6,6.5,5.6C36.2,29.9,35.9,29.9,35.6,29.9z M38.2,29.4c-1-3.7-4.1-6.5-8-7c0.7-2.5,2.9-4.2,5.7-4.1
                        c3.2,0.1,5.6,2.6,5.6,5.9C41.5,26.6,40.2,28.5,38.2,29.4z"/>
            <!--   <path class="blue" d="M60,60H0V0h60V60z M58.1,1.9H1.9v56.3h56.3V1.9H58.1z"/>-->
              <rect id="bg" class="blue inactive" width="60" height="60"/>
          </svg>
          <div id="guiButtonDiv"></div>
          <div id="logicButtonDiv"></div>
          <svg id="mainButton">
        <path class="blue" d="M47.4,48.7H12.5V10.8h34.9V48.7z M14.4,46.9h31.2V12.6H14.4V46.9z"/>
              <rect x="19.9" y="17.2" class="blue" width="20.1" height="1.8"/>
              <rect x="19.9" y="35.4" class="blue" width="20.1" height="1.8"/>
              <rect x="19.9" y="23.2" class="blue" width="20.1" height="1.8"/>
              <rect x="19.9" y="28.8" class="blue" width="20.1" height="1.8"/>
              <rect x="19.9" y="41.5" class="blue" width="20.1" height="1.8"/>
        <path id="test" class="blue" d="M43.4,90.8c-2.3,0-4.4,0.9-6,2.3l-6.7-6c1.1-1.5,1.7-3.3,1.7-5.2c0-4.9-4-8.9-8.9-8.9s-9,4-9,8.9
                          c0,4.2,3,7.8,7,8.7l-0.3,8.3c-4.8,0.1-8.8,4-8.8,8.9s4,8.9,8.9,8.9s9-4,9-8.9c0-4.3-3.1-7.9-7.3-8.7l0.3-8.2h0.1
                          c2.3,0,4.4-0.9,6-2.3l6.7,6.1c-1.1,1.5-1.7,3.3-1.7,5.2c0,4.9,4,8.9,8.9,8.9s8.9-4,8.9-8.9C52.3,94.8,48.3,90.8,43.4,90.8z
                           M28.6,107.6c0,3.9-3.2,7-7.1,7s-7.1-3.2-7.1-7s3.2-7,7.1-7S28.6,103.8,28.6,107.6z M23.5,88.9c-3.9,0-7.1-3.2-7.1-7
                          c0-3.9,3.2-7,7.1-7s7.1,3.2,7.1,7C30.6,85.7,27.4,88.9,23.5,88.9z M43.4,106.7c-3.9,0-7.1-3.2-7.1-7s3.2-7,7.1-7s7.1,3.2,7.1,7
                          S47.3,106.7,43.4,106.7z"/>
              <!--    <path class="blue" d="M1.9,63.5L1.9,63.5h56.3l0,0H1.9z"/>-->
              <!--     <path class="blue" d="M0,0v125h60V63.5l0,0V0H0z M1.9,1.8h56.3v59.8H1.9V1.8z M58.1,123.2H1.9V63.5h56.3v59.7H58.1z"/>-->
                   <rect id="bg0" class="blue inactive" width="60" height="62.5"/>
                  <rect id="bg1" x="0" y="62.5" class="blue inactive" width="60" height="62.5"/>
              </svg>
              <div id="pocketButtonDiv"></div>
              <svg id="pocketButton">
                 <!-- <path class="blue" d="M60,60H0V0h60V60z M58.1,1.9H1.8v56.3h56.3V1.9z"/>-->
        <path class="blue" d="M30,19.2c1.7,0,3.1,1.4,3.1,3.1s-1.4,3.1-3.1,3.1s-3.1-1.4-3.1-3.1S28.3,19.2,30,19.2 M30,18
                    c-2.4,0-4.4,1.9-4.4,4.4c0,2.4,1.9,4.4,4.4,4.4c2.4,0,4.4-1.9,4.4-4.4C34.3,19.9,32.4,18,30,18L30,18z"/>
        <path class="blue" d="M11.7,12v30c0,1.5,1,2.9,2.4,3.5l13.1,4.9c0.8,0.3,1.7,0.5,2.6,0.5s1.7-0.2,2.6-0.5l13.4-5
                    c1.4-0.5,2.4-1.9,2.4-3.5V12H11.7z M13.6,13.9h32.8v8c0,0.8-0.5,1.5-1.2,1.7l-13.4,5c-0.6,0.2-1.3,0.3-1.9,0.3c-0.7,0-1.3-0.1-2-0.4
                    l-13.1-4.9c-0.7-0.3-1.2-1-1.2-1.7C13.6,21.9,13.6,13.9,13.6,13.9z M46.4,42c0,0.8-0.5,1.5-1.2,1.7l-13.4,5
                    c-0.6,0.2-1.3,0.3-1.9,0.3c-0.7,0-1.3-0.1-2-0.4l-13.1-4.9c-0.7-0.3-1.2-1-1.2-1.7V25.1c0.2,0.1,0.3,0.2,0.5,0.2l13.1,4.9
                    c0.8,0.3,1.7,0.5,2.6,0.5s1.7-0.2,2.6-0.5l13.4-5c0.2-0.1,0.4-0.2,0.6-0.3V42z"/>
        <rect id="bg" class="blue inactive" width="60" height="60"/>
    </svg>
    <div id="resetButtonDiv"></div>
    <svg id="resetButton">
        <path class="blue" d="M35,47.4c-1.8,0.5-3.6,0.8-5.4,0.8c-7.8,0-15.1-5.1-17.5-12.9c-2.7-8.8,1.6-18.2,9.9-22l0.8,1.7
                    c-7.5,3.4-11.3,11.9-8.8,19.7c2.6,8.6,11.8,13.5,20.5,10.8C43.1,43,48,33.8,45.3,25.1c-1.6-5.2-5.7-9.2-10.8-10.8L34.3,18l-8-5
                    l8.4-4.4l-0.1,3.8c6,1.7,10.7,6.3,12.6,12.2C50.1,34.2,44.7,44.5,35,47.4z"/>
        <rect x="28.6" y="19.6" class="blue" width="1.9" height="17"/>
        <rect x="28.6" y="38.7" class="blue" width="1.9" height="2.5"/>
       <!-- <path class="blue" d="M60,60H0V0h60V60z M58.1,1.9H1.9v56.3h56.3V1.9H58.1z"/>-->
        <rect id="bg" class="blue inactive" width="60" height="60"/>
    </svg>

    <div id="commitButtonDiv"></div>
    <svg id="commitButton">
        <path class="blue" d="M24.9,26.7c1.6,0,2.9-1.3,2.9-2.9v-9.6c0-1.6-1.3-2.9-2.9-2.9h-9.6c-1.6,0-2.9,1.3-2.9,2.9v9.6
	c0,1.6,1.3,2.9,2.9,2.9h3.9v6.9h-3.9c-1.6,0-2.9,1.3-2.9,2.9v9.6c0,1.6,1.3,2.9,2.9,2.9h9.6c1.6,0,2.9-1.3,2.9-2.9v-9.6
	c0-1.6-1.3-2.9-2.9-2.9H21v-6.9H24.9z M24.9,35.4c0.6,0,1.1,0.5,1.1,1.1v9.6c0,0.6-0.5,1.1-1.1,1.1h-9.6c-0.6,0-1.1-0.5-1.1-1.1
	v-9.6c0-0.6,0.5-1.1,1.1-1.1H24.9z M15.3,24.9c-0.6,0-1.1-0.5-1.1-1.1v-9.6c0-0.6,0.5-1.1,1.1-1.1h9.6c0.6,0,1.1,0.5,1.1,1.1v9.6
	c0,0.6-0.5,1.1-1.1,1.1H15.3z"/>
        <path class="blue" d="M46.3,33.6h-3.9V21.1c0-1.7-1.4-3.1-3.1-3.1h-6.7l5.5-5.1l-1.2-1.3L29,19l7.9,7.4l1.2-1.3l-5.5-5.1h6.8
	c0.7,0,1.2,0.6,1.2,1.2v12.5h-3.9c-1.6,0-2.9,1.3-2.9,2.9v9.6c0,1.6,1.3,2.9,2.9,2.9h9.6c1.6,0,2.9-1.3,2.9-2.9v-9.6
	C49.2,34.9,47.9,33.6,46.3,33.6z M47.4,46.1c0,0.6-0.5,1.1-1.1,1.1h-9.6c-0.6,0-1.1-0.5-1.1-1.1v-9.6c0-0.6,0.5-1.1,1.1-1.1h9.6
	c0.6,0,1.1,0.5,1.1,1.1V46.1z"/>
        <!-- <path class="blue" d="M60,60H0V0h60V60z M58.1,1.9H1.9v56.3h56.3V1.9H58.1z"/>-->
        <rect id="bg" class="blue inactive" width="60" height="60"/>
    </svg>
    
    <div id="settingButtonDiv"></div>
    <svg id="settingButton">
        <!--   <path class="blue" d="M60,60H0V0h60V60z M58.1,1.9H1.8v56.3h56.3V1.9z"/>-->
          <path class="blue" d="M35.2,12.6c0.1,0,0.3,0,0.6,0.2c0.5,0.2,1,0.4,1.5,0.5c1.6,0.5,1.6,0.6,1.5,1.4v0.4l0.1,0.2
                      c0,0.1-0.1,0.2-0.1,0.3c-0.2,0.7-0.7,2,0.3,3.4c1.2,1.6,2.6,2.4,4.1,2.4c0.7,0,1.3-0.1,2-0.4c0.3-0.1,0.5-0.2,0.6-0.2
                      c0.2,0,0.6,0.5,1.1,1.6l0.1,0.2c0.9,2,0.8,2.1-0.1,2.6c-2.3,1.5-2.8,3.2-2.7,4.3c0,1.1,0.6,2.8,3,4.2c0.8,0.5,0.9,0.5,0.3,2.2
                      c-0.1,0.3-0.3,0.7-0.4,1.1c-0.4,1.2-0.8,1.2-1.2,1.2c-0.2,0-0.4,0-0.6-0.1c-0.5-0.1-1-0.2-1.5-0.2c-1.6,0-2.9,0.6-3.7,1.7
                      c-0.6,0.8-1.2,2.3-0.5,4.7c0.3,1,0.3,1.1-1.7,2c-0.5,0.2-1.3,0.6-1.8,0.6c-0.1,0-0.4,0-0.9-0.7c-1.5-2.2-3.1-2.7-4.2-2.7l0,0
                      c-1,0-2.8,0.4-4.2,3c-0.4,0.8-0.7,0.8-0.8,0.8c-0.4,0-1-0.2-1.6-0.5c-0.3-0.1-0.7-0.3-1-0.4c-1.3-0.4-1.3-0.7-1.1-1.7
                      c0.4-1.7,0.2-3.3-0.7-4.4c-0.8-1-2-1.6-3.5-1.6c-0.6,0-1.2,0.1-1.9,0.3c-0.3,0.1-0.6,0.1-0.8,0.1c-0.3,0-0.6,0-1.4-1.6
                      c-1-2.2-0.8-2.3,0.1-2.9c2.4-1.6,2.6-3.4,2.6-4.3s-0.5-2.7-2.9-4.1c-0.9-0.5-1-0.6-0.3-2.4c0.1-0.3,0.2-0.6,0.4-1
                      c0.4-1.2,0.7-1.2,1-1.2c0.2,0,0.5,0,0.7,0.1c0.5,0.1,1,0.2,1.5,0.2c1.5,0,2.8-0.6,3.6-1.7c0.9-1.2,1.1-2.8,0.5-4.6
                      c-0.3-1.1-0.4-1.2,1.7-2.2c0.6-0.3,1.3-0.6,1.7-0.6c0.1,0,0.4,0,0.9,0.8c1.1,1.7,2.6,2.6,4.1,2.6c1.7,0,3.2-1,4.3-2.8
                      C34.5,13.2,34.9,12.6,35.2,12.6 M35.2,10.7c-1.1,0-1.9,0.7-2.6,1.9c-0.8,1.2-1.7,1.9-2.7,1.9c-0.9,0-1.8-0.6-2.6-1.7
                      c-0.8-1.2-1.6-1.6-2.5-1.6c-0.8,0-1.6,0.3-2.5,0.7c-2,0.9-3.6,1.8-2.7,4.5c0.7,2.3-0.3,3.8-2.3,3.8c-0.3,0-0.7,0-1.1-0.1
                      s-0.8-0.2-1.2-0.2c-1.4,0-2.3,0.8-2.8,2.5c-0.7,2-2,4,0.8,5.7c2.6,1.4,2.6,3.6,0.2,5.2c-2.4,1.6-1.6,3.3-0.7,5.3
                      c0.7,1.6,1.5,2.7,3.1,2.7c0.4,0,0.8-0.1,1.3-0.2c0.5-0.1,0.9-0.2,1.3-0.2c1.9,0,2.9,1.5,2.3,3.6c-0.5,2.2,0.3,3.3,2.3,4
                      c1.1,0.4,2.2,0.9,3.2,0.9c0.9,0,1.7-0.4,2.4-1.8c0.7-1.3,1.6-2,2.5-2s1.8,0.6,2.6,1.8c0.8,1.1,1.6,1.5,2.4,1.5
                      c0.8,0,1.7-0.4,2.6-0.8c1.8-0.9,3.5-1.7,2.7-4.3c-0.7-2.4,0.2-3.9,2.4-3.9c0.4,0,0.7,0,1.2,0.1c0.4,0.1,0.7,0.1,1,0.1
                      c1.5,0,2.5-0.9,3-2.6c0.6-2,1.9-3.9-0.7-5.5c-2.7-1.6-2.8-3.6-0.2-5.3c2.4-1.6,1.5-3.3,0.6-5.2c-0.7-1.5-1.4-2.7-2.8-2.7
                      c-0.4,0-0.8,0.1-1.3,0.3c-0.5,0.2-0.9,0.3-1.3,0.3c-1.1,0-1.9-0.7-2.6-1.6c-0.7-1,0.4-1.9,0.1-2.9c0.3-3.2-2.3-3.1-4.1-3.9
                      C36.1,10.8,35.6,10.7,35.2,10.7L35.2,10.7z"/>
          <path class="blue" d="M30.6,23.1c3.9,0,6.9,2.9,6.9,6.8c0,1.9-0.7,3.6-2,4.9c-1.3,1.3-3,2-4.9,2c-3.8,0-6.8-2.9-6.8-6.8
                      c0-1.9,0.6-3.6,1.9-4.9C26.9,23.9,28.6,23.2,30.6,23.1L30.6,23.1 M30.6,21.2C30.6,21.2,30.5,21.2,30.6,21.2c-5.1,0-8.9,3.9-8.8,8.9
                      c0.1,4.9,3.9,8.6,8.7,8.6l0,0c4.9,0,8.8-3.8,8.8-8.8C39.4,25.1,35.5,21.2,30.6,21.2L30.6,21.2z"/>
          <rect id="bg" class="blue inactive" width="60" height="60"/>
      </svg>
    
      <div id="unconstrainedButtonDiv"></div>
      <svg id="unconstrainedButton">
          <path class="blue" d="M38.7,34.8L38.7,34.8l-8.3,5.1l0,0l0,0l0,0L38.7,34.8L38.7,34.8L38.7,34.8z M29.4,52L29.4,52l0.1-10.4h-0.1V52z
                  "/>
          <path class="blue" d="M31.3,41.6V52h0.1L31.3,41.6L31.3,41.6z M21.9,34.8L21.9,34.8l8.4,5.1l0,0l0,0l0,0L21.9,34.8z M29.4,52L29.4,52
                      l-8.5-5.2L29.4,52z"/>
          <path class="blue" d="M33.2,29.9l7.9,4l0,0L33.2,29.9z M31.3,41.6L31.3,41.6L31.3,41.6l8.4-5.1v-0.1L31.3,41.6L31.3,41.6z M21.9,34.8
                      l8.4-4.2L21.9,34.8L21.9,34.8z M20.9,36.4L20.9,36.4l8.5,5.2h0.1l0,0h-0.1L20.9,36.4z"/>
          <path class="blue" d="M29.9,26.6l-16.3-9.9l0.1-1.7l16.2-8.2h0.9L46.9,15l0.1,1.7l-16.1,9.9H29.9z M16.1,16l14.3,8.7L44.6,16
                      L30.3,8.8L16.1,16z"/>
          <path class="blue" d="M38.7,34.8l-8.4-4.2L38.7,34.8L38.7,34.8L38.7,34.8L38.7,34.8z"/>
          <path class="blue" d="M41.1,33.9l-7.9-4l-2.4-1.2l-0.4-0.2L30,28.7l-11,5.4v13.8l0.5,0.3l0.8,0.5l10.1,6.2l0.5-0.3l10.3-6.3l0.5-0.3
                      V34.1L41.1,33.9z M30.3,30.5L30.3,30.5l8.4,4.2l0,0l0,0L30.4,40l0,0l0,0L22,34.9l0,0l0,0L30.3,30.5z M20.9,36.4l8.5,5.1h0.1V52h-0.1
                      l0,0l-8.5-5.2V36.4z M39.7,46.9L31.3,52l0,0h-0.1V41.6h0.1l8.3-5.1v10.4H39.7z"/>
        <!--  <path class="blue" d="M60,60H0V0h60V60z M58.1,1.9H1.9v56.3h56.3V1.9H58.1z"/>-->
          <rect id="bg" class="blue inactive" width="60" height="60"/>
      </svg>

    <div id="distanceButtonDiv"></div>
    <svg id="distanceButton">
        <path class="blue" d="M12.45,7.55v5.03h1.8V9.45h31.4v3.13h1.8V7.55H12.45z"/>
        <path class="blue" d="M47.45,52.45v-5.03h-1.8v3.13h-31.4v-3.13h-1.8v5.03H47.45z"/>
        <polygon class="blue" points="36.71,37.89 38.18,39.25 30,48.05 21.82,39.25 23.29,37.89 29,44.03 29,15.52 23.29,21.66 21.82,20.3 
	30,11.5 38.18,20.3 36.71,21.66 31,15.52 31,44.03 "/>
        <rect id="bg" class="blue inactive" width="60" height="60"/>
    </svg>

    <div id="distanceGreenButtonDiv"></div>
    <svg id="distanceGreenButton">
        <path class="green" d="M12.45,7.55v5.03h1.8V9.45h31.4v3.13h1.8V7.55H12.45z"/>
        <path class="green" d="M47.45,52.45v-5.03h-1.8v3.13h-31.4v-3.13h-1.8v5.03H47.45z"/>
        <polygon class="green" points="36.71,37.89 38.18,39.25 30,48.05 21.82,39.25 23.29,37.89 29,44.03 29,15.52 23.29,21.66 21.82,20.3 
	30,11.5 38.18,20.3 36.71,21.66 31,15.52 31,44.03 "/>
        <rect id="bg" class="green inactive" width="60" height="60"/>
    </svg>

    <div id="unlockButtonDiv"></div>
    <svg id="unlockButton">
        <path class="blue" d="M60,60H0V0h60V60z M58.1,1.9H1.9v56.3h56.3V1.9z"/>
        <path class="blue" d="M40.3,31.2V19.4c0-2.8-1.1-5.4-3-7.3c-2-2-4.5-3-7.3-3c-5.7,0-10.3,4.6-10.3,10.3V24h1.9v-4.6
                      c0-4.7,3.8-8.5,8.5-8.5c2.3,0,4.4,0.9,6,2.5c1.6,1.6,2.5,3.7,2.5,6v11.8h-23V51h29.1V31.2H40.3z M42.7,49.1H17.3V33h25.4V49.1z"/>
        <rect id="bg" class="blue inactive" width="60" height="60"/>
    </svg>
    <div id="halflockButtonDiv"></div>
    <svg id="halflockButton">
        <path class="blue" d="M60,60H0V0h60V60z M58.1,1.9H1.9v56.3h56.3V1.9z"/>
        <path class="blue" d="M40.3,31.2V19.4c0-2.8-1.1-5.4-3-7.3c-2-2-4.5-3-7.3-3c-5.7,0-10.3,4.6-10.3,10.3V24h1.9v-4.6
                      c0-4.7,3.8-8.5,8.5-8.5c2.3,0,4.4,0.9,6,2.5c1.6,1.6,2.5,3.7,2.5,6v11.8h-23V51h29.1V31.2H40.3z M42.7,49.1H17.3V33h25.4V49.1z"/>
        <rect id="bg" class="blue inactive" width="60" height="60"/>
    </svg>
    <div id="lockButtonDiv"></div>
    <svg id="lockButton">
        <path class="blue" d="M60,60H0V0h60V60z M58.1,1.9H1.9v56.3h56.3V1.9z"/>
        <path class="blue" d="M40.3,28.7v-6.8c0-2.8-1.1-5.4-3-7.3c-2-1.9-4.5-3-7.3-3c-5.7,0-10.3,4.6-10.3,10.3v6.8h-4.2v19.8h29.1V28.7
                      H40.3z M21.5,21.9c0-4.7,3.8-8.5,8.5-8.5c2.3,0,4.4,0.9,6,2.5c1.6,1.6,2.5,3.7,2.5,6v6.8h-17V21.9z M42.7,46.6H17.3V30.5h25.4V46.6z"/>
        <rect id="bg" class="blue inactive" width="60" height="60"/>
    </svg>

    <div id="recordButtonDiv"></div>
    <svg id="recordButton">
        <!-- <path class="blue" d="M60,60H0V0h60V60z M58.1,1.9H1.9v56.3h56.3V1.9z"/>-->
        <!--<path class="blue" d="M40.3,28.7v-6.8c0-2.8-1.1-5.4-3-7.3c-2-1.9-4.5-3-7.3-3c-5.7,0-10.3,4.6-10.3,10.3v6.8h-4.2v19.8h29.1V28.7-->
        <!--H40.3z M21.5,21.9c0-4.7,3.8-8.5,8.5-8.5c2.3,0,4.4,0.9,6,2.5c1.6,1.6,2.5,3.7,2.5,6v6.8h-17V21.9z M42.7,46.6H17.3V30.5h25.4V46.6z"/>-->
        <path class="blue" d="M30,44.3c-7.9,0-14.3-6.4-14.3-14.3c0-7.9,6.4-14.3,14.3-14.3S44.3,22.2,44.3,30C44.3,37.9,37.9,44.3,30,44.3z
	 M30,17.8c-6.8,0-12.3,5.5-12.3,12.3c0,6.8,5.5,12.3,12.3,12.3c6.8,0,12.3-5.5,12.3-12.3C42.3,23.3,36.8,17.8,30,17.8z"/>
        <rect id="bg" class="blue inactive" width="60" height="60"/>
    </svg>
    <div id="groundPlaneResetButtonDiv"></div>
    <svg id="groundPlaneResetButton">
        <path class="blue" d="M60,60H0V0H60ZM58.1,1.9H1.9V58.2H58.2V1.9Z"/>
        <g>
            <g>
                <line class="blue-stroked" x1="52.1" y1="34.87" x2="52.1" y2="34.82"/>
                <line class="blue-stroked" x1="30.78" y1="47.18" x2="49.45" y2="36.4"/>
                <line class="blue-stroked" x1="52.1" y1="34.87" x2="52.1" y2="37.94"/>
                <line class="blue-stroked" x1="7.9" y1="34.87" x2="7.9" y2="34.82"/>
                <polyline class="blue-stroked" points="20.5 27.54 7.9 34.82 7.9 34.87 10.55 36.4 29.22 47.18"/>
                <polyline class="blue-stroked" points="10.55 36.4 29.22 47.18 30.78 47.18 49.45 36.4 52.1 34.87 52.1 34.82 39.48 27.54"/>
                <line class="blue-stroked" x1="7.9" y1="34.87" x2="7.9" y2="37.94"/>
                <polyline class="blue-stroked" points="7.9 37.94 7.9 37.98 29.22 50.29 30.78 50.29 52.1 37.98 52.1 37.94"/>
            </g>
            <g>
                <path class="blue" d="M32.89,30.66a10.85,10.85,0,0,1-2.91.43,9.86,9.86,0,0,1-4.1-18.84l.43.92a8.89,8.89,0,1,0,6.31-.38l-.1,2-4.32-2.7,4.53-2.38,0,2a10,10,0,0,1,6.8,6.59A9.88,9.88,0,0,1,32.89,30.66Z"/>
                <rect class="blue" x="29.44" y="15.65" width="1.03" height="9.18"/>
                <rect class="blue" x="29.44" y="25.96" width="1.03" height="1.35"/>
            </g>
            <polygon class="blue" points="34.37 37.36 33.37 37.92 30.05 36.02 26.8 37.9 25.77 37.33 29.05 35.44 25.64 33.46 26.64 32.89 30.05 34.86 33.22 33.03 34.26 33.59 31.05 35.44 34.37 37.36"/>
        </g>
        <rect id="bg" class="blue inactive" width="60" height="60"/>
    </svg>
    <!-- Reality UI - Start -->
    <div id="realityGuiButtonDiv"></div>
    <svg id="realityGuiButton">
        <path class="blue" d="M60,60H0V0h60V60z M58.1,1.9H1.9v56.3h56.3V1.9z"/>
        <path class="blue" d="M47.4,48.7H12.5V10.8h34.9V48.7z M14.4,46.9h31.2V12.6H14.4V46.9z"/>
        <rect x="19.9" y="17.2" class="blue" width="20.1" height="1.8"/>
        <rect x="19.9" y="35.4" class="blue" width="20.1" height="1.8"/>
        <rect x="19.9" y="23.2" class="blue" width="20.1" height="1.8"/>
        <rect x="19.9" y="28.8" class="blue" width="20.1" height="1.8"/>
        <rect x="19.9" y="41.5" class="blue" width="20.1" height="1.8"/>
        <rect id="bg" class="blue inactive" width="60" height="60"/>
    </svg>
    <div id="realityInfoButtonDiv"></div>
    <svg id="realityInfoButton">
        <rect x="24.4" y="40.9" class="blue" width="11.2" height="1.8"/>
        <rect x="27.7" y="49.1" class="blue" width="4.6" height="1.8"/>
        <path class="blue" d="M0,0v60h60V0H0z M58.1,58.2H1.9V1.9h56.3V58.2z"/>
        <rect x="24.4" y="44.9" class="blue" width="11.2" height="1.8"/>
        <path class="blue" d="M30,9.1c-7.6,0-13.8,6.2-13.8,13.8c0,3.2,1.3,6.4,3.9,9.6c1.5,1.9,2.7,3.7,3.5,5.5l0.2,0.5h12.4l0.2-0.5
	        c0.8-1.8,2-3.6,3.5-5.4c2.6-2.9,3.9-6.3,3.9-9.6C43.8,15.3,37.6,9.1,30,9.1z M28.3,36.8c-2.1-6.2-3.4-13.3-2.2-14.2
	        c0.2,0,0.8,0.6,1.1,0.9c0.7,0.7,1.6,1.6,2.6,1.5c0.8,0,1.6-0.7,2.4-1.4c0.3-0.3,1-0.9,1.2-1c1,0.9,0.2,6.6-2.4,14.1H28.3z
	        M38.6,31.4C37,33.2,35.8,35,35,36.8h-2.1c1.5-4.3,4.3-13.8,1.4-15.7c-1.2-0.8-2.4,0.3-3.4,1.2c-0.4,0.3-1,0.9-1.2,1
	        c-0.2,0-0.9-0.7-1.2-1c-0.8-0.8-2.1-2.1-3.4-1.1c-2.7,2-0.1,11.4,1.3,15.7h-1.5c-0.8-1.7-2-3.5-3.5-5.3C19.1,28.5,18,25.8,18,23
	        c0-6.6,5.4-12,12-12c6.6,0,12,5.4,12,12C42,25.9,40.9,28.8,38.6,31.4z"/>
        <rect id="bg" class="blue inactive" width="60" height="60"/>
    </svg>




    <div id="realityTagButtonDiv"></div>
    <svg id="realityTagButton">
        <path class="blue" d="M0,0v60h60V0H0z M58.1,58.1H1.9V1.9h56.3V58.1z"/>
        <path class="blue" d="M47.6,37.5L34.1,14.8c-0.5-0.9-1.4-1.5-2.4-1.8l-9.9-2.8c-1.2-0.3-2.5-0.2-3.5,0.5c-1.1,0.6-1.8,1.7-2.1,2.9
	        l-2.3,10c-0.2,1-0.1,2,0.5,2.9l1.8,3c-0.2,0.9-0.3,1.8-0.4,2.8c-0.5,3.8-0.6,7.5-0.2,10.4c0.4,3.3,1.4,5.1,2.9,5.2
	        c2.2,0.2,3.5-2.7,4.2-4.3c0.3-0.6,0.5-1.3,0.7-2l4.6,7.8c0.8,1.3,2.3,2,3.8,1.7c0.4-0.1,0.9-0.2,1.3-0.5l13.3-7.9
	        C48,41.5,48.6,39.3,47.6,37.5z M20.9,42.8c-1,2.5-2,3.2-2.2,3.2c-0.2,0-1-0.8-1.3-3.7c-0.4-2.7-0.3-6.2,0.2-9.9c0-0.2,0-0.4,0.1-0.6
	        l4.5,7.5C21.7,40.6,21.3,41.7,20.9,42.8z M21.3,15.8c0.2-0.1,0.5-0.2,0.7-0.2c0.8-0.1,1.6,0.2,2.1,1c0.5,0.8,0.3,1.7-0.2,2.4
	        c-0.4-0.6-1-1-1.6-1c-0.6-0.1-1.2,0.2-1.8,0.6C20.1,17.5,20.4,16.3,21.3,15.8z M46.2,39.9c-0.1,0.5-0.4,0.9-0.9,1.2L32,48.9
	        c-0.9,0.5-2,0.2-2.6-0.6L24,39c0.4-1.8,0.8-3.7,1.1-5.7c0.5-3.8,0.6-7.5,0.2-10.3c-0.1-1-0.3-1.8-0.5-2.5c1.5-1.2,1.9-3.3,0.9-5
	        c-1.1-1.8-3.4-2.4-5.3-1.3c-1.8,1.1-2.4,3.5-1.3,5.3c0.1,0.1,0.2,0.3,0.3,0.4c0.4,0.5,0.9,0.9,1.4,1.1c0.7,0.3,1.5,0.4,2.2,0.3
	        c0,0,0,0,0.1,0c0.1,0.5,0.3,1.2,0.4,2c0.4,3.3,0.2,6.6-0.2,9.9c-0.2,1.2-0.4,2.5-0.6,3.6l-4.6-7.7l-1.4-2.3L16,25.5
	        c-0.3-0.5-0.4-1.1-0.3-1.6l2.3-10c0.2-0.7,0.6-1.3,1.2-1.7c0.3-0.2,0.6-0.3,0.9-0.3c0.4-0.1,0.8,0,1.2,0.1l9.9,2.8
	        c0.6,0.2,1,0.5,1.3,1L46,38.4C46.3,38.9,46.4,39.4,46.2,39.9z"/>
        <rect id="bg" class="blue inactive" width="60" height="60"/>
    </svg>
    <div id="realitySearchButtonDiv"></div>
    <svg id="realitySearchButton">
        <path class="blue" d="M60,60H0V0h60V60z M58.1,1.9H1.9v56.3h56.3V1.9z"/>
        <path class="blue" d="M35.1,10.3c-4.2,0-8.1,1.6-11,4.6c-2.9,2.9-4.6,6.9-4.6,11c0,3.2,1,6.3,2.8,8.9L10.5,46.6l3.9,3.9l11.9-11.9
	        c2.6,1.8,5.7,2.8,8.9,2.8c8.6,0,15.6-7,15.6-15.6C50.7,17.2,43.7,10.3,35.1,10.3z M14.4,48L13,46.6l10.4-10.4
	        c0.4,0.5,0.9,0.9,1.4,1.4L14.4,48z M35.1,39.6c-3.1,0-6-1-8.4-2.9c-0.9-0.7-1.8-1.5-2.5-2.5c-1.9-2.4-2.9-5.3-2.9-8.4
	        c0-3.7,1.4-7.1,4-9.7c2.6-2.6,6.1-4,9.7-4c7.6,0,13.8,6.2,13.8,13.8C48.9,33.4,42.7,39.6,35.1,39.6z"/>
        <rect id="bg" class="blue inactive" width="60" height="60"/>
    </svg>
    <div id="realityWorkButtonDiv"></div>
    <svg id="realityWorkButton">
        <path class="blue" d="M0,0v60h60V0H0z M58.2,58.2H1.9V1.9h56.3V58.2z"/>
        <path class="blue" d="M49.7,37l-0.8-1.6l-1.8,0.9l-7.4-14.6L33,25.1l-3.5-6.9l-7.6,3.9l-5.2-10.5l-5.3,3.2l0.9,1.5l3.7-2.2l13,25.9
	        c-2.4,1.7-3.3,4.8-2,7.6c1.4,3,5.1,4.3,8.1,2.9c2.8-1.3,4.1-4.6,3.1-7.5L49.7,37z M22.7,23.6l5.9-3l2.7,5.3l-5.9,3L22.7,23.6z
	        M26.3,30.6l12.7-6.4l6.4,12.6l-8.4,4.3h0c-1.5-1.8-4-2.6-6.3-1.9h0L26.3,30.6z M34.1,48.8c-2.1,1-4.7,0.1-5.7-2
	        c-1-2.1-0.1-4.7,2-5.7c2.1-1,4.7-0.1,5.7,2C37.2,45.3,36.2,47.8,34.1,48.8z"/>
        <rect id="bg" class="blue inactive" width="60" height="60"/>
    </svg>
    <!-- Reality UI - End -->
</div>

<div class='memoryBackground ignorePointerEvents'></div>

<div class="memoryPointerContainer">
</div>

<div class="memoryDragContainer">
</div>

<div id="speechConsole" touch-action="none">Debug Console</div>

<div class="pocket">
    <div class="centerVertically" id="pocketScrollContainer">
        <div class='memoryBar'>
        </div>
        <div class="palette">
        </div>
        <div class="nodeMemoryBar">
        </div>
    </div>
    <div id="pocketScrollBar"></div>
    <div id="pocketTargetObjectLabel">Adding Tools to:</div>
</div>

<canvas class="canvas-main-threejs" id="mainThreejsCanvas"></canvas>
<canvas class="Canvas canvas-node-connections" id="canvas"></canvas>
<div class="Canvas" id="p5WebGL" style="position: absolute; left: 0; top: 0;"></div>
<canvas id="glcanvas" class="canvas-webgl-proxy"></canvas>
<svg xmlns="http://www.w3.org/2000/svg"
     xmlns:xlink="http://www.w3.org/1999/xlink" id="groupLassoSVG" class="groupSVGElement">
    <polyline id="lasso" stroke-width="5" stroke-linejoin="round" stroke-dasharray="10 4" style="-webkit-user-select: none; -webkit-touch-callout: none;"></polyline>
</svg>
<svg xmlns="http://www.w3.org/2000/svg"
     xmlns:xlink="http://www.w3.org/1999/xlink" id="groupSVG" class="groupSVGElement">
</svg>
<div class='Interfaces touch-overlay-circle' id="overlay"></div>
<div class='Interfaces touch-overlay-circle' id="overlay2"></div>

<iframe src="src/gui/settings/index.html" id="settingsIframe" frameborder="0" style="display: none;" ></iframe>

<div id= "searchDiv" style="position: absolute; left: 0px; bottom: 0px; right: 65px; height: 121px; -webkit-transform: translateZ(9px); display: none; border: solid #01fffc 2px"></div>
<!--
<script async src="https://www.googletagmanager.com/gtag/js?id=UA-163665919-2"></script>
<script>
    window.dataLayer = window.dataLayer || [];
    function gtag(){dataLayer.push(arguments);}
    gtag('js', new Date());

    gtag('config', 'UA-163665919-2');
</script>
-->
<button id="ai-chat-tool-minimize-button"><br><br> < <br><br><br></button>
<div id="ai-chat-tool-container">
    <div id="ai-chat-tool-dialogue-container">
<!--        <div class="ai-chat-tool-dialogue ai-chat-tool-dialogue-my">0 aweoifjwaeopifjawopeifjawopeifjaweofp</div>-->
<!--        <div class="ai-chat-tool-dialogue ai-chat-tool-dialogue-ai">1 aweoifjwaeopifjawopeifjawopeifjaweofp</div>-->
<!--        <div class="ai-chat-tool-dialogue ai-chat-tool-dialogue-my">2 aweoifjwaeopifjawopeifjawopeifjaweofp</div>-->
<!--        <div class="ai-chat-tool-dialogue ai-chat-tool-dialogue-ai">3 aweoifjwaeopifjawopeifjawopeifjaweofp</div>-->
<!--        <div class="ai-chat-tool-dialogue ai-chat-tool-dialogue-my"><a href="https://www.google.com" referrerpolicy="no-referrer" target="_blank">4 aweoifjwaeopifjawopeifjawopeifjaweofp</a></div>-->
<!--        <div class="ai-chat-tool-dialogue ai-chat-tool-dialogue-my">4 2 aweoifjwaeopifjawopeifjawopeifjaweofp</div>-->
<!--        <div class="ai-chat-tool-dialogue ai-chat-tool-dialogue-ai">5 aweoifjwaeopifjawopeifjawopeifjaweofp</div>-->
<!--        <div class="ai-chat-tool-dialogue ai-chat-tool-dialogue-my">6 aweoifjwaeopifjawopeifjawopeifjaweofp</div>-->
<!--        <div class="ai-chat-tool-dialogue ai-chat-tool-dialogue-ai">7 aweoifjwaeopifjawopeifjawopeifjaweofp</div>-->
    </div>
    <textarea id='searchTextArea' rows="1" placeholder="Ask a question"></textarea>
</div>
</body>
</html><|MERGE_RESOLUTION|>--- conflicted
+++ resolved
@@ -64,11 +64,8 @@
     <link rel="stylesheet" type="text/css" href="css/dropdown.css">
     <link rel="stylesheet" type="text/css" href="css/humanPoseAnalyzerSettingsUi.css">
     <link rel="stylesheet" type="text/css" href="css/doubleSlider.css">
-<<<<<<< HEAD
     <link rel="stylesheet" type="text/css" href="css/statusPage.css">
-=======
     <link rel="stylesheet" type="text/css" href="css/ai.css">
->>>>>>> 5b3a1668
 
     <!-- TODO: try to preload iFrames -->
     <!--<link rel="preload" href="nodes/node/index.html" as="document">-->
