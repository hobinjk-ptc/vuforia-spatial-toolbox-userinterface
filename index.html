--- conflicted
+++ resolved
@@ -71,12 +71,8 @@
     <script src="js/interactWithLines.js"></script>
     <script src="js/onload.js"></script>
     <script src="js/datacrafting.js"></script>
-<<<<<<< HEAD
-
-=======
     <script src="js/datacraftingEventHandlers.js"></script>
     <script src="js/datacraftingEventHelpers.js"></script>
->>>>>>> 990dd69d
 
 </head>
 <body text="#ffffff">
