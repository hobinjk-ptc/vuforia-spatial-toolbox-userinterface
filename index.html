--- conflicted
+++ resolved
@@ -64,12 +64,8 @@
     <script src="thirdPartyCode/pep.min.js"></script>
     <script src="thirdPartyCode/d3.min.js"></script>
     <script src="thirdPartyCode/Tween.min.js"></script>
-<<<<<<< HEAD
-    
-=======
     <script src="thirdPartyCode/socket.io.js"></script>
 
->>>>>>> 2c70c6d4
     <script src="src/constructors.js"></script>
     <script src="src/objects.js"></script>
     <script src="src/index.js"></script>
