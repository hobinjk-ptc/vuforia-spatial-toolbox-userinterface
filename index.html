--- conflicted
+++ resolved
@@ -65,12 +65,8 @@
     <script src="thirdPartyCode/switchery.js"></script>
     <script src="thirdPartyCode/pep.min.js"></script>
     <script src="thirdPartyCode/d3.min.js"></script>
-<<<<<<< HEAD
 
     <script src="bower_components/webcomponentsjs/webcomponents-lite.js"></script>
-=======
-   <script src="bower_components/webcomponentsjs/webcomponents-lite.js"></script>
->>>>>>> 54d2eb45
 
     <script src="src/constructors.js"></script>
     <script src="src/index.js"></script>
