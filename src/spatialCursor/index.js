--- conflicted
+++ resolved
@@ -12,7 +12,8 @@
     let occlusionDownloadInterval = null;
     let cachedOcclusionObject = null;
     let cachedWorldObject = null;
-    
+
+    let worldIntersectPoint = {};
     let opacityFactor = 1;
     let scaleFactor = 0;
     let indicator1;
@@ -211,15 +212,11 @@
         
         addSpatialCursor();
         addTestSpatialCursor();
-<<<<<<< HEAD
-        toggleDisplaySpatialCursor(DEFAULT_SPATIAL_CURSOR_ON);
+        toggleDisplaySpatialCursor(false);
         updateCursorDirection();
 
         registerKeyboardFlyMode();
-=======
-        toggleDisplaySpatialCursor(false);
->>>>>>> bd5176ff
-
+        
         await getMyAvatarColor();
         uniforms2['avatarColor'].value = finalColor;
 
@@ -241,32 +238,11 @@
     }
 
     // publicly accessible function to add a tool at the spatial cursor position (or floating in front of you)
-<<<<<<< HEAD
-    function addToolAtScreenCenter(toolName) {
-        let touchPosition = {
-            x: window.innerWidth / 2,
-            y: window.innerHeight / 2
-        };
-
-        // parameters for createFrame function. all can be undefined except name, x, y, noUserInteraction
-        let startPositionOffset, width, height, nodesList, x, y, noUserInteraction, objectKeyToAddTo;
-        x = touchPosition.x;
-        y = touchPosition.y;
-        noUserInteraction = true;
-
-        // automatically adds the tool at the spatial cursor, if the cursor is active
-        let addedElement = realityEditor.gui.pocket.createFrame(toolName, startPositionOffset, width, height, nodesList, x, y, noUserInteraction, objectKeyToAddTo);
-
-        // todo: ask Ben: now I cannot drag tools from the pocket during normal / fly mode
-        if (getOrientedCursorRelativeToWorldObject()) {
-            realityEditor.device.resetEditingState(); // make sure we don't drag the tool after adding
-=======
     function addToolAtScreenCenter(toolName, { moveToCursor = false } = {}) {
         
         let spatialCursorMatrix = null;
         if (moveToCursor) {
             spatialCursorMatrix = realityEditor.spatialCursor.getOrientedCursorRelativeToWorldObject();
->>>>>>> bd5176ff
         } else {
             spatialCursorMatrix = realityEditor.spatialCursor.getOrientedCursorIfItWereAtScreenCenter();
         }
@@ -315,12 +291,8 @@
     }
 
     function update() {
-<<<<<<< HEAD
         window.requestAnimationFrame(update);
-        if (!isCursorEnabled) {
-=======
         if (!isCursorEnabled || !isMyColorDetermined) {
->>>>>>> bd5176ff
             isUpdateLoopRunning = false;
             indicator1.visible = false;
             indicator2.visible = false;
@@ -334,19 +306,12 @@
                 screenX = window.innerWidth / 2;
                 screenY = window.innerHeight / 2;
             }
-<<<<<<< HEAD
             worldIntersectPoint = getRaycastCoordinates(screenX, screenY);
             updateScaleFactor();
             updateOpacityFactor();
             updateSpatialCursor();
             updateTestSpatialCursor();
             tweenCursorDirection();
-=======
-            let worldIntersectPoint = getRaycastCoordinates(screenX, screenY);
-            updateOpacityFactor(worldIntersectPoint);
-            updateSpatialCursor(worldIntersectPoint);
-            updateTestSpatialCursor(worldIntersectPoint);
->>>>>>> bd5176ff
             uniforms['time'].value = clock.getElapsedTime() * 10;
 
             if (SNAP_CURSOR_TO_TOOLS) {
@@ -472,8 +437,7 @@
         indicator2.material.depthWrite = false;
         realityEditor.gui.threejsScene.addToScene(indicator2);
     }
-<<<<<<< HEAD
-    
+
     let scaleAccelerationFactor = 0.002, scaleAcceleration = scaleAccelerationFactor, scaleSpeed = 0;
     function updateScaleFactor() {
         if (Object.keys(worldIntersectPoint).length === 0) {
@@ -507,19 +471,10 @@
     let opacityLow = 0.1, opacityHigh = 1;
     function updateOpacityFactor() {
         if (typeof worldIntersectPoint.distance !== 'undefined') {
-=======
-
-    let fadeOutDistance = 500, maxOpacityDistance = 1000;
-    let opacityLow = 0.1, opacityHigh = 1;
-    
-    function updateOpacityFactor(worldIntersectPoint) {
-        if (worldIntersectPoint && typeof worldIntersectPoint.distance !== 'undefined') {
->>>>>>> bd5176ff
             opacityFactor = remap(worldIntersectPoint.distance, fadeOutDistance, maxOpacityDistance, opacityLow, opacityHigh);
         }
     }
     
-<<<<<<< HEAD
     let cursorDirections = [];
     let clock2 = new THREE.Clock(false);
     let updateInterval = 200;
@@ -559,41 +514,17 @@
             indicator1.position.set(worldIntersectPoint.point.x, worldIntersectPoint.point.y, worldIntersectPoint.point.z);
             let offset = worldIntersectPoint.normalVector.clone().multiplyScalar(topCursorOffset);
             indicator1.position.add(offset);
-=======
-    function updateSpatialCursor(worldIntersectPoint) {
-        if (worldIntersectPoint) {
-            if (!indicator1.visible || !indicator2.visible) {
-                indicator1.visible = true;
-                indicator2.visible = true;
-            }
-            indicator1.position.set(worldIntersectPoint.point.x, worldIntersectPoint.point.y, worldIntersectPoint.point.z);
-            let offset = worldIntersectPoint.normalVector.clone().multiplyScalar(topCursorOffset);
-            indicator1.position.add(offset);
-            indicator1.quaternion.setFromUnitVectors(indicatorAxis, worldIntersectPoint.normalVector);
-        } else {
-            indicator1.visible = false;
-            indicator2.visible = false;
->>>>>>> bd5176ff
         }
         indicator1.material = overlapped ? colorCursorMaterial : normalCursorMaterial;
         indicator1.material.uniforms.opacityFactor.value = opacityFactor;
     }
 
-<<<<<<< HEAD
     function updateTestSpatialCursor() {
         if (typeof worldIntersectPoint.point !== 'undefined') {
             indicator2.position.set(worldIntersectPoint.point.x, worldIntersectPoint.point.y, worldIntersectPoint.point.z);
             let offset = worldIntersectPoint.normalVector.clone().multiplyScalar(bottomCursorOffset);
             indicator2.position.add(offset);
         }
-=======
-    function updateTestSpatialCursor(worldIntersectPoint) {
-        if (!worldIntersectPoint) return;
-        indicator2.position.set(worldIntersectPoint.point.x, worldIntersectPoint.point.y, worldIntersectPoint.point.z);
-        let offset = worldIntersectPoint.normalVector.clone().multiplyScalar(bottomCursorOffset);
-        indicator2.position.add(offset);
-        indicator2.quaternion.setFromUnitVectors(indicatorAxis, worldIntersectPoint.normalVector);
->>>>>>> bd5176ff
         indicator2.material.uniforms.opacityFactor.value = opacityFactor;
     }
 
