createNameSpace("realityEditor.spatialCursor");

import * as THREE from '../../thirdPartyCode/three/three.module.js';

(function(exports) {

    const SNAP_CURSOR_TO_TOOLS = false; // the snapping doesn't do anything yet, so turn off for now
    const DEFAULT_SPATIAL_CURSOR_ON = true; // applied after we localize within a target / download occlusion mesh

    let isCursorEnabled = false; // always starts off, turns on after localize
    let isUpdateLoopRunning = false;
    let occlusionDownloadInterval = null;
    let cachedOcclusionObject = null;
    let cachedWorldObject = null;
    
<<<<<<< HEAD
    let worldIntersectPoint = {};
    let opacityFactor = 1;
=======
>>>>>>> 9a2c9d6a
    let indicator1;
    let indicator2;
    let overlapped = false;
    let isMyColorDetermined = false;

    // contains spatial cursors of other users – updated by their avatar's publicData
    let otherSpatialCursors = {};

    let clock = new THREE.Clock();
    let uniforms = {
        'EPSILON': {value: Number.EPSILON},
        'time': {value: 0},
        'opacityFactor': {value: opacityFactor},
    };
    
    // offset the spatial cursor with the worldIntersectPoint to avoid clipping plane issues
    const topCursorOffset = 15;
    const bottomCursorOffset = 1;
    const indicatorAxis = new THREE.Vector3(0, 0, 1);
    // const normalCursorMaterial = new THREE.ShaderMaterial({
    //     vertexShader: realityEditor.spatialCursor.shader.vertexShader.vertexShaderCode,
    //     fragmentShader: realityEditor.spatialCursor.shader.normalCursorFragmentShader.normalCursorFragmentShaderCode,
    //     uniforms: uniforms,
    //     transparent: true,
    //     side: THREE.DoubleSide,
    // });
    const vertexShader = `
    ${THREE.ShaderChunk.logdepthbuf_pars_vertex}
    varying vec2 vUv;
    //uniform EPSILON;
    
    void main() {
        ${THREE.ShaderChunk.logdepthbuf_vertex}
        vUv = uv;
        vec4 mvPosition = modelViewMatrix * vec4(position, 1.0);
        gl_Position = projectionMatrix * mvPosition;
    }
    `;
    const normalFragmentShader = `
    ${THREE.ShaderChunk.logdepthbuf_pars_fragment}
    varying vec2 vUv;
    uniform float opacityFactor;
    
    void main(void) {
        ${THREE.ShaderChunk.logdepthbuf_fragment}
        vec2 position = -1.0 + 2.0 * vUv;
        vec2 origin = vec2(0.0);
        float color = distance(position, origin) > 0.9 || distance(position, origin) < 0.1 ? 1.0 : 0.0;
        float alpha = distance(position, origin) > 0.9 || distance(position, origin) < 0.1 ? 1.0 : 0.0;
        gl_FragColor = vec4(color, color, color, alpha * opacityFactor);
    }
    `;
    const colorFragmentShader = `
    uniform float time;
    varying vec2 vUv;
    
    void main(void) {
        vec2 position = -1.0 + 2.0 * vUv;
        vec2 translate = vec2(-0.5, 0);
        position += translate;
    
        float r = abs(sin(position.x * position.y + time / 2.0));
        float g = abs(sin(position.x * position.y + time / 4.0));
        float b = abs(sin(position.x * position.y + time / 6.0));
    
        gl_FragColor = vec4(r, g, b, 1.0);
    }
    `;
    // remember to set depthTest=false and depthWrite=false after creating the material, to prevent visual glitches
    const normalCursorMaterial = new THREE.ShaderMaterial({
        vertexShader: vertexShader,
        fragmentShader: normalFragmentShader,
        uniforms: uniforms,
        transparent: true,
        side: THREE.DoubleSide,
    });
    const colorCursorMaterial = new THREE.ShaderMaterial({
        vertexShader: vertexShader,
        fragmentShader: colorFragmentShader,
        uniforms: uniforms,
        transparent: true,
        side: THREE.DoubleSide,
    });


    let color = 'rgb(0, 255, 255)', colorLighter = 'rgb(255, 255, 255)';
    let finalColor = [{
        color: new THREE.Color(color),
        colorLighter: new THREE.Color(colorLighter)
    }];
    let uniforms2 = {
        'EPSILON': {value: Number.EPSILON},
        'avatarColor': {value: finalColor},
<<<<<<< HEAD
        'opacityFactor': {value: opacityFactor},
=======
        'alpha': {value: 0.5}
>>>>>>> 9a2c9d6a
    };
    const testCursorFragmentShader = `
    ${THREE.ShaderChunk.logdepthbuf_pars_fragment}
    varying vec2 vUv;
    uniform float opacityFactor;
    
    // set up color uniforms
    struct AvatarColor {
        vec3 color;
        vec3 colorLighter;
    };
    uniform AvatarColor avatarColor[1];
    uniform float alpha;
    
    void main(void) {
        ${THREE.ShaderChunk.logdepthbuf_fragment}
        vec3 color = avatarColor[0].color;
<<<<<<< HEAD
        gl_FragColor = vec4(color, 0.5 * opacityFactor);
=======
        gl_FragColor = vec4(color, alpha); // alpha = 0.5 is a good default
>>>>>>> 9a2c9d6a
    }
    `;
    const testCursorMaterial = new THREE.ShaderMaterial({
        vertexShader: vertexShader,
        fragmentShader: testCursorFragmentShader,
        uniforms: uniforms2,
        transparent: true,
        // blending: THREE.CustomBlending,
        // blendEquation: THREE.AddEquation,
        // blendSrc: THREE.SrcColorFactor,
        // blendDst: THREE.OneMinusSrcAlphaFactor,
        side: THREE.DoubleSide,
    });
    // const testCursorMaterial = new THREE.ShaderMaterial({
    //     vertexShader: vertexShader,
    //     fragmentShader: testCursorFragmentShader,
    //     uniforms: uniforms2,
    //     transparent: true,
    //     blending: THREE.AdditiveBlending,
    //     side: THREE.DoubleSide,
    // });

    const clamp = (x, low, high) => {
        return Math.min(Math.max(x, low), high);
    }

    const remap01 = (x, low, high) => {
        return clamp((x - low) / (high - low), 0, 1);
    }

    const remap = (x, lowIn, highIn, lowOut, highOut) => {
        return lowOut + (highOut - lowOut) * remap01(x, lowIn, highIn);
    }

    async function getMyAvatarColor() {
        let myAvatarColor = await realityEditor.avatar.getMyAvatarColor();
        color = `${myAvatarColor.color}`;
        colorLighter = `${myAvatarColor.colorLighter}`;
        finalColor[0] = {
            color: new THREE.Color(color),
            colorLighter: new THREE.Color(colorLighter)
        };

        // show the cursor if it was hidden while this function resolves
        isMyColorDetermined = true;
        if (isCursorEnabled && !isUpdateLoopRunning) {
            update(); // restart the update loop
        }
    }

    function onLoadOcclusionObject(callback) {
        occlusionDownloadInterval = setInterval(() => {
            if (!cachedWorldObject) {
                cachedWorldObject = realityEditor.worldObjects.getBestWorldObject();
            }
            if (!cachedWorldObject) {
                return;
            }
            if (cachedWorldObject.objectId === realityEditor.worldObjects.getLocalWorldId()) {
                cachedWorldObject = null; // don't accept the local world object
            }
            if (cachedWorldObject && !cachedOcclusionObject) {
                cachedOcclusionObject = realityEditor.gui.threejsScene.getObjectForWorldRaycasts(cachedWorldObject.objectId);
                if (cachedOcclusionObject) {
                    // trigger the callback and clear the interval
                    callback(cachedWorldObject, cachedOcclusionObject);
                    clearInterval(occlusionDownloadInterval);
                    occlusionDownloadInterval = null;
                }
            }
        }, 1000);
    }

    async function initService() {
        onLoadOcclusionObject((worldObject, occlusionObject) => {
            cachedWorldObject = worldObject;
            cachedOcclusionObject = occlusionObject;

            if (DEFAULT_SPATIAL_CURSOR_ON) {
                toggleDisplaySpatialCursor(true);
            }
        });
        
        addSpatialCursor();
        addTestSpatialCursor();
        toggleDisplaySpatialCursor(false);

        await getMyAvatarColor();
        uniforms2['avatarColor'].value = finalColor;

        const ADD_SEARCH_TOOL_WITH_CURSOR = false;

        if (ADD_SEARCH_TOOL_WITH_CURSOR) {
            document.addEventListener('pointerdown', (e) => {
                if (!indicator2 || !indicator2.visible) return;
                if (realityEditor.device.isMouseEventCameraControl(e)) return;
                if (!realityEditor.device.utilities.isEventHittingBackground(e)) return; // if clicking on a button, etc, don't trigger this

                // raycast against the spatial cursor
                let intersects = realityEditor.gui.threejsScene.getRaycastIntersects(e.clientX, e.clientY, [indicator2]);
                if (intersects.length > 0) {
                    addToolAtScreenCenter('searchDigitalThread', { moveToCursor: true });
                }
            });
        }
    }

    // publicly accessible function to add a tool at the spatial cursor position (or floating in front of you)
    function addToolAtScreenCenter(toolName, { moveToCursor = false } = {}) {
        
        let spatialCursorMatrix = null;
        if (moveToCursor) {
            spatialCursorMatrix = realityEditor.spatialCursor.getOrientedCursorRelativeToWorldObject();
        } else {
            spatialCursorMatrix = realityEditor.spatialCursor.getOrientedCursorIfItWereAtScreenCenter();
        }

        let addedElement = realityEditor.gui.pocket.createFrame(toolName, {
            noUserInteraction: true,
            pageX: window.innerWidth / 2,
            pageY: window.innerHeight / 2,
            initialMatrix: (spatialCursorMatrix) ? spatialCursorMatrix : undefined,
            onUploadComplete: () => {
                realityEditor.network.postVehiclePosition(addedElement);
            }
        });

        if (!moveToCursor && !spatialCursorMatrix) {
            let mmInFrontOfCamera = 400 * realityEditor.device.environment.variables.newFrameDistanceMultiplier
            realityEditor.gui.ar.positioning.moveFrameToCamera(addedElement.objectId, addedElement.uuid, mmInFrontOfCamera);
        }
    }

    function update() {
        if (!isCursorEnabled || !isMyColorDetermined) {
            isUpdateLoopRunning = false;
            indicator1.visible = false;
            indicator2.visible = false;
            return; // need to call update() again when isCursorEnabled gets toggled on again
        }
        isUpdateLoopRunning = true;

        try {
            // for iPhone usage, keep spatial cursor at the center of the screen
            let screenX = window.innerWidth / 2;
            let screenY = window.innerHeight / 2;
            if (realityEditor.device.environment.requiresMouseEvents()) {
                let mousePosition = realityEditor.gui.ar.positioning.getMostRecentTouchPosition();
                screenX = mousePosition.x;
                screenY = mousePosition.y;
            }
<<<<<<< HEAD
            worldIntersectPoint = getRaycastCoordinates(screenX, screenY);
            updateOpacityFactor();
            updateSpatialCursor();
            updateTestSpatialCursor();
=======
            let worldIntersectPoint = getRaycastCoordinates(screenX, screenY);
            updateSpatialCursor(worldIntersectPoint);
            updateTestSpatialCursor(worldIntersectPoint);
>>>>>>> 9a2c9d6a
            uniforms['time'].value = clock.getElapsedTime() * 10;

            if (SNAP_CURSOR_TO_TOOLS) {
                trySnappingCursorToTools(screenX, screenY);
            }
        } catch (e) {
            console.warn('error in spatialCursor', e);
        }
        window.requestAnimationFrame(update);
    }

    function trySnappingCursorToTools(screenX, screenY) {
        // todo Steve: when viewing the tool from different angles, the tool changes direction to face user, but
        // todo Steve: the spatial cursor snaps doesn't change direction, should fix it, that would also affect the
        // todo Steve: getToolDirection() function inside spatial search in remote operator
        // constantly check if the screen center overlaps any iframes
        let overlappingDivs = realityEditor.device.utilities.getAllDivsUnderCoordinate(screenX, screenY);
        overlapped = overlappingDivs.some(element => {
            return element.tagName === 'IFRAME' && typeof element.dataset.objectKey !== 'undefined';
        });
        if (overlapped) {
            let overlappingIframe = overlappingDivs.find(element => element.tagName === 'IFRAME');
            let tool = realityEditor.getFrame(overlappingIframe.dataset.objectKey, overlappingIframe.dataset.frameKey);
            if (tool.fullScreen) {
                overlapped = false;
            } else {
                let position = realityEditor.gui.threejsScene.getToolPosition(overlappingIframe.dataset.frameKey);
                indicator1.position.set(position.x, position.y, position.z);
                indicator1.quaternion.setFromUnitVectors(indicatorAxis, realityEditor.gui.threejsScene.getToolDirection(overlappingIframe.dataset.frameKey));
            }
        }
    }

    /**
     * Moves the spatial cursor for this avatar to the specified position.
     * Creates the spatial cursor if it doesn't exist yet.
     * @param {string} objectKey
     * @param {number[]} cursorMatrix
     * @param {string} cursorColorHSL - hsl string of color
     * @param {string} relativeToWorldId
     */
    function renderOtherSpatialCursor(objectKey, cursorMatrix, cursorColorHSL, relativeToWorldId) {
        if (relativeToWorldId !== realityEditor.sceneGraph.getWorldId()) return; // ignore cursors in other worlds
        if (typeof cursorColorHSL !== 'string') return; // color is required to initialize the material

        if (typeof otherSpatialCursors[objectKey] === 'undefined') {
            let cursorGroup = addOtherSpatialCursor(cursorColorHSL);
            otherSpatialCursors[objectKey] = {
                group: cursorGroup,
                worldId: relativeToWorldId,
                matrix: cursorMatrix
            }
            realityEditor.gui.threejsScene.addToScene(cursorGroup);
        }

        let worldSceneNode = realityEditor.sceneGraph.getSceneNodeById(relativeToWorldId);
        let groundPlaneSceneNode = realityEditor.sceneGraph.getGroundPlaneNode();

        if (!worldSceneNode || !groundPlaneSceneNode) return;

        otherSpatialCursors[objectKey].group.matrix = realityEditor.sceneGraph.convertToNewCoordSystem(
            cursorMatrix, worldSceneNode, groundPlaneSceneNode);
    }

    /**
     * Helper function to create and return the THREE.Group for another client's cursor
     * The material is more transparent than your own cursor.
     * @returns {Group}
     */
    function addOtherSpatialCursor(cursorColorHSL) {
        const geometry1 = new THREE.CircleGeometry(geometryLength, 32);
        const indicator1 = new THREE.Mesh(geometry1, normalCursorMaterial);

        const geometry2 = new THREE.CircleGeometry(geometryLength, 32);
        const material2 = new THREE.ShaderMaterial({
            vertexShader: vertexShader,
            fragmentShader: testCursorFragmentShader,
            uniforms: {
                'EPSILON': {value: Number.EPSILON},
                'avatarColor': {value: [{
                        color: new THREE.Color(cursorColorHSL),
                        colorLighter: new THREE.Color(cursorColorHSL)
                    }]
                },
                'alpha': {value: 0.2}
            },
            transparent: true,
            side: THREE.DoubleSide,
        });

        const indicator2 = new THREE.Mesh(geometry2, material2);
        indicator2.name = 'coloredCursorMesh';

        const cursorGroup = new THREE.Group();
        cursorGroup.add(indicator1);
        cursorGroup.add(indicator2);

        cursorGroup.matrixAutoUpdate = false;

        return cursorGroup;
    }

    function deleteOtherSpatialCursor(objectKey) {
        if (typeof otherSpatialCursors[objectKey] !== 'undefined') {
            realityEditor.gui.threejsScene.removeFromScene(otherSpatialCursors[objectKey].group);
            delete otherSpatialCursors[objectKey];
        }
    }

    const geometryLength = 50;
    
    function addSpatialCursor() {
        const geometry = new THREE.CircleGeometry(geometryLength, 32);
        indicator1 = new THREE.Mesh(geometry, normalCursorMaterial);
        indicator1.material.depthTest = false; // fixes visual glitch by preventing occlusion from area target
        indicator1.material.depthWrite = false;
        realityEditor.gui.threejsScene.addToScene(indicator1);
    }
    
    function addTestSpatialCursor() {
        const geometry = new THREE.CircleGeometry(geometryLength, 32);
        indicator2 = new THREE.Mesh(geometry, testCursorMaterial);
        indicator2.material.depthTest = false; // fixes visual glitch by preventing occlusion from area target
        indicator2.material.depthWrite = false;
        realityEditor.gui.threejsScene.addToScene(indicator2);
    }
    
<<<<<<< HEAD
    let fadeOutDistance = 500, maxOpacityDistance = 1000;
    let opacityLow = 0.1, opacityHigh = 1;
    function updateOpacityFactor() {
        opacityFactor = remap(worldIntersectPoint.distance, fadeOutDistance, maxOpacityDistance, opacityLow, opacityHigh);
    }
    
    function updateSpatialCursor() {
        if (typeof worldIntersectPoint.point !== 'undefined') {
=======
    function updateSpatialCursor(worldIntersectPoint) {
        if (worldIntersectPoint) {
            if (!indicator1.visible || !indicator2.visible) {
                indicator1.visible = true;
                indicator2.visible = true;
            }
>>>>>>> 9a2c9d6a
            indicator1.position.set(worldIntersectPoint.point.x, worldIntersectPoint.point.y, worldIntersectPoint.point.z);
            let offset = worldIntersectPoint.normalVector.clone().multiplyScalar(topCursorOffset);
            indicator1.position.add(offset);
            indicator1.quaternion.setFromUnitVectors(indicatorAxis, worldIntersectPoint.normalVector);
        } else {
            indicator1.visible = false;
            indicator2.visible = false;
        }
        indicator1.material = overlapped ? colorCursorMaterial : normalCursorMaterial;
        indicator1.material.uniforms.opacityFactor.value = opacityFactor;
    }

<<<<<<< HEAD
    function updateTestSpatialCursor() {
        if (typeof worldIntersectPoint.point !== 'undefined') {
            indicator2.position.set(worldIntersectPoint.point.x, worldIntersectPoint.point.y, worldIntersectPoint.point.z);
            let offset = worldIntersectPoint.normalVector.clone().multiplyScalar(bottomCursorOffset);
            indicator2.position.add(offset);
            indicator2.quaternion.setFromUnitVectors(indicatorAxis, worldIntersectPoint.normalVector);
        }
        indicator2.material.uniforms.opacityFactor.value = opacityFactor;
=======
    function updateTestSpatialCursor(worldIntersectPoint) {
        if (!worldIntersectPoint) return;
        indicator2.position.set(worldIntersectPoint.point.x, worldIntersectPoint.point.y, worldIntersectPoint.point.z);
        let offset = worldIntersectPoint.normalVector.clone().multiplyScalar(bottomCursorOffset);
        indicator2.position.add(offset);
        indicator2.quaternion.setFromUnitVectors(indicatorAxis, worldIntersectPoint.normalVector);
>>>>>>> 9a2c9d6a
    }

    function toggleDisplaySpatialCursor(newValue) {
        isCursorEnabled = newValue;
        indicator1.visible = newValue;
        indicator2.visible = newValue;

        if (isCursorEnabled && !isUpdateLoopRunning) {
            update(); // restart the update loop
        }
    }

    function getRaycastCoordinates(screenX, screenY) {
        let worldIntersectPoint = null;
        let objectsToCheck = [];
        if (cachedOcclusionObject) {
            objectsToCheck.push(cachedOcclusionObject);
        }
        // if (realityEditor.gui.threejsScene.getGroundPlaneCollider()) {
        //     objectsToCheck.push(realityEditor.gui.threejsScene.getGroundPlaneCollider());
        // }
        if (cachedWorldObject && objectsToCheck.length > 0) {
            // by default, three.js raycast returns coordinates in the top-level scene coordinate system
            let raycastIntersects = realityEditor.gui.threejsScene.getRaycastIntersects(screenX, screenY, objectsToCheck);
            if (raycastIntersects.length > 0) {
                let groundPlaneMatrix = realityEditor.sceneGraph.getGroundPlaneNode().worldMatrix;
                let inverseGroundPlaneMatrix = new realityEditor.gui.threejsScene.THREE.Matrix4();
                realityEditor.gui.threejsScene.setMatrixFromArray(inverseGroundPlaneMatrix, groundPlaneMatrix);
                inverseGroundPlaneMatrix.invert();
                raycastIntersects[0].point.applyMatrix4(inverseGroundPlaneMatrix);
                let trInvGroundPlaneMat = inverseGroundPlaneMatrix.clone().transpose();
                worldIntersectPoint = {
                    point: raycastIntersects[0].point,
                    normalVector: raycastIntersects[0].face.normal.clone().applyMatrix4(trInvGroundPlaneMat).normalize(),
                    distance: raycastIntersects[0].distance,
                }
            }
        }
        return worldIntersectPoint; // these are relative to the world object
    }

    function getCursorRelativeToWorldObject() {
        if (!cachedWorldObject || !cachedOcclusionObject) { return null; }

        let cursorMatrix = indicator1.matrixWorld.clone(); // in ROOT coordinates
        let worldSceneNode = realityEditor.sceneGraph.getSceneNodeById(realityEditor.sceneGraph.getWorldId());
        return realityEditor.sceneGraph.convertToNewCoordSystem(cursorMatrix, realityEditor.sceneGraph.getSceneNodeById('ROOT'), worldSceneNode);
    }

    function getOrientedCursorIfItWereAtScreenCenter() {
        // move cursor to center, then get the matrix, then move the cursor back to where it was
        let worldIntersectPoint = getRaycastCoordinates(window.innerWidth / 2, window.innerHeight / 2);
        updateSpatialCursor(worldIntersectPoint);
        updateTestSpatialCursor(worldIntersectPoint);
        indicator1.updateMatrixWorld(); // update immediately before doing the calculations

        let result = getOrientedCursorRelativeToWorldObject();

        // move it back
        let pointerPosition = realityEditor.gui.ar.positioning.getMostRecentTouchPosition();
        let prevWorldIntersectPoint = getRaycastCoordinates(pointerPosition.x, pointerPosition.y);
        updateSpatialCursor(prevWorldIntersectPoint);
        updateTestSpatialCursor(prevWorldIntersectPoint);
        indicator1.updateMatrixWorld();

        return result;
    }

    // we need to apply multiple transformations to rotate the spatial cursor so that its local up vector is
    // best aligned with the global up, it faces towards the camera rather than away, and if it's on a
    // horizontal surface, it rotates so that its local up vector is in line with the camera forward vector
    function getOrientedCursorRelativeToWorldObject() {
        if (!indicator1.visible) { return null; }

        let spatialCursorMatrix = getCursorRelativeToWorldObject();
        if (spatialCursorMatrix) {
            const utils = realityEditor.gui.ar.utilities;
            let rotatedMatrix = utils.copyMatrix(spatialCursorMatrix.elements);
            let forwardVector = utils.getForwardVector(rotatedMatrix);
            // TODO: may need to convert this relative to world object, but for now global up and world up are aligned anyways
            let globalUpVector = [0, -1, 0];

            // crossing forward vector with desired up vector yields new right vector
            // then cross new right with forward to get orthogonal local up vector (similar to camera lookAt math)

            let newRightVector = utils.normalize(utils.crossProduct(forwardVector, globalUpVector));
            // handle co-linear case by reverting to original axis
            if (isNaN(newRightVector[0])) { newRightVector = utils.getRightVector(rotatedMatrix); }

            let newUpVector = utils.normalize(utils.crossProduct(newRightVector, forwardVector));
            if (isNaN(newUpVector[0])) { newUpVector = utils.getUpVector(rotatedMatrix); }

            let worldSceneNode = realityEditor.sceneGraph.getSceneNodeById(realityEditor.sceneGraph.getWorldId());
            let cameraRelativeToWorldObject = realityEditor.sceneGraph.convertToNewCoordSystem(utils.newIdentityMatrix(), realityEditor.sceneGraph.getCameraNode(), worldSceneNode);

            // compute dot product of camera forward and new tool forward to see whether it's facing towards or away from you
            let cameraForward = utils.normalize(utils.getForwardVector(cameraRelativeToWorldObject));

            // check if it is upright enough to be considered on a horizontal surface – 0.9 seems to work well
            if (Math.abs(utils.dotProduct(forwardVector, globalUpVector)) > 0.9) {
                // math works out same as above, except the camera forward is the desired "up vector" in this case
                newRightVector = utils.normalize(utils.crossProduct(forwardVector, cameraForward));
                if (isNaN(newRightVector[0])) { newRightVector = utils.getRightVector(rotatedMatrix); }

                newUpVector = utils.normalize(utils.crossProduct(newRightVector, forwardVector));
                if (isNaN(newUpVector[0])) { newUpVector = utils.getUpVector(rotatedMatrix); }
            }

            // if normals are inverted and tool ends up facing away from camera instead of towards it, flip it left-right again
            let dotProduct = utils.dotProduct(cameraForward, forwardVector);

            // assign the new right and up vectors to the tool matrix, keeping its forward the same
            rotatedMatrix[0] = newRightVector[0] * Math.sign(dotProduct);
            rotatedMatrix[1] = newRightVector[1] * Math.sign(dotProduct);
            rotatedMatrix[2] = newRightVector[2] * Math.sign(dotProduct);
            rotatedMatrix[4] = newUpVector[0];
            rotatedMatrix[5] = newUpVector[1];
            rotatedMatrix[6] = newUpVector[2];

            return rotatedMatrix;
        }

        return null;
    }

    exports.initService = initService;
    exports.getCursorRelativeToWorldObject = getCursorRelativeToWorldObject;
    exports.getOrientedCursorRelativeToWorldObject = getOrientedCursorRelativeToWorldObject;
    exports.getOrientedCursorIfItWereAtScreenCenter = getOrientedCursorIfItWereAtScreenCenter;
    exports.toggleDisplaySpatialCursor = toggleDisplaySpatialCursor;
    exports.isSpatialCursorEnabled = () => { return isCursorEnabled; }
    exports.addToolAtScreenCenter = addToolAtScreenCenter;
<<<<<<< HEAD
    exports.getWorldIntersectPoint = () => { return worldIntersectPoint; };
=======
    exports.renderOtherSpatialCursor = renderOtherSpatialCursor;
    exports.deleteOtherSpatialCursor = deleteOtherSpatialCursor;
>>>>>>> 9a2c9d6a
}(realityEditor.spatialCursor));<|MERGE_RESOLUTION|>--- conflicted
+++ resolved
@@ -13,11 +13,7 @@
     let cachedOcclusionObject = null;
     let cachedWorldObject = null;
     
-<<<<<<< HEAD
-    let worldIntersectPoint = {};
     let opacityFactor = 1;
-=======
->>>>>>> 9a2c9d6a
     let indicator1;
     let indicator2;
     let overlapped = false;
@@ -111,11 +107,7 @@
     let uniforms2 = {
         'EPSILON': {value: Number.EPSILON},
         'avatarColor': {value: finalColor},
-<<<<<<< HEAD
         'opacityFactor': {value: opacityFactor},
-=======
-        'alpha': {value: 0.5}
->>>>>>> 9a2c9d6a
     };
     const testCursorFragmentShader = `
     ${THREE.ShaderChunk.logdepthbuf_pars_fragment}
@@ -128,16 +120,11 @@
         vec3 colorLighter;
     };
     uniform AvatarColor avatarColor[1];
-    uniform float alpha;
     
     void main(void) {
         ${THREE.ShaderChunk.logdepthbuf_fragment}
         vec3 color = avatarColor[0].color;
-<<<<<<< HEAD
         gl_FragColor = vec4(color, 0.5 * opacityFactor);
-=======
-        gl_FragColor = vec4(color, alpha); // alpha = 0.5 is a good default
->>>>>>> 9a2c9d6a
     }
     `;
     const testCursorMaterial = new THREE.ShaderMaterial({
@@ -289,16 +276,10 @@
                 screenX = mousePosition.x;
                 screenY = mousePosition.y;
             }
-<<<<<<< HEAD
-            worldIntersectPoint = getRaycastCoordinates(screenX, screenY);
-            updateOpacityFactor();
-            updateSpatialCursor();
-            updateTestSpatialCursor();
-=======
             let worldIntersectPoint = getRaycastCoordinates(screenX, screenY);
+            updateOpacityFactor(worldIntersectPoint);
             updateSpatialCursor(worldIntersectPoint);
             updateTestSpatialCursor(worldIntersectPoint);
->>>>>>> 9a2c9d6a
             uniforms['time'].value = clock.getElapsedTime() * 10;
 
             if (SNAP_CURSOR_TO_TOOLS) {
@@ -383,7 +364,7 @@
                         colorLighter: new THREE.Color(cursorColorHSL)
                     }]
                 },
-                'alpha': {value: 0.2}
+                'opacityFactor': { value: 0.4 } // alpha = 0.5 * opacityFactor
             },
             transparent: true,
             side: THREE.DoubleSide,
@@ -425,24 +406,20 @@
         indicator2.material.depthWrite = false;
         realityEditor.gui.threejsScene.addToScene(indicator2);
     }
-    
-<<<<<<< HEAD
+
     let fadeOutDistance = 500, maxOpacityDistance = 1000;
     let opacityLow = 0.1, opacityHigh = 1;
-    function updateOpacityFactor() {
+    
+    function updateOpacityFactor(worldIntersectPoint) {
         opacityFactor = remap(worldIntersectPoint.distance, fadeOutDistance, maxOpacityDistance, opacityLow, opacityHigh);
     }
     
-    function updateSpatialCursor() {
-        if (typeof worldIntersectPoint.point !== 'undefined') {
-=======
     function updateSpatialCursor(worldIntersectPoint) {
         if (worldIntersectPoint) {
             if (!indicator1.visible || !indicator2.visible) {
                 indicator1.visible = true;
                 indicator2.visible = true;
             }
->>>>>>> 9a2c9d6a
             indicator1.position.set(worldIntersectPoint.point.x, worldIntersectPoint.point.y, worldIntersectPoint.point.z);
             let offset = worldIntersectPoint.normalVector.clone().multiplyScalar(topCursorOffset);
             indicator1.position.add(offset);
@@ -455,23 +432,13 @@
         indicator1.material.uniforms.opacityFactor.value = opacityFactor;
     }
 
-<<<<<<< HEAD
-    function updateTestSpatialCursor() {
-        if (typeof worldIntersectPoint.point !== 'undefined') {
-            indicator2.position.set(worldIntersectPoint.point.x, worldIntersectPoint.point.y, worldIntersectPoint.point.z);
-            let offset = worldIntersectPoint.normalVector.clone().multiplyScalar(bottomCursorOffset);
-            indicator2.position.add(offset);
-            indicator2.quaternion.setFromUnitVectors(indicatorAxis, worldIntersectPoint.normalVector);
-        }
-        indicator2.material.uniforms.opacityFactor.value = opacityFactor;
-=======
     function updateTestSpatialCursor(worldIntersectPoint) {
         if (!worldIntersectPoint) return;
         indicator2.position.set(worldIntersectPoint.point.x, worldIntersectPoint.point.y, worldIntersectPoint.point.z);
         let offset = worldIntersectPoint.normalVector.clone().multiplyScalar(bottomCursorOffset);
         indicator2.position.add(offset);
         indicator2.quaternion.setFromUnitVectors(indicatorAxis, worldIntersectPoint.normalVector);
->>>>>>> 9a2c9d6a
+        indicator2.material.uniforms.opacityFactor.value = opacityFactor;
     }
 
     function toggleDisplaySpatialCursor(newValue) {
@@ -604,10 +571,6 @@
     exports.toggleDisplaySpatialCursor = toggleDisplaySpatialCursor;
     exports.isSpatialCursorEnabled = () => { return isCursorEnabled; }
     exports.addToolAtScreenCenter = addToolAtScreenCenter;
-<<<<<<< HEAD
-    exports.getWorldIntersectPoint = () => { return worldIntersectPoint; };
-=======
     exports.renderOtherSpatialCursor = renderOtherSpatialCursor;
     exports.deleteOtherSpatialCursor = deleteOtherSpatialCursor;
->>>>>>> 9a2c9d6a
 }(realityEditor.spatialCursor));