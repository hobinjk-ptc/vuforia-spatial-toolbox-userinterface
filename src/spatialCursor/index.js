--- conflicted
+++ resolved
@@ -933,35 +933,6 @@
             groundPlane.updateWorldMatrix(true, false);
             objectsToCheck.push(groundPlane.getInternalObject());
         }
-<<<<<<< HEAD
-        if (cachedWorldObject && objectsToCheck.length > 0) {
-            // by default, three.js raycast returns coordinates in the top-level scene coordinate system
-            let raycastIntersects = realityEditor.gui.threejsScene.getRaycastIntersects(screenX, screenY, objectsToCheck);
-            if (raycastIntersects.length > 0) {
-                // console.log(raycastIntersects[0].object.name);
-                projectedZ = raycastIntersects[0].distance;
-                let groundPlaneMatrix = realityEditor.sceneGraph.getGroundPlaneNode().worldMatrix;
-                let inverseGroundPlaneMatrix = new realityEditor.gui.threejsScene.THREE.Matrix4();
-                realityEditor.gui.threejsScene.setMatrixFromArray(inverseGroundPlaneMatrix, groundPlaneMatrix);
-                inverseGroundPlaneMatrix.invert();
-                raycastIntersects[0].point.applyMatrix4(inverseGroundPlaneMatrix);
-                let trInvGroundPlaneMat = inverseGroundPlaneMatrix.clone().transpose();
-                // check if the camera & normalVector face the same direction. If so, invert the normalVector to face towards the camera
-                let normalVector = raycastIntersects[0].face.normal.clone().applyMatrix4(trInvGroundPlaneMat).normalize();
-                let cameraDirection = new THREE.Vector3();
-                realityEditor.gui.threejsScene.getInternals().getCamera().getWorldDirection(cameraDirection);
-                if (cameraDirection.dot(normalVector) > 0) {
-                    normalVector.negate();
-                }
-                worldIntersectPoint = {
-                    point: raycastIntersects[0].point,
-                    normalVector: normalVector,
-                    distance: raycastIntersects[0].distance,
-                    isOnGroundPlane: raycastIntersects[0].object.name === 'groundPlaneCollider',
-                }
-                return worldIntersectPoint; // these are relative to the world object
-            }
-=======
         if (!cachedWorldObject || objectsToCheck.length === 0) {
             return {}; // no worldIntersectPoint
         }
@@ -982,7 +953,7 @@
         // check if the camera & normalVector face the same direction. If so, invert the normalVector to face towards the camera
         let normalVector = raycastIntersects[0].face.normal.clone().applyMatrix4(trInvGroundPlaneMat).normalize();
         let cameraDirection = new THREE.Vector3();
-        realityEditor.gui.threejsScene.getInternals().camera.getWorldDirection(cameraDirection);
+        realityEditor.gui.threejsScene.getInternals().getCamera().getWorldDirection(cameraDirection);
         if (cameraDirection.dot(normalVector) > 0) {
             normalVector.negate();
         }
@@ -991,7 +962,6 @@
             normalVector: normalVector,
             distance: raycastIntersects[0].distance,
             isOnGroundPlane: raycastIntersects[0].object.name === 'groundPlaneCollider',
->>>>>>> 1112fe88
         }
         return worldIntersectPoint; // these are relative to the world object
     }
