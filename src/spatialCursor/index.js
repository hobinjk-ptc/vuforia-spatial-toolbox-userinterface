createNameSpace("realityEditor.spatialCursor");

import * as THREE from '../../thirdPartyCode/three/three.module.js';

(function(exports) {

    let cachedWorldObject;
    let cachedOcclusionObject;
    let occlusionDownloadInterval = null;
    let worldIntersectPoint = {};
    let indicator1;
    let indicator2;
    let overlapped = false;

    let clock = new THREE.Clock();
    let uniforms = {
        'time': {value: 0},
    };
    
    // offset the spatial cursor with the worldIntersectPoint to avoid clipping plane issues
    // const worldIntersectOffsetDist = 15;
    const indicatorAxis = new THREE.Vector3(0, 0, 1);
    // const normalCursorMaterial = new THREE.ShaderMaterial({
    //     vertexShader: realityEditor.spatialCursor.shader.vertexShader.vertexShaderCode,
    //     fragmentShader: realityEditor.spatialCursor.shader.normalCursorFragmentShader.normalCursorFragmentShaderCode,
    //     uniforms: uniforms,
    //     transparent: true,
    //     side: THREE.DoubleSide,
    // });
    const vertexShader = `
    varying vec2 vUv;
    
    void main() {
        vUv = uv;
        vec4 mvPosition = modelViewMatrix * vec4(position, 1.0);
        gl_Position = projectionMatrix * mvPosition;
    }
    `;
    const normalFragmentShader = `
    uniform float time;
    varying vec2 vUv;
    
    void main(void) {
        vec2 position = -1.0 + 2.0 * vUv;
        vec2 origin = vec2(0.0);
        float color = distance(position, origin) > 0.9 || distance(position, origin) < 0.1 ? 1.0 : 0.0;
        float alpha = distance(position, origin) > 0.9 || distance(position, origin) < 0.1 ? 1.0 : 0.0;
        gl_FragColor = vec4(color, color, color, alpha);
    }
    `;
    const colorFragmentShader = `
    uniform float time;
    varying vec2 vUv;
    
    void main(void) {
        vec2 position = -1.0 + 2.0 * vUv;
        vec2 translate = vec2(-0.5, 0);
        position += translate;
    
        float r = abs(sin(position.x * position.y + time / 2.0));
        float g = abs(sin(position.x * position.y + time / 4.0));
        float b = abs(sin(position.x * position.y + time / 6.0));
    
        gl_FragColor = vec4(r, g, b, 1.0);
    }
    `;
    const normalCursorMaterial = new THREE.ShaderMaterial({
        vertexShader: vertexShader,
        fragmentShader: normalFragmentShader,
        uniforms: uniforms,
        transparent: true,
        side: THREE.DoubleSide,
    });
    const colorCursorMaterial = new THREE.ShaderMaterial({
        vertexShader: vertexShader,
        fragmentShader: colorFragmentShader,
        uniforms: uniforms,
        transparent: true,
        side: THREE.DoubleSide,
    });

    function initService() {
        onLoadOcclusionObject((worldObject, occlusionObject) => {
            cachedWorldObject = worldObject;
            cachedOcclusionObject = occlusionObject;
        });
        
        addSpatialCursor();
        addTestSpatialCursor();
        toggleDisplaySpatialCursor(false);

        realityEditor.gui.ar.draw.addUpdateListener(() => {
            let screenX = window.innerWidth / 2;
            let screenY = window.innerHeight / 2;
            worldIntersectPoint = getRaycastCoordinates(screenX, screenY);
            updateSpatialCursor();
            updateTestSpatialCursor();
            uniforms['time'].value = clock.getElapsedTime() * 10;
            // constantly check if the screen center overlaps any iframes
            let overlappingDivs = realityEditor.device.utilities.getAllDivsUnderCoordinate(screenX, screenY);
            // console.log(overlappingDivs);
            overlapped = overlappingDivs.some(element => element.tagName === 'IFRAME');
            if (overlapped) {
                let overlappingIframe = overlappingDivs.find(element => element.tagName === 'IFRAME');
                let position = getToolPosition(overlappingIframe.dataset.frameKey);
                indicator.position.set(position.x, position.y, position.z);
                indicator.quaternion.setFromUnitVectors(indicatorAxis, getToolDirection(overlappingIframe.dataset.frameKey));
            }
        });
    }

    function addSpatialCursor() {
        const geometryLength = 50;
        const geometry = new THREE.CircleGeometry(geometryLength, 32);
        indicator1 = new THREE.Mesh(geometry, normalCursorMaterial);
        realityEditor.gui.threejsScene.addToScene(indicator1);
    }
    
    function addTestSpatialCursor() {
        const geometryLength = 50;
        const geometry = new THREE.CircleGeometry(geometryLength, 32);
        const material = new THREE.MeshBasicMaterial({color: new THREE.Color(0x006fff)})
        indicator2 = new THREE.Mesh(geometry, material);
        realityEditor.gui.threejsScene.addToScene(indicator2);
    }
    
    function updateSpatialCursor() {
        if (typeof worldIntersectPoint.point !== 'undefined') {
<<<<<<< HEAD
            let position = new THREE.Vector3(worldIntersectPoint.point.x, worldIntersectPoint.point.y, worldIntersectPoint.point.z);
            // position.add(worldIntersectPoint.normalVector.multiplyScalar(worldIntersectOffsetDist));
            indicator.position.set(position.x, position.y, position.z);
            indicator.quaternion.setFromUnitVectors(indicatorAxis, worldIntersectPoint.normalVector);
=======
            indicator1.position.set(worldIntersectPoint.point.x, worldIntersectPoint.point.y, worldIntersectPoint.point.z);
            let offset = worldIntersectPoint.normalVector.clone().multiplyScalar(worldIntersectOffsetDist);
            indicator1.position.add(offset);
            indicator1.quaternion.setFromUnitVectors(indicatorAxis, worldIntersectPoint.normalVector);
>>>>>>> 36859400
        }
        indicator1.material = overlapped ? colorCursorMaterial : normalCursorMaterial;
    }

    function updateTestSpatialCursor() {
        if (typeof worldIntersectPoint.point !== 'undefined') {
            indicator2.position.set(worldIntersectPoint.point.x, worldIntersectPoint.point.y, worldIntersectPoint.point.z);
            indicator2.quaternion.setFromUnitVectors(indicatorAxis, worldIntersectPoint.normalVector);
        }
    }
    
    function toggleDisplaySpatialCursor(newValue) {
        indicator1.visible = newValue;
        indicator2.visible = newValue;
    }

    // polls the three.js scene every 1 second to see if the gltf for the world object has finished loading
    function onLoadOcclusionObject(callback) {
        occlusionDownloadInterval = setInterval(() => {
            if (!cachedWorldObject) {
                cachedWorldObject = realityEditor.worldObjects.getBestWorldObject();
            }
            if (!cachedWorldObject) {
                return;
            }
            if (cachedWorldObject.objectId === realityEditor.worldObjects.getLocalWorldId()) {
                cachedWorldObject = null; // don't accept the local world object
            }
            if (cachedWorldObject && !cachedOcclusionObject) {
                cachedOcclusionObject = realityEditor.gui.threejsScene.getObjectForWorldRaycasts(cachedWorldObject.objectId);
                if (cachedOcclusionObject) {
                    // trigger the callback and clear the interval
                    callback(cachedWorldObject, cachedOcclusionObject);
                    clearInterval(occlusionDownloadInterval);
                    occlusionDownloadInterval = null;
                }
            }
        }, 1000);
    }

    function getRaycastCoordinates(screenX, screenY) {

        let objectsToCheck = [];
        if (cachedOcclusionObject) {
            objectsToCheck.push(cachedOcclusionObject);
        }
        // if (realityEditor.gui.threejsScene.getGroundPlaneCollider()) {
        //     objectsToCheck.push(realityEditor.gui.threejsScene.getGroundPlaneCollider());
        // }
        if (cachedWorldObject && objectsToCheck.length > 0) {
            // by default, three.js raycast returns coordinates in the top-level scene coordinate system
            let raycastIntersects = realityEditor.gui.threejsScene.getRaycastIntersects(screenX, screenY, objectsToCheck);
            if (raycastIntersects.length > 0) {
                let groundPlaneMatrix = realityEditor.sceneGraph.getGroundPlaneNode().worldMatrix;
                let inverseGroundPlaneMatrix = new realityEditor.gui.threejsScene.THREE.Matrix4();
                realityEditor.gui.threejsScene.setMatrixFromArray(inverseGroundPlaneMatrix, groundPlaneMatrix);
                inverseGroundPlaneMatrix.invert();
                raycastIntersects[0].point.applyMatrix4(inverseGroundPlaneMatrix);
                let trInvGroundPlaneMat = inverseGroundPlaneMatrix.clone().transpose();
                worldIntersectPoint = {
                    point: raycastIntersects[0].point,
                    normalVector: raycastIntersects[0].face.normal.clone().applyMatrix4(trInvGroundPlaneMat).normalize(),
                }
            }
        }
        return worldIntersectPoint; // these are relative to the world object
    }

    // gets the position relative to groundplane (common coord system for threejsScene)
    function getToolPosition(toolId) {
        let toolSceneNode = realityEditor.sceneGraph.getSceneNodeById(toolId);
        let groundPlaneNode = realityEditor.sceneGraph.getGroundPlaneNode();
        return realityEditor.sceneGraph.convertToNewCoordSystem({x: 0, y: 0, z: 0}, toolSceneNode, groundPlaneNode);
    }

    // gets the direction the tool is facing, within the coordinate system of the groundplane
    function getToolDirection(toolId) {
        let toolSceneNode = realityEditor.sceneGraph.getSceneNodeById(toolId);
        let groundPlaneNode = realityEditor.sceneGraph.getGroundPlaneNode();
        let toolMatrix = realityEditor.sceneGraph.convertToNewCoordSystem(realityEditor.gui.ar.utilities.newIdentityMatrix(), toolSceneNode, groundPlaneNode);
        let forwardVector = realityEditor.gui.ar.utilities.getForwardVector(toolMatrix);
        return new THREE.Vector3(forwardVector[0], forwardVector[1], forwardVector[2]);
    }

    function getCursorRelativeToWorldObject() {
        if (!cachedWorldObject || !cachedOcclusionObject) { return null; }

        let cursorMatrix = indicator.matrixWorld.clone(); // in ROOT coordinates
        let worldSceneNode = realityEditor.sceneGraph.getSceneNodeById(realityEditor.sceneGraph.getWorldId());
        return realityEditor.sceneGraph.convertToNewCoordSystem(cursorMatrix, realityEditor.sceneGraph.getSceneNodeById('ROOT'), worldSceneNode);
    }

    // we need to apply multiple transformations to rotate the spatial cursor so that its local up vector is
    // best aligned with the global up, it faces towards the camera rather than away, and if it's on a
    // horizontal surface, it rotates so that its local up vector is in line with the camera forward vector
    function getOrientedCursorRelativeToWorldObject() {
        let spatialCursorMatrix = getCursorRelativeToWorldObject();
        if (spatialCursorMatrix) {
            const utils = realityEditor.gui.ar.utilities;
            let rotatedMatrix = utils.copyMatrix(spatialCursorMatrix.elements);
            let forwardVector = utils.getForwardVector(rotatedMatrix);
            // TODO: may need to convert this relative to world object, but for now global up and world up are aligned anyways
            let globalUpVector = [0, -1, 0];

            // crossing forward vector with desired up vector yields new right vector
            // then cross new right with forward to get orthogonal local up vector (similar to camera lookAt math)

            let newRightVector = utils.normalize(utils.crossProduct(forwardVector, globalUpVector));
            // handle co-linear case by reverting to original axis
            if (isNaN(newRightVector[0])) { newRightVector = utils.getRightVector(rotatedMatrix); }

            let newUpVector = utils.normalize(utils.crossProduct(newRightVector, forwardVector));
            if (isNaN(newUpVector[0])) { newUpVector = utils.getUpVector(rotatedMatrix); }

            let worldSceneNode = realityEditor.sceneGraph.getSceneNodeById(realityEditor.sceneGraph.getWorldId());
            let cameraRelativeToWorldObject = realityEditor.sceneGraph.convertToNewCoordSystem(utils.newIdentityMatrix(), realityEditor.sceneGraph.getCameraNode(), worldSceneNode);

            // compute dot product of camera forward and new tool forward to see whether it's facing towards or away from you
            let cameraForward = utils.normalize(utils.getForwardVector(cameraRelativeToWorldObject));

            // check if it is upright enough to be considered on a horizontal surface – 0.9 seems to work well
            if (Math.abs(utils.dotProduct(forwardVector, globalUpVector)) > 0.9) {
                // math works out same as above, except the camera forward is the desired "up vector" in this case
                newRightVector = utils.normalize(utils.crossProduct(forwardVector, cameraForward));
                if (isNaN(newRightVector[0])) { newRightVector = utils.getRightVector(rotatedMatrix); }

                newUpVector = utils.normalize(utils.crossProduct(newRightVector, forwardVector));
                if (isNaN(newUpVector[0])) { newUpVector = utils.getUpVector(rotatedMatrix); }
            }

            // if normals are inverted and tool ends up facing away from camera instead of towards it, flip it left-right again
            let dotProduct = utils.dotProduct(cameraForward, forwardVector);

            // assign the new right and up vectors to the tool matrix, keeping its forward the same
            rotatedMatrix[0] = newRightVector[0] * Math.sign(dotProduct);
            rotatedMatrix[1] = newRightVector[1] * Math.sign(dotProduct);
            rotatedMatrix[2] = newRightVector[2] * Math.sign(dotProduct);
            rotatedMatrix[4] = newUpVector[0];
            rotatedMatrix[5] = newUpVector[1];
            rotatedMatrix[6] = newUpVector[2];

            return rotatedMatrix;
        }
    }

    exports.initService = initService;
<<<<<<< HEAD
    exports.getOrientedCursorRelativeToWorldObject = getOrientedCursorRelativeToWorldObject;
=======
    exports.toggleDisplaySpatialCursor = toggleDisplaySpatialCursor;
>>>>>>> 36859400
}(realityEditor.spatialCursor));<|MERGE_RESOLUTION|>--- conflicted
+++ resolved
@@ -18,7 +18,7 @@
     };
     
     // offset the spatial cursor with the worldIntersectPoint to avoid clipping plane issues
-    // const worldIntersectOffsetDist = 15;
+    const worldIntersectOffsetDist = 15;
     const indicatorAxis = new THREE.Vector3(0, 0, 1);
     // const normalCursorMaterial = new THREE.ShaderMaterial({
     //     vertexShader: realityEditor.spatialCursor.shader.vertexShader.vertexShaderCode,
@@ -102,9 +102,14 @@
             overlapped = overlappingDivs.some(element => element.tagName === 'IFRAME');
             if (overlapped) {
                 let overlappingIframe = overlappingDivs.find(element => element.tagName === 'IFRAME');
-                let position = getToolPosition(overlappingIframe.dataset.frameKey);
-                indicator.position.set(position.x, position.y, position.z);
-                indicator.quaternion.setFromUnitVectors(indicatorAxis, getToolDirection(overlappingIframe.dataset.frameKey));
+                let tool = realityEditor.getFrame(overlappingIframe.dataset.objectKey, overlappingIframe.dataset.frameKey);
+                if (tool.fullScreen) {
+                    overlapped = false;
+                } else {
+                    let position = getToolPosition(overlappingIframe.dataset.frameKey);
+                    indicator1.position.set(position.x, position.y, position.z);
+                    indicator1.quaternion.setFromUnitVectors(indicatorAxis, getToolDirection(overlappingIframe.dataset.frameKey));
+                }
             }
         });
     }
@@ -126,17 +131,10 @@
     
     function updateSpatialCursor() {
         if (typeof worldIntersectPoint.point !== 'undefined') {
-<<<<<<< HEAD
-            let position = new THREE.Vector3(worldIntersectPoint.point.x, worldIntersectPoint.point.y, worldIntersectPoint.point.z);
-            // position.add(worldIntersectPoint.normalVector.multiplyScalar(worldIntersectOffsetDist));
-            indicator.position.set(position.x, position.y, position.z);
-            indicator.quaternion.setFromUnitVectors(indicatorAxis, worldIntersectPoint.normalVector);
-=======
             indicator1.position.set(worldIntersectPoint.point.x, worldIntersectPoint.point.y, worldIntersectPoint.point.z);
             let offset = worldIntersectPoint.normalVector.clone().multiplyScalar(worldIntersectOffsetDist);
             indicator1.position.add(offset);
             indicator1.quaternion.setFromUnitVectors(indicatorAxis, worldIntersectPoint.normalVector);
->>>>>>> 36859400
         }
         indicator1.material = overlapped ? colorCursorMaterial : normalCursorMaterial;
     }
@@ -224,7 +222,7 @@
     function getCursorRelativeToWorldObject() {
         if (!cachedWorldObject || !cachedOcclusionObject) { return null; }
 
-        let cursorMatrix = indicator.matrixWorld.clone(); // in ROOT coordinates
+        let cursorMatrix = indicator1.matrixWorld.clone(); // in ROOT coordinates
         let worldSceneNode = realityEditor.sceneGraph.getSceneNodeById(realityEditor.sceneGraph.getWorldId());
         return realityEditor.sceneGraph.convertToNewCoordSystem(cursorMatrix, realityEditor.sceneGraph.getSceneNodeById('ROOT'), worldSceneNode);
     }
@@ -283,9 +281,6 @@
     }
 
     exports.initService = initService;
-<<<<<<< HEAD
     exports.getOrientedCursorRelativeToWorldObject = getOrientedCursorRelativeToWorldObject;
-=======
     exports.toggleDisplaySpatialCursor = toggleDisplaySpatialCursor;
->>>>>>> 36859400
 }(realityEditor.spatialCursor));