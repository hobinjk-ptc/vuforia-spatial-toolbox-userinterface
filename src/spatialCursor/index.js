createNameSpace("realityEditor.spatialCursor");

import * as THREE from '../../thirdPartyCode/three/three.module.js';

(function(exports) {

    const SNAP_CURSOR_TO_TOOLS = false; // the snapping doesn't do anything yet, so turn off for now
    const DEFAULT_SPATIAL_CURSOR_ON = true; // applied after we localize within a target / download occlusion mesh

    let isCursorEnabled = false; // always starts off, turns on after localize
    let isUpdateLoopRunning = false;
    let occlusionDownloadInterval = null;
    let cachedOcclusionObject = null;
    let cachedWorldObject = null;
    
    let worldIntersectPoint = {};
    let indicator1;
    let indicator2;
    let overlapped = false;

    // contains spatial cursors of other users – updated by their avatar's publicData
    let otherSpatialCursors = {};

    let clock = new THREE.Clock();
    let uniforms = {
        'EPSILON': {value: Number.EPSILON},
        'time': {value: 0},
    };
    
    // offset the spatial cursor with the worldIntersectPoint to avoid clipping plane issues
    const topCursorOffset = 15;
    const bottomCursorOffset = 1;
    const indicatorAxis = new THREE.Vector3(0, 0, 1);
    // const normalCursorMaterial = new THREE.ShaderMaterial({
    //     vertexShader: realityEditor.spatialCursor.shader.vertexShader.vertexShaderCode,
    //     fragmentShader: realityEditor.spatialCursor.shader.normalCursorFragmentShader.normalCursorFragmentShaderCode,
    //     uniforms: uniforms,
    //     transparent: true,
    //     side: THREE.DoubleSide,
    // });
    const vertexShader = `
    ${THREE.ShaderChunk.logdepthbuf_pars_vertex}
    varying vec2 vUv;
    //uniform EPSILON;
    
    void main() {
        ${THREE.ShaderChunk.logdepthbuf_vertex}
        vUv = uv;
        vec4 mvPosition = modelViewMatrix * vec4(position, 1.0);
        gl_Position = projectionMatrix * mvPosition;
    }
    `;
    const normalFragmentShader = `
    ${THREE.ShaderChunk.logdepthbuf_pars_fragment}
    varying vec2 vUv;
    
    void main(void) {
        ${THREE.ShaderChunk.logdepthbuf_fragment}
        vec2 position = -1.0 + 2.0 * vUv;
        vec2 origin = vec2(0.0);
        float color = distance(position, origin) > 0.9 || distance(position, origin) < 0.1 ? 1.0 : 0.0;
        float alpha = distance(position, origin) > 0.9 || distance(position, origin) < 0.1 ? 1.0 : 0.0;
        gl_FragColor = vec4(color, color, color, alpha);
    }
    `;
    const colorFragmentShader = `
    uniform float time;
    varying vec2 vUv;
    
    void main(void) {
        vec2 position = -1.0 + 2.0 * vUv;
        vec2 translate = vec2(-0.5, 0);
        position += translate;
    
        float r = abs(sin(position.x * position.y + time / 2.0));
        float g = abs(sin(position.x * position.y + time / 4.0));
        float b = abs(sin(position.x * position.y + time / 6.0));
    
        gl_FragColor = vec4(r, g, b, 1.0);
    }
    `;
    // remember to set depthTest=false and depthWrite=false after creating the material, to prevent visual glitches
    const normalCursorMaterial = new THREE.ShaderMaterial({
        vertexShader: vertexShader,
        fragmentShader: normalFragmentShader,
        uniforms: uniforms,
        transparent: true,
        side: THREE.DoubleSide,
    });
    const colorCursorMaterial = new THREE.ShaderMaterial({
        vertexShader: vertexShader,
        fragmentShader: colorFragmentShader,
        uniforms: uniforms,
        transparent: true,
        side: THREE.DoubleSide,
    });


    let color = 'rgb(0, 255, 255)', colorLighter = 'rgb(255, 255, 255)';
    let finalColor = [{
        color: new THREE.Color(color),
        colorLighter: new THREE.Color(colorLighter)
    }];
    let uniforms2 = {
        'EPSILON': {value: Number.EPSILON},
        'avatarColor': {value: finalColor},
    };
    const testCursorFragmentShader = `
    ${THREE.ShaderChunk.logdepthbuf_pars_fragment}
    varying vec2 vUv;
    
    // set up color uniforms
    struct AvatarColor {
        vec3 color;
        vec3 colorLighter;
    };
    uniform AvatarColor avatarColor[1];
    
    void main(void) {
        ${THREE.ShaderChunk.logdepthbuf_fragment}
        vec3 color = avatarColor[0].color;
        gl_FragColor = vec4(color, 0.5);
    }
    `;
    const testCursorMaterial = new THREE.ShaderMaterial({
        vertexShader: vertexShader,
        fragmentShader: testCursorFragmentShader,
        uniforms: uniforms2,
        transparent: true,
        opacity: 0.7,
        blending: THREE.CustomBlending,
        blendEquation: THREE.AddEquation,
        blendSrc: THREE.SrcColorFactor,
        blendDst: THREE.OneMinusSrcAlphaFactor,
        side: THREE.DoubleSide,
    });
    // const testCursorMaterial = new THREE.ShaderMaterial({
    //     vertexShader: vertexShader,
    //     fragmentShader: testCursorFragmentShader,
    //     uniforms: uniforms2,
    //     transparent: true,
    //     blending: THREE.AdditiveBlending,
    //     side: THREE.DoubleSide,
    // });

    async function getMyAvatarColor() {
        let myAvatarColor = await realityEditor.avatar.getMyAvatarColor();
        color = `${myAvatarColor.color}`;
        colorLighter = `${myAvatarColor.colorLighter}`;
        finalColor[0] = {
            color: new THREE.Color(color),
            colorLighter: new THREE.Color(colorLighter)
        };
    }

    function onLoadOcclusionObject(callback) {
        occlusionDownloadInterval = setInterval(() => {
            if (!cachedWorldObject) {
                cachedWorldObject = realityEditor.worldObjects.getBestWorldObject();
            }
            if (!cachedWorldObject) {
                return;
            }
            if (cachedWorldObject.objectId === realityEditor.worldObjects.getLocalWorldId()) {
                cachedWorldObject = null; // don't accept the local world object
            }
            if (cachedWorldObject && !cachedOcclusionObject) {
                cachedOcclusionObject = realityEditor.gui.threejsScene.getObjectForWorldRaycasts(cachedWorldObject.objectId);
                if (cachedOcclusionObject) {
                    // trigger the callback and clear the interval
                    callback(cachedWorldObject, cachedOcclusionObject);
                    clearInterval(occlusionDownloadInterval);
                    occlusionDownloadInterval = null;
                }
            }
        }, 1000);
    }

    async function initService() {
        onLoadOcclusionObject((worldObject, occlusionObject) => {
            cachedWorldObject = worldObject;
            cachedOcclusionObject = occlusionObject;

            if (DEFAULT_SPATIAL_CURSOR_ON) {
                toggleDisplaySpatialCursor(true);
            }
        });
        
        addSpatialCursor();
        addTestSpatialCursor();
        toggleDisplaySpatialCursor(false);

        await getMyAvatarColor();
        uniforms2['avatarColor'].value = finalColor;

        const ADD_SEARCH_TOOL_WITH_CURSOR = false;

        if (ADD_SEARCH_TOOL_WITH_CURSOR) {
            document.addEventListener('pointerdown', (e) => {
                if (!indicator2 || !indicator2.visible) return;
                if (realityEditor.device.isMouseEventCameraControl(e)) return;
                if (!realityEditor.device.utilities.isEventHittingBackground(e)) return; // if clicking on a button, etc, don't trigger this

                // raycast against the spatial cursor
                let intersects = realityEditor.gui.threejsScene.getRaycastIntersects(e.clientX, e.clientY, [indicator2]);
                if (intersects.length > 0) {
                    addToolAtScreenCenter('searchDigitalThread');
                }
            });
        }
    }

    // publicly accessible function to add a tool at the spatial cursor position (or floating in front of you)
    function addToolAtScreenCenter(toolName) {
        let touchPosition = {
            x: window.innerWidth / 2,
            y: window.innerHeight / 2
        };

        // parameters for createFrame function. all can be undefined except name, x, y, noUserInteraction
        let startPositionOffset, width, height, nodesList, x, y, noUserInteraction, objectKeyToAddTo;
        x = touchPosition.x;
        y = touchPosition.y;
        noUserInteraction = true;

        // automatically adds the tool at the spatial cursor, if the cursor is active
        let addedElement = realityEditor.gui.pocket.createFrame(toolName, startPositionOffset, width, height, nodesList, x, y, noUserInteraction, objectKeyToAddTo);

        if (getOrientedCursorRelativeToWorldObject()) {
            realityEditor.device.resetEditingState(); // make sure we don't drag the tool after adding
        } else {
            // if cursor isn't active, default move the tool to be floating .4m in front of the camera
            realityEditor.gui.ar.positioning.moveFrameToCamera(addedElement.objectId, addedElement.uuid, 400);
        }

        // make sure tool is created and uploaded before we send the position, otherwise it won't save
        setTimeout(function() {
            realityEditor.network.postVehiclePosition(addedElement);
        }, 1000);
    }

    function update() {
        if (!isCursorEnabled) {
            isUpdateLoopRunning = false;
            return; // need to call update() again when isCursorEnabled gets toggled on again
        }
        isUpdateLoopRunning = true;

        try {
            // for iPhone usage, keep spatial cursor at the center of the screen
            let screenX = window.innerWidth / 2;
            let screenY = window.innerHeight / 2;
            if (realityEditor.device.environment.requiresMouseEvents()) {
                let mousePosition = realityEditor.gui.ar.positioning.getMostRecentTouchPosition();
                screenX = mousePosition.x;
                screenY = mousePosition.y;
            }
            worldIntersectPoint = getRaycastCoordinates(screenX, screenY);
            updateSpatialCursor();
            updateTestSpatialCursor();
            uniforms['time'].value = clock.getElapsedTime() * 10;

            if (SNAP_CURSOR_TO_TOOLS) {
                trySnappingCursorToTools(screenX, screenY);
            }
        } catch (e) {
            console.warn('error in spatialCursor', e);
        }
        window.requestAnimationFrame(update);
    }

    function trySnappingCursorToTools(screenX, screenY) {
        // todo Steve: when viewing the tool from different angles, the tool changes direction to face user, but
        // todo Steve: the spatial cursor snaps doesn't change direction, should fix it, that would also affect the
        // todo Steve: getToolDirection() function inside spatial search in remote operator
        // constantly check if the screen center overlaps any iframes
        let overlappingDivs = realityEditor.device.utilities.getAllDivsUnderCoordinate(screenX, screenY);
        overlapped = overlappingDivs.some(element => {
            return element.tagName === 'IFRAME' && typeof element.dataset.objectKey !== 'undefined';
        });
        if (overlapped) {
            let overlappingIframe = overlappingDivs.find(element => element.tagName === 'IFRAME');
            let tool = realityEditor.getFrame(overlappingIframe.dataset.objectKey, overlappingIframe.dataset.frameKey);
            if (tool.fullScreen) {
                overlapped = false;
            } else {
                let position = realityEditor.gui.threejsScene.getToolPosition(overlappingIframe.dataset.frameKey);
                indicator1.position.set(position.x, position.y, position.z);
                indicator1.quaternion.setFromUnitVectors(indicatorAxis, realityEditor.gui.threejsScene.getToolDirection(overlappingIframe.dataset.frameKey));
            }
        }
    }

<<<<<<< HEAD
    /**
     * Moves the spatial cursor for this avatar to the specified position.
     * Creates the spatial cursor if it doesn't exist yet.
     * @param {string} objectKey
     * @param {number[]} cursorMatrix
     * @param {string} relativeToWorldId
     */
    function renderOtherSpatialCursor(objectKey, cursorMatrix, relativeToWorldId) {
        if (relativeToWorldId !== realityEditor.sceneGraph.getWorldId()) return; // ignore cursors in other worlds

        if (typeof otherSpatialCursors[objectKey] === 'undefined') {
            let cursorGroup = addOtherSpatialCursor();
            otherSpatialCursors[objectKey] = {
                object3d: cursorGroup,
                worldId: relativeToWorldId,
                matrix: cursorMatrix
            }
            realityEditor.gui.threejsScene.addToScene(cursorGroup);
        }

        let worldSceneNode = realityEditor.sceneGraph.getSceneNodeById(relativeToWorldId);
        let groundPlaneSceneNode = realityEditor.sceneGraph.getGroundPlaneNode();

        if (!worldSceneNode || !groundPlaneSceneNode) return;

        otherSpatialCursors[objectKey].object3d.matrix = realityEditor.sceneGraph.convertToNewCoordSystem(cursorMatrix, worldSceneNode, groundPlaneSceneNode);
    }

    /**
     * Helper function to create and return the THREE.Object3D for another client's cursor
     * @returns {Group}
     */
    function addOtherSpatialCursor() {
        const geometryLength = 50;
        const geometry1 = new THREE.CircleGeometry(geometryLength, 32);
        const indicator1 = new THREE.Mesh(geometry1, normalCursorMaterial);

        const geometry2 = new THREE.CircleGeometry(geometryLength, 32);
        const material2 = new THREE.MeshBasicMaterial({color: new THREE.Color(0x6f6f6f)});
        const indicator2 = new THREE.Mesh(geometry2, material2);
        
        const cursorGroup = new THREE.Group();
        cursorGroup.add(indicator1);
        cursorGroup.add(indicator2);
        
        cursorGroup.matrixAutoUpdate = false;

        return cursorGroup;
    }

    function deleteOtherSpatialCursor(objectKey) {
        if (typeof otherSpatialCursors[objectKey] !== 'undefined') {
            realityEditor.gui.threejsScene.removeFromScene(otherSpatialCursors[objectKey].object3d);
            delete otherSpatialCursors[objectKey];
        }
    }

=======
    const geometryLength = 50;
    
>>>>>>> a8ec3e6e
    function addSpatialCursor() {
        const geometry = new THREE.CircleGeometry(geometryLength, 32);
        indicator1 = new THREE.Mesh(geometry, normalCursorMaterial);
        indicator1.material.depthTest = false; // fixes visual glitch by preventing occlusion from area target
        indicator1.material.depthWrite = false;
        realityEditor.gui.threejsScene.addToScene(indicator1);
    }
    
    function addTestSpatialCursor() {
        const geometry = new THREE.CircleGeometry(geometryLength, 32);
        indicator2 = new THREE.Mesh(geometry, testCursorMaterial);
        indicator2.material.depthTest = false; // fixes visual glitch by preventing occlusion from area target
        indicator2.material.depthWrite = false;
        realityEditor.gui.threejsScene.addToScene(indicator2);
    }
    
    function updateSpatialCursor() {
        if (typeof worldIntersectPoint.point !== 'undefined') {
            indicator1.position.set(worldIntersectPoint.point.x, worldIntersectPoint.point.y, worldIntersectPoint.point.z);
            let offset = worldIntersectPoint.normalVector.clone().multiplyScalar(topCursorOffset);
            indicator1.position.add(offset);
            indicator1.quaternion.setFromUnitVectors(indicatorAxis, worldIntersectPoint.normalVector);
        }
        indicator1.material = overlapped ? colorCursorMaterial : normalCursorMaterial;
    }

    function updateTestSpatialCursor() {
        if (typeof worldIntersectPoint.point !== 'undefined') {
            indicator2.position.set(worldIntersectPoint.point.x, worldIntersectPoint.point.y, worldIntersectPoint.point.z);
            let offset = worldIntersectPoint.normalVector.clone().multiplyScalar(bottomCursorOffset);
            indicator2.position.add(offset);
            indicator2.quaternion.setFromUnitVectors(indicatorAxis, worldIntersectPoint.normalVector);
        }
    }

    function toggleDisplaySpatialCursor(newValue) {
        isCursorEnabled = newValue;
        indicator1.visible = newValue;
        indicator2.visible = newValue;

        if (isCursorEnabled && !isUpdateLoopRunning) {
            update(); // restart the update loop
        }
    }

    function getRaycastCoordinates(screenX, screenY) {

        let objectsToCheck = [];
        if (cachedOcclusionObject) {
            objectsToCheck.push(cachedOcclusionObject);
        }
        // if (realityEditor.gui.threejsScene.getGroundPlaneCollider()) {
        //     objectsToCheck.push(realityEditor.gui.threejsScene.getGroundPlaneCollider());
        // }
        if (cachedWorldObject && objectsToCheck.length > 0) {
            // by default, three.js raycast returns coordinates in the top-level scene coordinate system
            let raycastIntersects = realityEditor.gui.threejsScene.getRaycastIntersects(screenX, screenY, objectsToCheck);
            if (raycastIntersects.length > 0) {
                let groundPlaneMatrix = realityEditor.sceneGraph.getGroundPlaneNode().worldMatrix;
                let inverseGroundPlaneMatrix = new realityEditor.gui.threejsScene.THREE.Matrix4();
                realityEditor.gui.threejsScene.setMatrixFromArray(inverseGroundPlaneMatrix, groundPlaneMatrix);
                inverseGroundPlaneMatrix.invert();
                raycastIntersects[0].point.applyMatrix4(inverseGroundPlaneMatrix);
                let trInvGroundPlaneMat = inverseGroundPlaneMatrix.clone().transpose();
                worldIntersectPoint = {
                    point: raycastIntersects[0].point,
                    normalVector: raycastIntersects[0].face.normal.clone().applyMatrix4(trInvGroundPlaneMat).normalize(),
                }
            }
        }
        return worldIntersectPoint; // these are relative to the world object
    }

    function getCursorRelativeToWorldObject() {
        if (!cachedWorldObject || !cachedOcclusionObject) { return null; }

        let cursorMatrix = indicator1.matrixWorld.clone(); // in ROOT coordinates
        let worldSceneNode = realityEditor.sceneGraph.getSceneNodeById(realityEditor.sceneGraph.getWorldId());
        return realityEditor.sceneGraph.convertToNewCoordSystem(cursorMatrix, realityEditor.sceneGraph.getSceneNodeById('ROOT'), worldSceneNode);
    }

    // we need to apply multiple transformations to rotate the spatial cursor so that its local up vector is
    // best aligned with the global up, it faces towards the camera rather than away, and if it's on a
    // horizontal surface, it rotates so that its local up vector is in line with the camera forward vector
    function getOrientedCursorRelativeToWorldObject() {
        if (!indicator1.visible) { return null; }

        let spatialCursorMatrix = getCursorRelativeToWorldObject();
        if (spatialCursorMatrix) {
            const utils = realityEditor.gui.ar.utilities;
            let rotatedMatrix = utils.copyMatrix(spatialCursorMatrix.elements);
            let forwardVector = utils.getForwardVector(rotatedMatrix);
            // TODO: may need to convert this relative to world object, but for now global up and world up are aligned anyways
            let globalUpVector = [0, -1, 0];

            // crossing forward vector with desired up vector yields new right vector
            // then cross new right with forward to get orthogonal local up vector (similar to camera lookAt math)

            let newRightVector = utils.normalize(utils.crossProduct(forwardVector, globalUpVector));
            // handle co-linear case by reverting to original axis
            if (isNaN(newRightVector[0])) { newRightVector = utils.getRightVector(rotatedMatrix); }

            let newUpVector = utils.normalize(utils.crossProduct(newRightVector, forwardVector));
            if (isNaN(newUpVector[0])) { newUpVector = utils.getUpVector(rotatedMatrix); }

            let worldSceneNode = realityEditor.sceneGraph.getSceneNodeById(realityEditor.sceneGraph.getWorldId());
            let cameraRelativeToWorldObject = realityEditor.sceneGraph.convertToNewCoordSystem(utils.newIdentityMatrix(), realityEditor.sceneGraph.getCameraNode(), worldSceneNode);

            // compute dot product of camera forward and new tool forward to see whether it's facing towards or away from you
            let cameraForward = utils.normalize(utils.getForwardVector(cameraRelativeToWorldObject));

            // check if it is upright enough to be considered on a horizontal surface – 0.9 seems to work well
            if (Math.abs(utils.dotProduct(forwardVector, globalUpVector)) > 0.9) {
                // math works out same as above, except the camera forward is the desired "up vector" in this case
                newRightVector = utils.normalize(utils.crossProduct(forwardVector, cameraForward));
                if (isNaN(newRightVector[0])) { newRightVector = utils.getRightVector(rotatedMatrix); }

                newUpVector = utils.normalize(utils.crossProduct(newRightVector, forwardVector));
                if (isNaN(newUpVector[0])) { newUpVector = utils.getUpVector(rotatedMatrix); }
            }

            // if normals are inverted and tool ends up facing away from camera instead of towards it, flip it left-right again
            let dotProduct = utils.dotProduct(cameraForward, forwardVector);

            // assign the new right and up vectors to the tool matrix, keeping its forward the same
            rotatedMatrix[0] = newRightVector[0] * Math.sign(dotProduct);
            rotatedMatrix[1] = newRightVector[1] * Math.sign(dotProduct);
            rotatedMatrix[2] = newRightVector[2] * Math.sign(dotProduct);
            rotatedMatrix[4] = newUpVector[0];
            rotatedMatrix[5] = newUpVector[1];
            rotatedMatrix[6] = newUpVector[2];

            return rotatedMatrix;
        }

        return null;
    }

    exports.initService = initService;
    exports.getCursorRelativeToWorldObject = getCursorRelativeToWorldObject;
    exports.getOrientedCursorRelativeToWorldObject = getOrientedCursorRelativeToWorldObject;
    exports.toggleDisplaySpatialCursor = toggleDisplaySpatialCursor;
    exports.isSpatialCursorEnabled = () => { return isCursorEnabled; }
    exports.addToolAtScreenCenter = addToolAtScreenCenter;
    exports.renderOtherSpatialCursor = renderOtherSpatialCursor;
    exports.deleteOtherSpatialCursor = deleteOtherSpatialCursor;
}(realityEditor.spatialCursor));<|MERGE_RESOLUTION|>--- conflicted
+++ resolved
@@ -291,7 +291,6 @@
         }
     }
 
-<<<<<<< HEAD
     /**
      * Moves the spatial cursor for this avatar to the specified position.
      * Creates the spatial cursor if it doesn't exist yet.
@@ -332,11 +331,11 @@
         const geometry2 = new THREE.CircleGeometry(geometryLength, 32);
         const material2 = new THREE.MeshBasicMaterial({color: new THREE.Color(0x6f6f6f)});
         const indicator2 = new THREE.Mesh(geometry2, material2);
-        
+
         const cursorGroup = new THREE.Group();
         cursorGroup.add(indicator1);
         cursorGroup.add(indicator2);
-        
+
         cursorGroup.matrixAutoUpdate = false;
 
         return cursorGroup;
@@ -349,10 +348,8 @@
         }
     }
 
-=======
     const geometryLength = 50;
     
->>>>>>> a8ec3e6e
     function addSpatialCursor() {
         const geometry = new THREE.CircleGeometry(geometryLength, 32);
         indicator1 = new THREE.Mesh(geometry, normalCursorMaterial);
