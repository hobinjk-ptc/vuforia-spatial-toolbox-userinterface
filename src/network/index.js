/**
 * @preserve
 *
 *                                      .,,,;;,'''..
 *                                  .'','...     ..',,,.
 *                                .,,,,,,',,',;;:;,.  .,l,
 *                               .,',.     ...     ,;,   :l.
 *                              ':;.    .'.:do;;.    .c   ol;'.
 *       ';;'                   ;.;    ', .dkl';,    .c   :; .'.',::,,'''.
 *      ',,;;;,.                ; .,'     .'''.    .'.   .d;''.''''.
 *     .oxddl;::,,.             ',  .'''.   .... .'.   ,:;..
 *      .'cOX0OOkdoc.            .,'.   .. .....     'lc.
 *     .:;,,::co0XOko'              ....''..'.'''''''.
 *     .dxk0KKdc:cdOXKl............. .. ..,c....
 *      .',lxOOxl:'':xkl,',......'....    ,'.
 *           .';:oo:...                        .
 *                .cd,      ╔═╗┌┬┐┬┌┬┐┌─┐┬─┐    .
 *                  .l;     ║╣  │││ │ │ │├┬┘    '
 *                    'l.   ╚═╝─┴┘┴ ┴ └─┘┴└─   '.
 *                     .o.                   ...
 *                      .''''','.;:''.........
 *                           .'  .l
 *                          .:.   l'
 *                         .:.    .l.
 *                        .x:      :k;,.
 *                        cxlc;    cdc,,;;.
 *                       'l :..   .c  ,
 *                       o.
 *                      .,
 *
 *      ╦═╗┌─┐┌─┐┬  ┬┌┬┐┬ ┬  ╔═╗┌┬┐┬┌┬┐┌─┐┬─┐  ╔═╗┬─┐┌─┐ ┬┌─┐┌─┐┌┬┐
 *      ╠╦╝├┤ ├─┤│  │ │ └┬┘  ║╣  │││ │ │ │├┬┘  ╠═╝├┬┘│ │ │├┤ │   │
 *      ╩╚═└─┘┴ ┴┴─┘┴ ┴  ┴   ╚═╝─┴┘┴ ┴ └─┘┴└─  ╩  ┴└─└─┘└┘└─┘└─┘ ┴
 *
 *
 * Created by Valentin on 10/22/14.
 *
 * Copyright (c) 2015 Valentin Heun
 * Modified by Valentin Heun 2014, 2015, 2016, 2017
 * Modified by Benjamin Reynholds 2016, 2017
 * Modified by James Hobin 2016, 2017
 *
 * All ascii characters above must be included in any redistribution.
 *
 * This Source Code Form is subject to the terms of the Mozilla Public
 * License, v. 2.0. If a copy of the MPL was not distributed with this
 * file, You can obtain one at http://mozilla.org/MPL/2.0/.
 */

createNameSpace("realityEditor.network");

/**
 * @type {Array.<{messageName: string, callback: function}>}
 */
realityEditor.network.postMessageHandlers = [];

/**
 * Creates an extendable method for other modules to register callbacks that will be triggered
 * from onInternalPostMessage events, without creating circular dependencies
 * @param {string} messageName
 * @param {function} callback
 */
realityEditor.network.addPostMessageHandler = function(messageName, callback) {
    this.postMessageHandlers.push({
        messageName: messageName,
        callback: callback
    });
};

realityEditor.network.getPort = function(object) {
    let serverPort = defaultHttpPort;
    if (object.hasOwnProperty("port")) {
        serverPort = object.port;
    }
    return serverPort;
};
realityEditor.network.getPortByIp = function(ip) {
    let serverPort = defaultHttpPort;
    
    let thisObject = null
    for(let key in objects){
        if(ip === objects[key].ip) {
            thisObject = objects[key];
            break;
        }
    }
    if(thisObject !== null) {
        if (thisObject.hasOwnProperty("port")) {
            serverPort = thisObject.port;
        }
    }
    return serverPort;
};




/**
 * @type {Array.<{messageName: string, callback: function}>}
 */
realityEditor.network.udpMessageHandlers = [];

/**
 * Creates an extendable method for other modules to register callbacks that will be triggered
 * when the interface receives any UDP message, without creating circular dependencies
 * @param {string} messageName
 * @param {function} callback
 */
realityEditor.network.addUDPMessageHandler = function(messageName, callback) {
    this.udpMessageHandlers.push({
        messageName: messageName,
        callback: callback
    });
};

/**
 * @type {Array.<function>}
 */
realityEditor.network.objectDiscoveredCallbacks = [];

/**
 * Allow other modules to be notified when a new object is discovered and added to the system.
 * @param {function} callback
 */
realityEditor.network.addObjectDiscoveredCallback = function(callback) {
    this.objectDiscoveredCallbacks.push(callback);
};

/**
 * @type {CallbackHandler}
 */
realityEditor.network.callbackHandler = new realityEditor.moduleCallbacks.CallbackHandler('network/index');

/**
 * Adds a callback function that will be invoked when the specified function is called
 * @param {string} functionName
 * @param {function} callback
 */
realityEditor.network.registerCallback = function(functionName, callback) {
    if (!this.callbackHandler) {
        this.callbackHandler = new realityEditor.moduleCallbacks.CallbackHandler('network/index');
    }
    this.callbackHandler.registerCallback(functionName, callback);
};

/**
 * Converts an object with version < 1.7.0 to the new format:
 * Objects now have frames, which can have nodes, but in the old version there were no frames
 *  and the nodes just existed on the object itself
 * @param {Object} thisObject
 * @param {string} objectKey
 * @param {string} frameKey
 */
realityEditor.network.oldFormatToNew = function (thisObject, objectKey, frameKey) {
    if (typeof frameKey === "undefined") {
        frameKey = objectKey;
    }
    var _this = this;

    if (thisObject.integerVersion < 170) {

        _this.utilities.rename(thisObject, "folder", "name");
        _this.utilities.rename(thisObject, "objectValues", "nodes");
        _this.utilities.rename(thisObject, "objectLinks", "links");
        delete thisObject["matrix3dMemory"];

        if (!thisObject.frames) thisObject.frames = {};

        thisObject.frames[frameKey].name = thisObject.name;
        thisObject.frames[frameKey].nodes = thisObject.nodes;
        thisObject.frames[frameKey].links = thisObject.links;

        for (let linkKey in objects[objectKey].frames[frameKey].links) {
            thisObject = objects[objectKey].frames[frameKey].links[linkKey];

            _this.utilities.rename(thisObject, "ObjectA", "objectA");
            _this.utilities.rename(thisObject, "locationInA", "nodeA");
            if (!thisObject.frameA) thisObject.frameA = thisObject.objectA;
            _this.utilities.rename(thisObject, "ObjectNameA", "nameA");

            _this.utilities.rename(thisObject, "ObjectB", "objectB");
            _this.utilities.rename(thisObject, "locationInB", "nodeB");
            if (!thisObject.frameB) thisObject.frameB = thisObject.objectB;
            _this.utilities.rename(thisObject, "ObjectNameB", "nameB");
            _this.utilities.rename(thisObject, "endlessLoop", "loop");
            _this.utilities.rename(thisObject, "countLinkExistance", "health");
        }

        /*for (var nodeKey in objects[objectKey].nodes) {
         _this.utilities.rename(objects[objectKey].nodes, nodeKey, objectKey + nodeKey);
         }*/
        for (let nodeKey in objects[objectKey].frames[frameKey].nodes) {
            thisObject = objects[objectKey].frames[frameKey].nodes[nodeKey];
            _this.utilities.rename(thisObject, "plugin", "type");
            _this.utilities.rename(thisObject, "appearance", "type");

            if (thisObject.type === "default") {
                thisObject.type = "node";
            }


            thisObject.data = {
                value: thisObject.value,
                mode: thisObject.mode,
                unit: "",
                unitMin: 0,
                unitMax: 1
            };
            delete thisObject.value;
            delete thisObject.mode;

        }

    }

    objects[objectKey].uuid = objectKey;
    objects[objectKey].frames[frameKey].uuid = frameKey;

    for (let nodeKey in objects[objectKey].frames[frameKey].nodes) {
        objects[objectKey].frames[frameKey].nodes[nodeKey].uuid = nodeKey;
    }

    for (let linkKey in objects[objectKey].frames[frameKey].links) {
        objects[objectKey].frames[frameKey].links[linkKey].uuid = linkKey;
    }

};

/**
 * Properly initialize all the temporary, editor-only state for an object when it first gets added
 * @param {string} objectKey
 */
realityEditor.network.onNewObjectAdded = function(objectKey) {
    realityEditor.app.tap();

    var thisObject = realityEditor.getObject(objectKey);
    // this is a work around to set the state of an objects to not being visible.
    realityEditor.gui.ar.draw.setObjectVisible(thisObject, false);
    thisObject.screenZ = 1000;
    thisObject.fullScreen = false;
    thisObject.sendMatrix = false;
    thisObject.sendMatrices = {
        modelView : false,
        devicePose : false,
        groundPlane : false,
        allObjects : false
    };
    thisObject.sendScreenPosition = false;
    thisObject.sendAcceleration = false;
    thisObject.integerVersion = parseInt(objects[objectKey].version.replace(/\./g, ""));

    if (typeof thisObject.matrix === 'undefined') {
        thisObject.matrix = [];
    }

    let isImageTarget = !thisObject.isWorldObject && !thisObject.isAnchor;
    realityEditor.sceneGraph.addObject(objectKey, thisObject.matrix, isImageTarget);

    for (let frameKey in objects[objectKey].frames) {
        var thisFrame = realityEditor.getFrame(objectKey, frameKey);

        // thisFrame.objectVisible = false; // gets set to false in draw.setObjectVisible function
        thisFrame.screenZ = 1000;
        thisFrame.fullScreen = false;
        thisFrame.sendMatrix = false;
        thisFrame.sendMatrices = {
            modelView : false,
            devicePose : false,
            groundPlane : false,
            allObjects : false
        };
        thisFrame.sendScreenPosition = false;
        thisFrame.sendAcceleration = false;
        thisFrame.integerVersion = parseInt(objects[objectKey].version.replace(/\./g, ""));
        thisFrame.visible = false;
        thisFrame.objectId = objectKey;

        if (typeof thisFrame.developer === 'undefined') {
            thisFrame.developer = true;
        }

        var positionData = realityEditor.gui.ar.positioning.getPositionData(thisFrame);

        if (positionData.matrix === null || typeof positionData.matrix !== "object") {
            positionData.matrix = [];
        }

        realityEditor.sceneGraph.addFrame(objectKey, frameKey, thisFrame, positionData.matrix);

        for (let nodeKey in objects[objectKey].frames[frameKey].nodes) {
            var thisNode = objects[objectKey].frames[frameKey].nodes[nodeKey];
            if (thisNode.matrix === null || typeof thisNode.matrix !== "object") {
                thisNode.matrix = [];
            }

            thisNode.objectId = objectKey;
            thisNode.frameId = frameKey;
            thisNode.loaded = false;
            thisNode.visible = false;

            if (typeof thisNode.publicData !== 'undefined') {
                if (!publicDataCache.hasOwnProperty(frameKey)) {
                    publicDataCache[frameKey] = {};
                }
                publicDataCache[frameKey][thisNode.name] = thisNode.publicData;
            }

            if (thisNode.type === "logic") {
                thisNode.guiState = new LogicGUIState();
                let container = document.getElementById('craftingBoard');
                thisNode.grid = new realityEditor.gui.crafting.grid.Grid(container.clientWidth - realityEditor.gui.crafting.menuBarWidth, container.clientHeight, CRAFTING_GRID_WIDTH, CRAFTING_GRID_HEIGHT, thisObject.uuid);
                //_this.realityEditor.gui.crafting.utilities.convertLinksFromServer(thisObject);
            }

            realityEditor.sceneGraph.addNode(objectKey, frameKey, nodeKey, thisNode, thisNode.matrix);
        }
        
        // TODO: invert dependency
        realityEditor.gui.ar.grouping.reconstructGroupStruct(frameKey, thisFrame);
    }

    if (!thisObject.protocol) {
        thisObject.protocol = "R0";
    }

    objects[objectKey].uuid = objectKey;

    for (let frameKey in objects[objectKey].frames) {
        objects[objectKey].frames[frameKey].uuid = frameKey;
        for (let nodeKey in objects[objectKey].frames[frameKey].nodes) {
            objects[objectKey].frames[frameKey].nodes[nodeKey].uuid = nodeKey;
        }

        for (let linkKey in objects[objectKey].frames[frameKey].links) {
            objects[objectKey].frames[frameKey].links[linkKey].uuid = linkKey;
        }
    }

    realityEditor.gui.ar.utilities.setAverageScale(objects[objectKey]);

    this.cout(JSON.stringify(objects[objectKey]));

    // todo this needs to be looked at
    realityEditor.gui.memory.addObjectMemory(objects[objectKey]);

    // notify subscribed modules that a new object was added
    realityEditor.network.objectDiscoveredCallbacks.forEach(function(callback) {
        callback(objects[objectKey], objectKey);
    });
};

/**
 * Looks at an object heartbeat, and if the object hasn't been added yet, downloads it and initializes all appropriate state
 * @param {{id: string, ip: string, vn: number, tcs: string, zone: string}} beat - object heartbeat received via UDP
 */
realityEditor.network.addHeartbeatObject = function (beat) {
    if (beat.id) {
        if (!objects[beat.id]) {
            // download the object data from its server
            this.getData(beat.id, null, null, 'http://' + beat.ip + ':' + realityEditor.network.getPort(beat) + '/object/' + beat.id, function (objectKey, frameKey, nodeKey, msg) {
                if (msg && objectKey) {
                    // add the object
                    objects[objectKey] = msg;
                    objects[objectKey].ip = beat.ip;
                    // initialize temporary state and notify other modules
                    realityEditor.network.onNewObjectAdded(objectKey);
                    
                    var doesDeviceSupportJPGTargets = true; // TODO: verify this somehow instead of always true
                    if (doesDeviceSupportJPGTargets) {
                        // this tries DAT first, then resorts to JPG if DAT not found
                        realityEditor.app.targetDownloader.downloadAvailableTargetFiles(beat);
                    } else {
                        // download XML, DAT, and initialize tracker
                        realityEditor.app.targetDownloader.downloadTargetFilesForDiscoveredObject(beat);
                    }
                    
                    // check if onNewServerDetected callbacks should be triggered
                    realityEditor.network.checkIfNewServer(beat.ip);//, objectKey);
                }
            });
        } else {
            // if we receive a heartbeat of an object that has been created but it still needs targets
            // try to re-download its target data if possible/necessary
            var isInitialized = realityEditor.app.targetDownloader.isObjectTargetInitialized(beat.id) || // either target downloaded
                beat.id === realityEditor.worldObjects.getLocalWorldId(); // or it's the _WORLD_local

            if (!isInitialized && realityEditor.app.targetDownloader.isObjectReadyToRetryDownload(beat.id, beat.tcs)) {
                setTimeout(function() {
                    realityEditor.app.targetDownloader.downloadAvailableTargetFiles(beat);
                }, 1000);
            }
        }
    }
};

realityEditor.network.knownServers = []; // todo: make private to module
realityEditor.network.newServerDetectedCallbacks = [];

/**
 * Register a callback that will trigger for each serverIP currently known to the system and each new one as it is detected
 * @todo: use this method more consistently across the codebase instead of several modules implementing similar behavior
 * @param {function} callback
 */
realityEditor.network.onNewServerDetected = function(callback) {
    // register callback for future detections
    this.newServerDetectedCallbacks.push(callback);
    
    // immediate trigger for already known servers
    this.knownServers.forEach(function(serverIP) {
        callback(serverIP);
    });
};

/**
 * Checks if a server has already been detected, and if not, detect it and trigger callbacks
 * @param {string} serverIP
 */
realityEditor.network.checkIfNewServer = function (serverIP) {
    var foundExistingMatch = this.knownServers.indexOf(serverIP) > -1; // TODO: make robust against different formatting of "same" IP
    
    if (!foundExistingMatch) {
        this.knownServers.push(serverIP);
        
        // trigger callbacks
        this.newServerDetectedCallbacks.forEach(function(callback) {
            callback(serverIP);
        });
    }
};

/**
 * Updates an entire object, including all of its frames and nodes, to be in sync with the remote version on the server
 * @param {Objects} origin - the local copy of the Object
 * @param {Objects} remote - the copy of the Object downloaded from the server
 * @param {string} objectKey
 */
realityEditor.network.updateObject = function (origin, remote, objectKey) {

    console.log(origin, remote, objectKey);
    
    origin.x = remote.x;
    origin.y = remote.y;
    origin.scale = remote.scale;

    if (remote.matrix) {
        origin.matrix = remote.matrix;
    }
    
    // update each frame in the object // TODO: create an updateFrame function, the same way we have an updateNode function
    for (let frameKey in remote.frames) {
        if (!remote.frames.hasOwnProperty(frameKey)) continue;
        if (!origin.frames[frameKey]) {
            origin.frames[frameKey] = remote.frames[frameKey];

            origin.frames[frameKey].width = remote.frames[frameKey].width || 300;
            origin.frames[frameKey].height = remote.frames[frameKey].height || 300;
            
            origin.frames[frameKey].uuid = frameKey;

            console.log('added new frame', origin.frames[frameKey]);
            
        } else {
            origin.frames[frameKey].visualization = remote.frames[frameKey].visualization;
            origin.frames[frameKey].ar = remote.frames[frameKey].ar;
            origin.frames[frameKey].screen = remote.frames[frameKey].screen;
            origin.frames[frameKey].name = remote.frames[frameKey].name;
            
            // now update each node in the frame
            var remoteNodes = remote.frames[frameKey].nodes;
            var originNodes = origin.frames[frameKey].nodes;
            
            for (let nodeKey in remoteNodes) {
                if (!remoteNodes.hasOwnProperty(nodeKey)) continue;

                var originNode = originNodes[nodeKey];
                var remoteNode = remoteNodes[nodeKey];
                realityEditor.network.updateNode(originNode, remoteNode, objectKey, frameKey, nodeKey);
            }

            // remove extra nodes from origin that don't exist in remote
            for (let nodeKey in originNodes) {
                if (originNodes.hasOwnProperty(nodeKey) && !remoteNodes.hasOwnProperty(nodeKey)) {
                    realityEditor.gui.ar.draw.deleteNode(objectKey, frameKey, nodeKey);
                }
            }
            
        }

        origin.frames[frameKey].links = JSON.parse(JSON.stringify(remote.frames[frameKey].links));

        // TODO: invert dependency
        realityEditor.gui.ar.grouping.reconstructGroupStruct(frameKey, origin.frames[frameKey]);
        
        if (globalDOMCache["iframe" + frameKey]) {
            if (globalDOMCache["iframe" + frameKey].getAttribute('loaded')) {
                realityEditor.network.onElementLoad(objectKey, frameKey, null);
            }
        }
    }

    // remove extra frames from origin that don't exist in remote
    for (let frameKey in origin.frames) {
        if (origin.frames.hasOwnProperty(frameKey) && !remote.frames.hasOwnProperty(frameKey)) {
            // delete origin.frames[frameKey];
            realityEditor.gui.ar.draw.deleteFrame(objectKey, frameKey);
        }
    }
};

/**
 * Updates a node (works for logic nodes too) to be in sync with the remote version on the server
 * @param {Node|Logic} origin - the local copy
 * @param {Node|Logic} remote - the copy downloaded from the server
 * @param {string} objectKey
 * @param {string} frameKey
 * @param {string} nodeKey
 */
realityEditor.network.updateNode = function (origin, remote, objectKey, frameKey, nodeKey) {

    var isRemoteNodeDeleted = (Object.keys(remote).length === 0 && remote.constructor === Object);

    // delete local node if it exists locally but not on the server
    if (origin && isRemoteNodeDeleted) {

        realityEditor.gui.ar.draw.deleteNode(objectKey, frameKey, nodeKey);

        var thisNode = realityEditor.getNode(objectKey, frameKey, nodeKey);
        
        if (thisNode) {
            delete objects[objectKey].frames[frameKey].nodes[nodeKey];
        }
        return;
    }

    // create the local node if it exists on the server but not locally
    if (!origin) {

        origin = remote;

        if (origin.type === "logic") {
            if (!origin.guiState) {
                origin.guiState = new LogicGUIState();
            }

            if (!origin.grid) {
                let container = document.getElementById('craftingBoard');
                origin.grid = new realityEditor.gui.crafting.grid.Grid(container.clientWidth - realityEditor.gui.crafting.menuBarWidth, container.clientHeight, CRAFTING_GRID_WIDTH, CRAFTING_GRID_HEIGHT, origin.uuid);
            }

        }

        objects[objectKey].frames[frameKey].nodes[nodeKey] = origin;

    } else {
        // update the local node's properties to match the one on the server if they both exists

        origin.x = remote.x;
        origin.y = remote.y;
        origin.scale = remote.scale;
        origin.name = remote.name;
        origin.frameId = frameKey;
        origin.objectId = objectKey;
        
        if (remote.text) {
            origin.text = remote.text;
        }
        if (remote.matrix) {
            origin.matrix = remote.matrix;
        }
        origin.lockPassword = remote.lockPassword;
        origin.lockType = remote.lockType;
        origin.publicData = remote.publicData;
        // console.log("update node: lockPassword = " + remote.lockPassword + ", lockType = " + remote.lockType);

        // set up the crafting board for the local node if it's a logic node
        if (origin.type === "logic") {
            if (!origin.guiState) {
                origin.guiState = new LogicGUIState();
            }

            if (!origin.grid) {
                let container = document.getElementById('craftingBoard');
                origin.grid = new realityEditor.gui.crafting.grid.Grid(container.clientWidth - realityEditor.gui.crafting.menuBarWidth, container.clientHeight, CRAFTING_GRID_WIDTH, CRAFTING_GRID_HEIGHT, origin.uuid);
            }

        }

    }

    // if it's a logic node, update its logic blocks and block links to match the remote, and re-render them if the board is open
    if (remote.blocks) {
        this.utilities.syncBlocksWithRemote(origin, remote.blocks);
    }

    if (remote.links) {
        this.utilities.syncLinksWithRemote(origin, remote.links);
    }

    if (globalStates.currentLogic) {

        if (globalStates.currentLogic.uuid === nodeKey) {

            if (remote.type === 'logic') {
                realityEditor.gui.crafting.updateGrid(objects[objectKey].frames[frameKey].nodes[nodeKey].grid);
            }

            // console.log("YES");
            realityEditor.gui.crafting.forceRedraw(globalStates.currentLogic);

        }

    } else {
        // console.log("NO");

        if (globalDOMCache["iframe" + nodeKey]) {
            if (globalDOMCache["iframe" + nodeKey].getAttribute('loaded')) {
                realityEditor.network.onElementLoad(objectKey, frameKey, nodeKey);
            }
        }
    }

};

/**
 * When we receive any UDP message, this function triggers so that subscribed modules can react to specific messages
 * @param {string|object} message
 */
realityEditor.network.onUDPMessage = function(message) {
    if (typeof message === "string") {
        try {
            message = JSON.parse(message);
        } catch (error) {
            // error parsing JSON
        }
    }
    
    this.udpMessageHandlers.forEach(function(messageHandler) {
        if (typeof message[messageHandler.messageName] !== "undefined") {
            messageHandler.callback(message);
        }
    });
};

/**
 * When the app receives a UDP message with a field called "action", this gets triggered with the action contents.
 * Actions listened for include reload(Object|Frame|Node|Link), advertiseConnection, load(Memory|LogicIcon) and addFrame
 * @param {object|string} action
 */
realityEditor.network.onAction = function (action) {
    // console.log('onAction');
    var _this = this;
    var thisAction;
    if (typeof action === "object") {
        thisAction = action;
    } else {
        while (action.charAt(0) === '"') action = action.substr(1);
        while (action.charAt(action.length - 1) === ' ') action = action.substring(0, action.length - 1);
        while (action.charAt(action.length - 1) === '"') action = action.substring(0, action.length - 1);

        thisAction = {
            action: action
        };
    }

    if (thisAction.lastEditor === globalStates.tempUuid) {
        // console.log(thisAction.lastEditor);
        // console.log(globalStates.tempUuid);
        // console.log("------------------------------------- its my self");
        return;
    }

    // reload links for a specific object.

    if (typeof thisAction.reloadLink !== "undefined") {
        // compatibility with old version where object was ID
        if (thisAction.reloadLink.id) {
            thisAction.reloadLink.object = thisAction.reloadLink.id;
            // TODO: BEN set thisAction.reloadFrame
        }

        if (thisAction.reloadLink.object in objects) {
            let urlEndpoint = 'http://' + objects[thisAction.reloadLink.object].ip + ':' + realityEditor.network.getPort(objects[thisAction.reloadLink.object]) + '/object/' + thisAction.reloadLink.object + '/frame/' +thisAction.reloadLink.frame;
            this.getData(thisAction.reloadLink.object, thisAction.reloadLink.frame, null, urlEndpoint, function (objectKey, frameKey, nodeKey, res) {
                
            // });
            // this.getData('http://' + objects[thisAction.reloadLink.object].ip + ':' + httpPort + '/object/' + thisAction.reloadLink.object + '/frame/' +thisAction.reloadLink.frame, thisAction.reloadLink.object, function (req, thisKey, frameKey) {

                var thisFrame = realityEditor.getFrame(objectKey, frameKey);
                if (objects[objectKey].integerVersion < 170) {

                    realityEditor.network.oldFormatToNew(objects[objectKey], objectKey, frameKey);
                    /*
                    objects[thisKey].links = req.links;
                    for (var linkKey in objects[thisKey].links) {
                        var thisObject = objects[thisKey].links[linkKey];

                        _this.utilities.rename(thisObject, "ObjectA", "objectA");
                        _this.utilities.rename(thisObject, "locationInA", "nodeA");
                        _this.utilities.rename(thisObject, "ObjectNameA", "nameA");

                        _this.utilities.rename(thisObject, "ObjectB", "objectB");
                        _this.utilities.rename(thisObject, "locationInB", "nodeB");
                        _this.utilities.rename(thisObject, "ObjectNameB", "nameB");
                        _this.utilities.rename(thisObject, "endlessLoop", "loop");
                        _this.utilities.rename(thisObject, "countLinkExistance", "health");
                    }
                    */
                }
                else {
                    thisFrame.links = res.links;
                }

                objects[objectKey].uuid = objectKey;
                thisFrame.uuid = frameKey;

                for (let nodeKey in thisFrame.nodes) {
                    thisFrame.nodes[nodeKey].uuid = nodeKey;
                }

                for (let linkKey in thisFrame.links) {
                    thisFrame.links[linkKey].uuid = linkKey;
                }

                // cout(objects[thisKey]);

                _this.cout("got links");
            });
        }
    }

    if (typeof thisAction.reloadObject !== "undefined") {
        console.log("gotdata");

        if (thisAction.reloadObject.object in objects) {

            let urlEndpoint = 'http://' + objects[thisAction.reloadObject.object].ip + ':' + realityEditor.network.getPort(objects[thisAction.reloadObject.object]) + '/object/' + thisAction.reloadObject.object;
            this.getData(thisAction.reloadObject.object, thisAction.reloadObject.frame, null, urlEndpoint, function (objectKey, frameKey, nodeKey, res) {

                if (objects[objectKey].integerVersion < 170) {
                    if (typeof res.objectValues !== "undefined") {
                        res.nodes = res.objectValues;
                    }
                }
                
                console.log("updateObject", objects[objectKey], res, objectKey);

                realityEditor.network.updateObject(objects[objectKey], res, objectKey);

                _this.cout("got object");

            });
        }
    }
    
    if (typeof thisAction.reloadFrame !== "undefined") {
        let thisFrame = realityEditor.getFrame(thisAction.reloadFrame.object, thisAction.reloadFrame.frame);
        if (!thisFrame) {
            console.log('this is a new frame... add it to the object...');

            // actionSender({reloadFrame: {object: objectID, frame: frameID, propertiesToIgnore: propertiesToIgnore}, lastEditor: body.lastEditor});
            thisFrame = new Frame();
            
            let thisObject = realityEditor.getObject(thisAction.reloadFrame.object);
            thisObject.frames[thisAction.reloadFrame.frame] = thisFrame;
        }
        
        if (thisFrame) {

            let urlEndpoint = 'http://' + objects[thisAction.reloadFrame.object].ip + ':' + realityEditor.network.getPort(objects[thisAction.reloadFrame.object]) + '/object/' + thisAction.reloadFrame.object + '/frame/' + thisAction.reloadFrame.frame;
            this.getData(thisAction.reloadFrame.object, thisAction.reloadFrame.frame, thisAction.reloadFrame.node, urlEndpoint, function(objectKey, frameKey, nodeKey, res) {
                console.log('got frame');
                
                for (let thisKey in res) {
                    if (!res.hasOwnProperty(thisKey)) continue;
                    if (!thisFrame.hasOwnProperty(thisKey)) continue;
                    if (thisAction.reloadFrame.propertiesToIgnore) {
                        if (thisAction.reloadFrame.propertiesToIgnore.indexOf(thisKey) > -1) continue;

                        // TODO: this is a temp fix to just ignore ar.x and ar.y but still send scale... find a more general way
                        if (thisKey === 'ar' &&
                            thisAction.reloadFrame.propertiesToIgnore.indexOf('ar.x') > -1 &&
                            thisAction.reloadFrame.propertiesToIgnore.indexOf('ar.y') > -1) {
                            
                            // this wasn't scaled -> update the x and y but not the scale
                            if (thisFrame.ar.scale === res.ar.scale && !thisAction.reloadFrame.wasTriggeredFromEditor) {
                                thisFrame.ar.x = res.ar.x;
                                thisFrame.ar.y = res.ar.y;
                            } else {
                                // this was scaled -> update the scale but not the x and y
                                thisFrame.ar.scale = res.ar.scale;
                            }
                            continue;
                        }
                        
                        // only rewrite existing properties of nodes, otherwise node.loaded gets removed and another element added
                        if (thisKey === 'nodes') {
                            for (let nodeKey in res.nodes) {
                                if (!thisFrame.nodes.hasOwnProperty(nodeKey)) {
                                    thisFrame.nodes[nodeKey] = res.nodes[nodeKey];
                                } else {
                                    for (let propertyKey in res.nodes[nodeKey]) {
                                        if (propertyKey === 'loaded') { continue; }
                                        thisFrame.nodes[nodeKey][propertyKey] = res.nodes[nodeKey][propertyKey];
                                    }
                                }
                            }
                            continue;
                        }
                    }
                    
                    thisFrame[thisKey] = res[thisKey];
                }

                // TODO: invert dependency
                realityEditor.gui.ar.grouping.reconstructGroupStruct(frameKey, thisFrame);

            });
        }
    }

    if (typeof thisAction.reloadNode !== "undefined") {
        console.log("gotdata: " + thisAction.reloadNode.object + " " + thisAction.reloadNode.frame+ " " + thisAction.reloadNode.node);
       // console.log('http://' + objects[thisAction.reloadNode.object].ip + ':' + httpPort + '/object/' + thisAction.reloadNode.object + "/node/" + thisAction.reloadNode.node + "/");
       let thisFrame = realityEditor.getFrame(thisAction.reloadNode.object, thisAction.reloadNode.frame);
       
        if (thisFrame !== null) {
            // TODO: getData         webServer.get('/object/*/') ... instead of /object/node

            let urlEndpoint = 'http://' + objects[thisAction.reloadNode.object].ip + ':' + realityEditor.network.getPort(objects[thisAction.reloadNode.object]) + '/object/' + thisAction.reloadNode.object + '/frame/' + thisAction.reloadNode.frame + '/node/' + thisAction.reloadNode.node + '/';
            this.getData(thisAction.reloadObject.object, thisAction.reloadObject.frame, thisAction.reloadObject.node, urlEndpoint, function (objectKey, frameKey, nodeKey, res) {

            // this.getData(
                // 'http://' + objects[thisAction.reloadNode.object].ip + ':' + httpPort + '/object/' + thisAction.reloadNode.object + "/node/" + thisAction.reloadNode.node + "/", thisAction.reloadNode.object, function (req, objectKey, frameKey, nodeKey) {

                    console.log("------------------------------");
                    console.log(objectKey + "  " + frameKey + " " + nodeKey);

                    var thisFrame = realityEditor.getFrame(objectKey, frameKey);

                    if (!thisFrame.nodes[nodeKey]) {
                        thisFrame.nodes[nodeKey] = res;
                    } else {
                        realityEditor.network.updateNode(thisFrame.nodes[nodeKey], res, objectKey, frameKey, nodeKey);
                    }
                    
                    _this.cout("got object");

                }, thisAction.reloadNode.node);
        }
    }
    
    if (thisAction.loadMemory) {
        var id = thisAction.loadMemory.object;
        let urlEndpoint = 'http://' + thisAction.loadMemory.ip + ':' + realityEditor.network.getPort(objects[id]) + '/object/' + id;
        this.getData(id, null, null, urlEndpoint, function (objectKey, frameKey, nodeKey, res) {

            // this.getData(url, id, function (req, thisKey) {
            _this.cout('received memory', res.memory);
            objects[objectKey].memory = res.memory;
            objects[objectKey].memoryCameraMatrix = res.memoryCameraMatrix;
            objects[objectKey].memoryProjectionMatrix = res.memoryProjectionMatrix;
            
            // _this.realityEditor.gui.memory.addObjectMemory(objects[objectKey]);
        });
    }
    
    if (thisAction.loadLogicIcon) {
        this.loadLogicIcon(thisAction.loadLogicIcon);
    }

    // Set states to locate object in space
    if (thisAction.spatial) {

        if(thisAction.spatial.locator){
            let spatial = globalStates.spatial;
            let action = thisAction.spatial.locator;
            if(!thisAction.spatial.ip) return;
            if(action.whereIs){
                spatial.whereIs[thisAction.spatial.ip] = JSON.parse(JSON.stringify(action.whereIs));
            }

            if(action.whereWas){
                spatial.whereWas[thisAction.spatial.ip] = JSON.parse(JSON.stringify(action.whereWas));
            }
            
            if(action.howFarIs){
                spatial.howFarIs[thisAction.spatial.ip] = JSON.parse(JSON.stringify(action.howFarIs));
            }
            
            if(action.velocityOf){
                spatial.velocityOf[thisAction.spatial.ip] = JSON.parse(JSON.stringify(action.velocityOf));
            }
            
        }
        realityEditor.gui.spatial.checkState()
        //  console.log(globalStates.spatial);
    }
    
    
    if (thisAction.addFrame) {
        console.log("addFrame");
        
        let thisObject = realityEditor.getObject(thisAction.addFrame.objectID);
        
        if (thisObject) {
            
            var frame = new Frame();
            
            frame.objectId = thisAction.addFrame.objectID;
            frame.name = thisAction.addFrame.name;

            var frameID = frame.objectId + frame.name;
            frame.uuid = frameID;

            frame.ar.x = thisAction.addFrame.x;
            frame.ar.y = thisAction.addFrame.y;
            frame.ar.scale = thisAction.addFrame.scale;
            frame.frameSizeX = thisAction.addFrame.frameSizeX;
            frame.frameSizeY = thisAction.addFrame.frameSizeY;
            
            frame.location = thisAction.addFrame.location;
            frame.src = thisAction.addFrame.src;
            
            // set other properties
            
            frame.animationScale = 0;
            frame.begin = realityEditor.gui.ar.utilities.newIdentityMatrix();
            frame.width = frame.frameSizeX;
            frame.height = frame.frameSizeY;
            frame.loaded = false;
            // frame.objectVisible = true;
            frame.screen = {
                x: frame.ar.x,
                y: frame.ar.y,
                scale: frame.ar.scale,
                matrix: frame.ar.matrix
            };
            // frame.screenX = 0;
            // frame.screenY = 0;
            frame.screenZ = 1000;
            frame.temp = realityEditor.gui.ar.utilities.newIdentityMatrix();

            // thisFrame.objectVisible = false; // gets set to false in draw.setObjectVisible function
            frame.fullScreen = false;
            frame.sendMatrix = false;
            frame.sendMatrices = {
                modelView : false,
                devicePose : false,
                groundPlane : false,
                allObjects : false
            };
            frame.sendScreenPosition = false;
            frame.sendAcceleration = false;
            frame.integerVersion = 300; //parseInt(objects[objectKey].version.replace(/\./g, ""));
            // thisFrame.visible = false;
            
            var nodeNames = thisAction.addFrame.nodeNames;
            nodeNames.forEach(function(nodeName) {
                var nodeUuid = frameID + nodeName;
                frame.nodes[nodeUuid] = new Node();
                var addedNode = frame.nodes[nodeUuid];
                addedNode.objectId = thisAction.addFrame.objectID;
                addedNode.frameId = frameID;
                addedNode.name = nodeName;
                addedNode.text = undefined;
                addedNode.type = 'node';
                addedNode.x = 0; //realityEditor.utilities.randomIntInc(0, 200) - 100;
                addedNode.y = 0; //realityEditor.utilities.randomIntInc(0, 200) - 100;
                addedNode.frameSizeX = 100;
                addedNode.frameSizeY = 100;

            });
            
            thisObject.frames[frameID] = frame;
            
        }
        

        // if (objects) {
        //     var thisObject = objects[thisAction.addFrame.objectID];
        //    
        //    
        //
        //     var urlEndpoint = 'http://' + objects[thisAction.reloadObject.object].ip + ':' + httpPort + '/object/' + thisAction.reloadObject.object;
        //     this.getData(thisAction.reloadObject.object, thisAction.reloadObject.frame, null, urlEndpoint, function (objectKey, frameKey, nodeKey, res) {
        //
        //         // }
        //         // this.getData('http://' + objects[thisAction.reloadObject.object].ip + ':' + httpPort + '/object/' + thisAction.reloadObject.object, thisAction.reloadObject.object, function (req, thisKey) {
        //
        //         if (objects[objectKey].integerVersion < 170) {
        //             if (typeof res.objectValues !== "undefined") {
        //                 res.nodes = res.objectValues;
        //             }
        //         }
        //
        //         console.log("updateObject", objects[objectKey], res, objectKey, frameKey);
        //
        //
        //         _this.cout("got object");
        //
        //     });
        // }
    }

    for (let key in thisAction) {
        this.cout("found action: " + JSON.stringify(key));
    }
};

/**
 * Gets triggered when an iframe makes a POST request to communicate with the Reality Editor via the object.js API
 * Also gets triggered when the settings.html (or other menus) makes a POST request
 * Modules can subscribe to these events by using realityEditor.network.addPostMessageHandler, in addition to the many
 * events already hard-coded into this method (todo: better organize these and move/distribute to the related modules)
 * @param {object|string} e - stringified or parsed event (works for either format)
 */
realityEditor.network.onInternalPostMessage = function (e) {
    var msgContent = {};
    
    // catch error when safari sends a misc event
    if (typeof e === 'object' && typeof e.data === 'object') {
        msgContent = e.data;
        
    } else if (e.data && typeof e.data !== 'object') {
        msgContent = JSON.parse(e.data);
    } else {
        msgContent = JSON.parse(e);
    }

    // iterates over all registered postMessageHandlers to trigger events in various modules
    this.postMessageHandlers.forEach(function(messageHandler) {
        if (typeof msgContent[messageHandler.messageName] !== 'undefined') {
            messageHandler.callback(msgContent[messageHandler.messageName], msgContent);
        }
    });
    
    if (typeof msgContent.settings !== "undefined") {
        realityEditor.network.onSettingPostMessage(msgContent);
        return;
    }

    if (typeof msgContent.foundObjectsButton !== 'undefined') {
        realityEditor.network.onFoundObjectButtonMessage(msgContent);
        return;
    }
    
    if (msgContent.resendOnElementLoad) {
        var elt = document.getElementById('iframe' + msgContent.nodeKey);
        if (elt) {
            var data = elt.dataset;
            realityEditor.network.onElementLoad(data.objectKey, data.frameKey, data.nodeKey);
        }
    }

    var tempThisObject = {};
    var thisVersionNumber = msgContent.version || 0; // defaults to 0 if no version included

    if (thisVersionNumber >= 170) {
        if ((!msgContent.object) || (!msgContent.object)) return; // TODO: is this a typo? checks identical condition twice
    } else {
        if ((!msgContent.obj) || (!msgContent.pos)) return;
        msgContent.object = msgContent.obj;
        msgContent.frame = msgContent.obj;
        msgContent.node = msgContent.pos;
    }
    
    // var thisFrame = realityEditor.getFrame(msgContent.object, msgContent.frame);
    // var thisNode = realityEditor.getNode(msgContent.node);
    // var activeVehicle = thisNode || thisFrame;
    
    // var activeKey = null;
    
    if (msgContent.node) {
        tempThisObject = realityEditor.getNode(msgContent.object, msgContent.frame, msgContent.node);
    } else if (msgContent.frame) {
        tempThisObject = realityEditor.getFrame(msgContent.object, msgContent.frame);
    } else if (msgContent.object) {
        tempThisObject = realityEditor.getObject(msgContent.object);
    }
    
    // make it work for pocket items too
    if (!tempThisObject && msgContent.object &&  msgContent.object in pocketItem) {
        if (msgContent.node && msgContent.frame) {
            tempThisObject = pocketItem[msgContent.object].frames[msgContent.frame].nodes[msgContent.node];
        } else if (msgContent.frame) {
            tempThisObject = pocketItem[msgContent.object].frames[msgContent.frame];
        } else {
            tempThisObject = pocketItem[msgContent.object];
        }
    }
    
    tempThisObject = tempThisObject || {};
    
    if (msgContent.width && msgContent.height) {
        let activeKey = msgContent.node ? msgContent.node : msgContent.frame;
        
        var overlay = document.getElementById(activeKey);
        var iFrame = document.getElementById('iframe' + activeKey);
        var svg = document.getElementById('svg' + activeKey);

        var top = ((globalStates.width - msgContent.height) / 2);
        var left = ((globalStates.height - msgContent.width) / 2);
        overlay.style.width = msgContent.width;
        overlay.style.height = msgContent.height;
        overlay.style.top = top;
        overlay.style.left = left;

        iFrame.style.width = msgContent.width;
        iFrame.style.height = msgContent.height;
        iFrame.style.top = top;
        iFrame.style.left = left;
        
        let vehicle = realityEditor.getVehicle(msgContent.object, msgContent.frame, msgContent.node);
        if (vehicle) {
            vehicle.frameSizeX = msgContent.width;
            vehicle.frameSizeY = msgContent.height;
            vehicle.width = msgContent.width;
            vehicle.height = msgContent.height;
        }

        if (svg) {
            svg.style.width = msgContent.width;
            svg.style.height = msgContent.height;

            realityEditor.gui.ar.moveabilityOverlay.createSvg(svg);
        }

        
        if (globalStates.editingMode || realityEditor.device.getEditingVehicle() === tempThisObject) {
            // svg.style.display = 'inline';
            // svg.classList.add('visibleEditingSVG');

            overlay.querySelector('.corners').style.visibility = 'visible';
            
        } else {
            // svg.style.display = 'none';
            // svg.classList.remove('visibleEditingSVG');

            overlay.querySelector('.corners').style.visibility = 'hidden';

        }
    }

    // Forward the touch events from the nodes to the overall touch event collector
    
    if (typeof msgContent.eventObject !== "undefined") {
        
        if(msgContent.eventObject.type === "touchstart"){
            realityEditor.device.touchInputs.screenTouchStart(msgContent.eventObject);
        } else if(msgContent.eventObject.type === "touchend"){
            realityEditor.device.touchInputs.screenTouchEnd(msgContent.eventObject);
        } else if(msgContent.eventObject.type === "touchmove"){
            realityEditor.device.touchInputs.screenTouchMove(msgContent.eventObject);
        }
        return;
    }

    if (typeof msgContent.screenObject !== "undefined") {
        realityEditor.gui.screenExtension.receiveObject(msgContent.screenObject);
    }
    
    if (typeof msgContent.sendScreenObject !== "undefined") {
        if(msgContent.sendScreenObject){
            realityEditor.gui.screenExtension.registeredScreenObjects[msgContent.frame] = {
                object : msgContent.object,
                frame : msgContent.frame,
                node: msgContent.node
            };
            realityEditor.gui.screenExtension.visibleScreenObjects[msgContent.frame] = {
                object: msgContent.object,
                frame: msgContent.frame,
                node: msgContent.node,
                x: 0,
                y: 0
            };
        }
    }
    
    if (msgContent.sendMatrix === true) {
        if (tempThisObject.integerVersion >= 32) {
            tempThisObject.sendMatrix = true;
            let activeKey = msgContent.node ? msgContent.node : msgContent.frame;
            if (activeKey === msgContent.frame) { // only send these into frames, not nodes
                // send the projection matrix into the iframe (e.g. for three.js to use)
                globalDOMCache["iframe" + activeKey].contentWindow.postMessage(
                    '{"projectionMatrix":' + JSON.stringify(globalStates.realProjectionMatrix) + "}", '*');
            }
        }
    }

    if (typeof msgContent.sendMatrices !== "undefined") {
        if (msgContent.sendMatrices.groundPlane === true) {
            if (tempThisObject.integerVersion >= 32) {
               if(!tempThisObject.sendMatrices) tempThisObject.sendMatrices = {};
                tempThisObject.sendMatrices.groundPlane = true;
                let activeKey = msgContent.node ? msgContent.node : msgContent.frame;
                if (activeKey === msgContent.frame) {
                    globalDOMCache["iframe" + activeKey].contentWindow.postMessage(
                        '{"projectionMatrix":' + JSON.stringify(globalStates.realProjectionMatrix) + "}", '*');
                }
            }
        }
        if (msgContent.sendMatrices.devicePose === true) {
            if (tempThisObject.integerVersion >= 32) {
                if(!tempThisObject.sendMatrices) tempThisObject.sendMatrices = {};
                tempThisObject.sendMatrices.devicePose = true;
                let activeKey = msgContent.node ? msgContent.node : msgContent.frame;
                if (activeKey === msgContent.frame) {
                    // send the projection matrix into the iframe (e.g. for three.js to use)
                    globalDOMCache["iframe" + activeKey].contentWindow.postMessage(
                        '{"projectionMatrix":' + JSON.stringify(globalStates.realProjectionMatrix) + "}", '*');
                }
            }
        }
        if (msgContent.sendMatrices.allObjects === true) {
            if (tempThisObject.integerVersion >= 32) {
                if(!tempThisObject.sendMatrices) tempThisObject.sendMatrices = {};
                tempThisObject.sendMatrices.allObjects = true;
                let activeKey = msgContent.node ? msgContent.node : msgContent.frame;
                if (activeKey === msgContent.frame) {
                    // send the projection matrix into the iframe (e.g. for three.js to use)
                    globalDOMCache["iframe" + activeKey].contentWindow.postMessage(
                        '{"projectionMatrix":' + JSON.stringify(globalStates.realProjectionMatrix) + "}", '*');
                }
            }
        }

<<<<<<< HEAD
        globalStates.useGroundPlane = realityEditor.gui.ar.draw.doesAnythingUseGroundPlane();
=======
        let isGroundPlaneVisualizerEnabled = realityEditor.gui.settings.toggleStates.visualizeGroundPlane;
        globalStates.useGroundPlane = realityEditor.gui.ar.draw.doesAnythingUseGroundPlane() || isGroundPlaneVisualizerEnabled;
>>>>>>> c55e22d4
        realityEditor.app.callbacks.startGroundPlaneTrackerIfNeeded();
    }

    if (msgContent.sendScreenPosition === true) {
        if (tempThisObject.integerVersion >= 32) {
            tempThisObject.sendScreenPosition = true;
        }
    }
    
    if (msgContent.sendAcceleration === true) {
        
        if (tempThisObject.integerVersion >= 32) {

            tempThisObject.sendAcceleration = true;

            if (globalStates.sendAcceleration === false) {
                globalStates.sendAcceleration = true;
                if (window.DeviceMotionEvent) {
                    console.log("motion activated");

                    window.addEventListener("deviceorientation", function () {

                    });

                    window.addEventListener("devicemotion", function (event) {

                        var thisState = globalStates.acceleration;

                        thisState.x = event.acceleration.x;
                        thisState.y = event.acceleration.y;
                        thisState.z = event.acceleration.z;

                        thisState.alpha = event.rotationRate.alpha;
                        thisState.beta = event.rotationRate.beta;
                        thisState.gamma = event.rotationRate.gamma;

                        // Manhattan Distance :-D
                        thisState.motion =
                            Math.abs(thisState.x) +
                            Math.abs(thisState.y) +
                            Math.abs(thisState.z) +
                            Math.abs(thisState.alpha) +
                            Math.abs(thisState.beta) +
                            Math.abs(thisState.gamma);

                    }, false);
                } else {
                    console.log("DeviceMotionEvent is not supported");
                }
            }
        }
    }

    if (msgContent.globalMessage) {
        var iframes = document.getElementsByTagName('iframe');
        for (let i = 0; i < iframes.length; i++) {

            if (iframes[i].id !== "iframe" + msgContent.node && iframes[i].style.visibility !== "hidden") {
                var objectKey = iframes[i].getAttribute("data-object-key");
                if (objectKey) {
                    var receivingObject = (objectKey === 'pocket') ? (pocketItem[objectKey]) : objects[objectKey];
                    if (receivingObject.integerVersion >= 32) {
                        var msg = {};
                        if (receivingObject.integerVersion >= 170) {
                            msg = {globalMessage: msgContent.globalMessage};
                        } else {
                            msg = {ohGlobalMessage: msgContent.ohGlobalMessage};
                        }
                        iframes[i].contentWindow.postMessage(JSON.stringify(msg), "*");
                    }
                }
            }
        }
    }

    if (msgContent.sendMessageToFrame) {
        
        var iframe = globalDOMCache['iframe' + msgContent.sendMessageToFrame.destinationFrame];
        if (iframe) {
            iframe.contentWindow.postMessage(JSON.stringify(msgContent), '*');
        }
        
        // var iframes = document.getElementsByTagName('iframe');
        // for (var i = 0; i < iframes.length; i++) {
        //
        //     if (iframes[i].id !== "iframe" + msgContent.node && iframes[i].style.visibility !== "hidden") {
        //         var objectKey = iframes[i].getAttribute("data-object-key");
        //         if (objectKey) {
        //             var receivingObject = (objectKey === 'pocket') ? (pocketItem[objectKey]) : objects[objectKey];
        //             if (receivingObject.integerVersion >= 32) {
        //                 var msg = {};
        //                 if (receivingObject.integerVersion >= 170) {
        //                     msg = {globalMessage: msgContent.globalMessage};
        //                 } else {
        //                     msg = {ohGlobalMessage: msgContent.ohGlobalMessage};
        //                 }
        //                 iframes[i].contentWindow.postMessage(JSON.stringify(msg), "*");
        //             }
        //         }
        //     }
        // }
        
    }
    
    if (typeof msgContent.fullScreen === "boolean") {
        if (msgContent.fullScreen === true) {
            
            tempThisObject.fullScreen = true;
            console.log("fullscreen: " + tempThisObject.fullScreen);
            
            let zIndex = tempThisObject.fullscreenZPosition || -5000; // defaults to background
            
            document.getElementById("object" + msgContent.frame).style.transform =
                'matrix3d(1, 0, 0, 0,' +
                '0, 1, 0, 0,' +
                '0, 0, 1, 0,' +
                '0, 0, ' + zIndex + ', 1)';

            globalDOMCache[tempThisObject.uuid].dataset.leftBeforeFullscreen = globalDOMCache[tempThisObject.uuid].style.left;
            globalDOMCache[tempThisObject.uuid].dataset.topBeforeFullscreen = globalDOMCache[tempThisObject.uuid].style.top;

            globalDOMCache[tempThisObject.uuid].style.opacity = '0'; // svg overlay still exists so we can reposition, but invisible
            globalDOMCache[tempThisObject.uuid].style.left = '0';
            globalDOMCache[tempThisObject.uuid].style.top = '0';

            globalDOMCache['iframe' + tempThisObject.uuid].dataset.leftBeforeFullscreen = globalDOMCache['iframe' + tempThisObject.uuid].style.left;
            globalDOMCache['iframe' + tempThisObject.uuid].dataset.topBeforeFullscreen = globalDOMCache['iframe' + tempThisObject.uuid].style.top;
            
            globalDOMCache['iframe' + tempThisObject.uuid].style.left = '0';
            globalDOMCache['iframe' + tempThisObject.uuid].style.top = '0';
            globalDOMCache['iframe' + tempThisObject.uuid].style.margin = '-2px';
            
            globalDOMCache['iframe' + tempThisObject.uuid].classList.add('webGlFrame');
            
            if (realityEditor.device.editingState.frame === msgContent.frame) {
                realityEditor.device.resetEditingState();
                realityEditor.device.clearTouchTimer();
            }
            
            // check if this requiresExclusive, and there is already an exclusive one, then kick that out of fullscreen
            if (tempThisObject.isFullScreenExclusive) {
                realityEditor.gui.ar.draw.ensureOnlyCurrentFullscreen(msgContent.object, msgContent.frame);
            }

        }
        if (msgContent.fullScreen === false) {
            if (!msgContent.node) { // ignore messages from nodes of this frame
                realityEditor.gui.ar.draw.removeFullscreenFromFrame(msgContent.object, msgContent.frame, msgContent.fullScreenAnimated);
            }
        }
        
        // update containsStickyFrame property on object whenever this changes, so that we dont have to recompute every frame
        let object = realityEditor.getObject(msgContent.object);
        if (object) {
            object.containsStickyFrame = realityEditor.gui.ar.draw.doesObjectContainStickyFrame(msgContent.object);
        }

    } else if(typeof msgContent.fullScreen === "string") {
        if (msgContent.fullScreen === "sticky") {
            
            tempThisObject.fullScreen = "sticky";
            console.log("sticky fullscreen: " + tempThisObject.fullScreen);

            let zIndex = tempThisObject.fullscreenZPosition || -5000; // defaults to background

            if (typeof msgContent.fullScreenAnimated !== 'undefined') {

                // create a duplicate, temporary DOM element in the same place as the frame
                var envelopeAnimationDiv = document.createElement('div');
                envelopeAnimationDiv.classList.add('main');
                envelopeAnimationDiv.classList.add('envelopeAnimationDiv');
                envelopeAnimationDiv.classList.add('ignorePointerEvents');
                envelopeAnimationDiv.style.width = globalDOMCache['object' + msgContent.frame].style.width;
                envelopeAnimationDiv.style.height = globalDOMCache['object' + msgContent.frame].style.height;
                envelopeAnimationDiv.style.transform = globalDOMCache['object' + msgContent.frame].style.transform; // start with same transform as the iframe
                document.getElementById('GUI').appendChild(envelopeAnimationDiv);
                
                // wait a small delay so the transition CSS property applies
                envelopeAnimationDiv.classList.add('animateAllProperties250ms');
                setTimeout(function() {
                    // give it a hard-coded MVP matrix that makes it fill the screen
                    envelopeAnimationDiv.style.transform = "matrix3d(284.7391935492032, 3.070340532377773, 0.0038200291675306924, 0.003834921258919453, -3.141247565648438, 284.35804025980104, 0.011905637861498192, 0.011900616291666024, 20.568534190244556, 9.715687705148639, -0.6879540871592961, -0.6869158438452686, -1268.420885449479, 86.38923398120664, 100200, 260.67004803237324)";
                    envelopeAnimationDiv.style.opacity = 0;
                    setTimeout(function() {
                        envelopeAnimationDiv.parentElement.removeChild(envelopeAnimationDiv);
                    }, 250);
                }, 10);
            }

            // make the div invisible while it switches to fullscreen mode, so we don't see a jump in content vs mode
            document.getElementById("object" + msgContent.frame).classList.add('transitioningToFullscreen');
            setTimeout(function() {
                document.getElementById("object" + msgContent.frame).classList.remove('transitioningToFullscreen');
            }, 200);

            document.getElementById("object" + msgContent.frame).style.transform =
                'matrix3d(1, 0, 0, 0,' +
                '0, 1, 0, 0,' +
                '0, 0, 1, 0,' +
                '0, 0, ' + zIndex + ', 1)';

            globalDOMCache[tempThisObject.uuid].dataset.leftBeforeFullscreen = globalDOMCache[tempThisObject.uuid].style.left;
            globalDOMCache[tempThisObject.uuid].dataset.topBeforeFullscreen = globalDOMCache[tempThisObject.uuid].style.top;

            globalDOMCache[tempThisObject.uuid].style.opacity = '0';
            globalDOMCache[tempThisObject.uuid].style.left = '0';
            globalDOMCache[tempThisObject.uuid].style.top = '0';

            globalDOMCache['iframe' + tempThisObject.uuid].dataset.leftBeforeFullscreen = globalDOMCache['iframe' + tempThisObject.uuid].style.left;
            globalDOMCache['iframe' + tempThisObject.uuid].dataset.topBeforeFullscreen = globalDOMCache['iframe' + tempThisObject.uuid].style.top;

            globalDOMCache['iframe' + tempThisObject.uuid].style.left = '0';
            globalDOMCache['iframe' + tempThisObject.uuid].style.top = '0';
            globalDOMCache['iframe' + tempThisObject.uuid].style.margin = '-2px';

            globalDOMCache['iframe' + tempThisObject.uuid].classList.add('webGlFrame');

            // update containsStickyFrame property on object whenever this changes, so that we dont have to recompute every frame
            let object = realityEditor.getObject(msgContent.object);
            if (object) {
                object.containsStickyFrame = true;
            }

            // check if this requiresExclusive, and there is already an exclusive one, then kick that out of fullscreen
            if (tempThisObject.isFullScreenExclusive) {
                realityEditor.gui.ar.draw.ensureOnlyCurrentFullscreen(msgContent.object, msgContent.frame);
            }
        }
    }

    if(typeof msgContent.stickiness === "boolean") {
        tempThisObject.stickiness = msgContent.stickiness;
    }
    
    if (typeof msgContent.isFullScreenExclusive !== "undefined") {
        tempThisObject.isFullScreenExclusive = msgContent.isFullScreenExclusive;

        // check if this requiresExclusive, and there is already an exclusive one, then kick that out of fullscreen
        if (tempThisObject.isFullScreenExclusive) {
            realityEditor.gui.ar.draw.ensureOnlyCurrentFullscreen(msgContent.object, msgContent.frame);
        }
    }

    if (typeof msgContent.createNode !== "undefined") {
        
        if (msgContent.createNode.noDuplicate) {
            // check if a node with this name already exists on this frame
            var frame = realityEditor.getFrame(msgContent.object, msgContent.frame);
            let matchingNodeKey = null;
            var nodeNames = Object.keys(frame.nodes).map(function(nodeKey) {
                matchingNodeKey = nodeKey;
                return frame.nodes[nodeKey].name;
            });
            
            // ensure loyalty of this node is changed to groundplane even if it already exists
            if (msgContent.createNode.attachToGroundPlane && matchingNodeKey) {
                realityEditor.sceneGraph.attachToGroundPlane(msgContent.object, msgContent.frame, matchingNodeKey);
            }

            if (nodeNames.indexOf(msgContent.createNode.name) > -1) {
                console.log('don\'t duplicate node');
                return;
            }
        }
        
        let node = new Node();
        node.name = msgContent.createNode.name;
        node.frameId = msgContent.frame;
        node.objectId = msgContent.object;
        var nodeKey = node.frameId + msgContent.createNode.name;// + realityEditor.device.utilities.uuidTime();
        node.uuid = nodeKey;
        var thisObject = realityEditor.getObject(msgContent.object);
        let thisFrame = realityEditor.getFrame(msgContent.object, msgContent.frame);
        if (typeof msgContent.createNode.x !== 'undefined') {
            node.x = msgContent.createNode.x;
        } else {
            node.x = (-200 + Math.random() * 400);
        }
        if (typeof msgContent.createNode.y !== 'undefined') {
            node.y = msgContent.createNode.y;
        } else {
            node.y = (-200 + Math.random() * 400);
        }
        
        if (typeof msgContent.createNode.nodeType !== 'undefined') {
            node.type = msgContent.createNode.nodeType;
        }
        
        thisFrame.nodes[nodeKey] = node;

        realityEditor.sceneGraph.addNode(node.objectId, node.frameId, node, nodeKey);

        if (msgContent.createNode.attachToGroundPlane) {
            realityEditor.sceneGraph.attachToGroundPlane(msgContent.object, msgContent.frame, nodeKey);
        }
        
        realityEditor.network.postNewNode(thisObject.ip, msgContent.object, msgContent.frame, nodeKey, node);
    }
    
    if (typeof msgContent.moveNode !== "undefined") {
        let thisFrame = realityEditor.getFrame(msgContent.object, msgContent.frame);
        
        // move each node within this frame with a matching name to the provided x,y coordinates
        Object.keys(thisFrame.nodes).map(function(nodeKey) {
            return thisFrame.nodes[nodeKey];
        }).filter(function(node) {
            return node.name === msgContent.moveNode.name;
        }).forEach(function(node) {
            node.x = (msgContent.moveNode.x) || 0;
            node.y = (msgContent.moveNode.y) || 0;
            
            var positionData = realityEditor.gui.ar.positioning.getPositionData(node);
            var content = {};
            content.x = positionData.x;
            content.y = positionData.y;
            content.scale = positionData.scale;

            content.lastEditor = globalStates.tempUuid;
            let urlEndpoint = 'http://' + objects[objectKey].ip + ':' + realityEditor.network.getPort(objects[objectKey]) + '/object/' + msgContent.object + "/frame/" + msgContent.frame + "/node/" + node.uuid + "/nodeSize/";
            realityEditor.network.postData(urlEndpoint, content);
        });
    }
    
    if (typeof msgContent.resetNodes !== "undefined") {
        
        realityEditor.forEachNodeInFrame(msgContent.object, msgContent.frame, function(thisObjectKey, thisFrameKey, thisNodeKey) {
            
            // delete links to and from the node
            realityEditor.forEachFrameInAllObjects(function(thatObjectKey, thatFrameKey) {
                var thatFrame = realityEditor.getFrame(thatObjectKey, thatFrameKey);
                Object.keys(thatFrame.links).forEach(function(linkKey) {
                    var thisLink = thatFrame.links[linkKey];
                    if (((thisLink.objectA === thisObjectKey) && (thisLink.frameA === thisFrameKey) && (thisLink.nodeA === thisNodeKey)) ||
                        ((thisLink.objectB === thisObjectKey) && (thisLink.frameB === thisFrameKey) && (thisLink.nodeB === thisNodeKey))) {
                        delete thatFrame.links[linkKey];
                        realityEditor.network.deleteLinkFromObject(objects[thatObjectKey].ip, thatObjectKey, thatFrameKey, linkKey);
                    }
                });
            });

            // remove it from the DOM
            realityEditor.gui.ar.draw.deleteNode(thisObjectKey, thisFrameKey, thisNodeKey);
            // delete it from the server
            realityEditor.network.deleteNodeFromObject(objects[thisObjectKey].ip, thisObjectKey, thisFrameKey, thisNodeKey);
            
        });

    }

    if (typeof msgContent.beginTouchEditing !== "undefined") {
        let activeKey = msgContent.node || msgContent.frame;
        var element = document.getElementById(activeKey);
        realityEditor.device.beginTouchEditing(element);
    }

    if (typeof msgContent.touchEvent !== "undefined") {
        var event = msgContent.touchEvent;
        var target = document.getElementById(msgContent.frame);
        if (!target) {
            return;
        }
        var fakeEvent = {
            target: target,
            currentTarget: target,
            clientX: event.x,
            clientY: event.y,
            pageX: event.x,
            pageY: event.y,
            preventDefault: function () {
            }
        };
        if (event.type === 'touchend') {
            realityEditor.device.onDocumentPointerUp(fakeEvent);
            realityEditor.device.onMultiTouchEnd(fakeEvent);
            globalStates.tempEditingMode = false;
            console.log('stop editing mode!!!');
            globalStates.unconstrainedSnapInitialPosition = null;
            realityEditor.device.deactivateFrameMove(msgContent.frame);
            let frame = globalDOMCache['iframe' + msgContent.frame];
            if (frame && !msgContent.node) {
                frame.contentWindow.postMessage(JSON.stringify({
                    stopTouchEditing: true
                }), "*");
            }
        }
    }

    if (typeof msgContent.visibilityDistance !== "undefined") {
        let activeVehicle = realityEditor.getFrame(msgContent.object, msgContent.frame);

        activeVehicle.distanceScale = msgContent.visibilityDistance;
        console.log('visibility distance for ' + activeVehicle.name + ' is set to ' + activeVehicle.visibilityDistance);

    }

    if (typeof msgContent.moveDelay !== "undefined") {
        let activeVehicle = realityEditor.getFrame(msgContent.object, msgContent.frame);
        
        if (activeVehicle) {
            activeVehicle.moveDelay = msgContent.moveDelay;
        }
    }

    if (msgContent.loadLogicIcon) {
        this.loadLogicIcon(msgContent);
    }
    
    if (msgContent.loadLogicName) {
        this.loadLogicName(msgContent);
    }
    
    if (typeof msgContent.publicData !== "undefined") {
        
        let frame = realityEditor.getFrame(msgContent.object, msgContent.frame);
        let node = realityEditor.getNode(msgContent.object, msgContent.frame, msgContent.node);
        
        if (frame && node) {
            if (!publicDataCache.hasOwnProperty(msgContent.frame)) {
                publicDataCache[msgContent.frame] = {};
            }
            publicDataCache[msgContent.frame][node.name] = msgContent.publicData;
            //console.log('set public data of ' + msgContent.frame + ', ' + node.name + ' to: ' + msgContent.publicData);
            frame.publicData = msgContent.publicData;
            
            var TEMP_DISABLE_REALTIME_PUBLIC_DATA = true;
            
            if (!TEMP_DISABLE_REALTIME_PUBLIC_DATA) {
                var keys = realityEditor.getKeysFromVehicle(frame);
                realityEditor.network.realtime.broadcastUpdate(keys.objectKey, keys.frameKey, keys.nodeKey, 'publicData', msgContent.publicData);
            }
        }
        
    }

    if (typeof msgContent.videoRecording !== "undefined") {

        if (msgContent.videoRecording) {
            realityEditor.device.videoRecording.startRecordingForFrame(msgContent.object, msgContent.frame);
        } else {
            realityEditor.device.videoRecording.stopRecordingForFrame(msgContent.object, msgContent.frame);
        }
        
    }
    
    if (typeof msgContent.getScreenshotBase64 !== "undefined") {
        realityEditor.network.frameIdForScreenshot = msgContent.frame;
        realityEditor.app.getScreenshot("S", function(base64String) {
            var thisMsg = {
                getScreenshotBase64: base64String
                // frameKey: realityEditor.network.frameIdForScreenshot
            };
            globalDOMCache["iframe" + realityEditor.network.frameIdForScreenshot].contentWindow.postMessage(JSON.stringify(thisMsg), '*');
        });
    }

    if (typeof msgContent.openKeyboard !== "undefined") {
        if (msgContent.openKeyboard) {
            realityEditor.device.keyboardEvents.openKeyboard();
        } else {
            realityEditor.device.keyboardEvents.closeKeyboard();
        }
    }
    
    if (typeof msgContent.ignoreAllTouches !== "undefined") {
        let frame = realityEditor.getFrame(msgContent.object, msgContent.frame);
        frame.ignoreAllTouches = msgContent.ignoreAllTouches;
    }
    
    if (typeof msgContent.getScreenDimensions !== "undefined") {
        globalDOMCache["iframe" + msgContent.frame].contentWindow.postMessage(JSON.stringify({
            screenDimensions: {
                width: globalStates.height,
                height: globalStates.width
            }
        }), '*');
    }
    
    // adjusts the iframe and touch overlay size based on a message from the iframe about the size of its contents changing
    if (typeof msgContent.changeFrameSize !== 'undefined') {
        let width = msgContent.changeFrameSize.width;
        let height = msgContent.changeFrameSize.height;

        let iFrame = document.getElementById('iframe' + msgContent.frame);
        let overlay = document.getElementById(msgContent.frame);

        iFrame.style.width = width + 'px';
        iFrame.style.height = height + 'px';
        overlay.style.width = width + 'px';
        overlay.style.height = height + 'px';

        let cornerPadding = 24;
        overlay.querySelector('.corners').style.width = width + cornerPadding*2 + 'px';
        overlay.querySelector('.corners').style.height = height + cornerPadding*2 + 'px';
    }

    // this is the API that frames can use to define which nodes they should have
    if (typeof msgContent.initNode !== 'undefined') {
        let nodeData = msgContent.initNode.nodeData;
        let nodeKey = msgContent.frame + nodeData.name;

        let frame = realityEditor.getFrame(msgContent.object, msgContent.frame);

        // this function can be called multiple times... only set up the new node if it doesnt already exist
        if (frame && typeof frame.nodes[nodeKey] === 'undefined') {
            console.log('creating node ' + nodeKey);
            var newNode = new Node();
            frame.nodes[nodeKey] = newNode;
            newNode.objectId = msgContent.object;
            newNode.frameId = msgContent.frame;
            newNode.name = nodeData.name;

            if (typeof nodeData.type !== 'undefined') {
                newNode.type = nodeData.type;
            }
            if (typeof nodeData.x !== 'undefined') {
                newNode.x = nodeData.x;
            } else {
                newNode.x = realityEditor.device.utilities.randomIntInc(0, 200) - 100; // nodes are given a random position if not specified
            }
            if (typeof nodeData.y !== 'undefined') {
                newNode.y = nodeData.y;
            } else {
                newNode.y = realityEditor.device.utilities.randomIntInc(0, 200) - 100;
            }
            if (typeof nodeData.scaleFactor !== 'undefined') {
                newNode.scale = nodeData.scaleFactor;
            }
            if (typeof nodeData.defaultValue !== 'undefined') {
                newNode.data.value = nodeData.defaultValue;
            }

            realityEditor.sceneGraph.addNode(newNode.objectId, newNode.frameId, nodeKey, newNode);

            // post node to server
            let object = realityEditor.getObject(msgContent.object);
            realityEditor.network.postNewNode(object.ip, msgContent.object, msgContent.frame, nodeKey, newNode);
        }
    }
    
    if (typeof msgContent.useWebGlWorker !== 'undefined') {
        console.log('editor got request to use webGlWorker for tool ' + msgContent.frame);
        realityEditor.gui.glRenderer.addWebGlProxy(msgContent.frame);
    }
};

// TODO: this is a potentially incorrect way to implement this... figure out a more generalized way to pass closure variables into app.callbacks
realityEditor.network.frameIdForScreenshot = null;

/**
 * Updates the icon of a logic node in response to UDP action message
 * @param {{object: string, frame: string, node: string, loadLogicIcon: string}} data - loadLogicIcon is either "auto", "custom", or "null"
 */
realityEditor.network.loadLogicIcon = function(data) {
    var iconImage = data.loadLogicIcon;
    var logicNode = realityEditor.getNode(data.object, data.frame, data.node);
    if (logicNode) {
        logicNode.iconImage = iconImage;
        if (typeof logicNode.nodeMemoryCustomIconSrc !== 'undefined') {
            delete logicNode.nodeMemoryCustomIconSrc;
        }
        realityEditor.gui.ar.draw.updateLogicNodeIcon(logicNode);
    }
};

/**
 * Updates the name text of a logic node in response to UDP action message
 * @param {{object: string, frame: string, node: string, loadLogicName: string}} data - loadLogicName is the new name
 */
realityEditor.network.loadLogicName = function(data) {
    var logicNode = realityEditor.getNode(data.object, data.frame, data.node);
    logicNode.name = data.loadLogicName;

    // update node text label on AR view
    globalDOMCache["iframe" + logicNode.uuid].contentWindow.postMessage(
        JSON.stringify( { renameNode: logicNode.name }) , "*");

    // // update model and view for pocket menu
    // var savedIndex = realityEditor.gui.memory.nodeMemories.getIndexOfLogic(logicNode);
    // if (savedIndex > -1) {
    //     realityEditor.gui.memory.nodeMemories.states.memories[savedIndex].name = logicNode.name;
    //     var nodeMemoryContainer = document.querySelector('.nodeMemoryBar').children[savedIndex];
    //     [].slice.call(nodeMemoryContainer.children).forEach(function(child) {
    //         if (!child.classList.contains('memoryNode') {
    //             child.innerHeight = logicNode.name;
    //         }
    //     });
    // }
    
    // upload name to server
    var object = realityEditor.getObject(data.object);
    this.postNewNodeName(object.ip, data.object, data.frame, data.node, logicNode.name);
};

/**
 * POST /rename to the logic node to update it on the server
 * @param {string} ip
 * @param {string} objectKey
 * @param {string} frameKey
 * @param {string} nodeKey
 * @param {string} name
 */
realityEditor.network.postNewNodeName = function(ip, objectKey, frameKey, nodeKey, name) {
    var contents = {
        nodeName: name,
        lastEditor: globalStates.tempUuid
    };

    this.postData('http://' + ip + ':' + realityEditor.network.getPort(objects[objectKey]) + '/object/' + objectKey + "/frame/" +  frameKey + "/node/" + nodeKey + "/rename/", contents);
};

/**
 * When the settings menu posts up its new state to the rest of the application, refresh/update all settings
 * Also used for the settings menu to request data from the application, such as the list of Found Objects
 * @param {object} msgContent
 */
realityEditor.network.onSettingPostMessage = function (msgContent) {

    var self = document.getElementById("settingsIframe");

    /**
     * Get all the setting states
     */

    if (msgContent.settings.getSettings) {
        self.contentWindow.postMessage(JSON.stringify({
            getSettings: realityEditor.gui.settings.generateGetSettingsJsonMessage()
        }), "*");
    }

    if (msgContent.settings.getMainDynamicSettings) {
        self.contentWindow.postMessage(JSON.stringify({
            getMainDynamicSettings: realityEditor.gui.settings.generateDynamicSettingsJsonMessage(realityEditor.gui.settings.MenuPages.MAIN)
        }), "*"); 
    }

    if (msgContent.settings.getDevelopDynamicSettings) {
        console.log('DEVELOP asked for dynamic settings');
        self.contentWindow.postMessage(JSON.stringify({
            getDevelopDynamicSettings: realityEditor.gui.settings.generateDynamicSettingsJsonMessage(realityEditor.gui.settings.MenuPages.DEVELOP)
        }), "*");
    }

    if (msgContent.settings.getEnvironmentVariables) {
        self.contentWindow.postMessage(JSON.stringify({
            getEnvironmentVariables: realityEditor.device.environment.variables
        }), "*");
    }

    // this is used for the "Found Objects" settings menu, to request the list of all found objects to be posted back into the settings iframe
    if (msgContent.settings.getObjects) {

        var thisObjects = {};

        for (let objectKey in realityEditor.objects) {
            var thisObject = realityEditor.getObject(objectKey);

            var isInitialized = realityEditor.app.targetDownloader.isObjectTargetInitialized(objectKey) || // either target downloaded
                                objectKey === realityEditor.worldObjects.getLocalWorldId(); // or it's the _WORLD_local

            thisObjects[objectKey] = {
                name: thisObject.name,
                ip: thisObject.ip,
                port: realityEditor.network.getPort(thisObject),
                version: thisObject.version,
                frames: {},
                initialized: isInitialized,
                isAnchor: realityEditor.gui.ar.anchors.isAnchorObject(objectKey),
                isWorld: thisObject.isWorldObject
            };

            if (thisObject.isWorldObject) {
                // getOrigin returns null if not seen yet, matrix if has been seen
                thisObjects[objectKey].isLocalized = !!realityEditor.worldObjects.getOrigin(objectKey);
            } else if (thisObject.isAnchor) {
                // anchors are localized if their world object has been seen
                thisObjects[objectKey].isLocalized = realityEditor.gui.ar.anchors.isAnchorObjectDetected(objectKey);
            }

            for (let frameKey in thisObject.frames) {
               var thisFrame = realityEditor.getFrame(objectKey, frameKey);
                if(thisFrame) {
                    thisObjects[objectKey].frames[frameKey] = {
                        name: thisFrame.name,
                        nodes: Object.keys(thisFrame.nodes).length,
                        links: Object.keys(thisFrame.links).length
                    }
                }
            }
        }
        
        self.contentWindow.postMessage(JSON.stringify({getObjects: thisObjects}), "*");
    }
    
    /**
     * This is where all the setters are placed for the Settings menu
     */

    // iterates over all possible settings (extendedTracking, editingMode, zoneText, ...., etc) and updates local variables and triggers side effects based on new state values
    if (msgContent.settings.setSettings) {

        // sets property value for each dynamically-added toggle
        realityEditor.gui.settings.addedToggles.forEach(function(toggle) {
            if (typeof msgContent.settings.setSettings[toggle.propertyName] !== "undefined") {
                realityEditor.gui.settings.toggleStates[toggle.propertyName] = msgContent.settings.setSettings[toggle.propertyName];
                toggle.onToggleCallback(msgContent.settings.setSettings[toggle.propertyName]);
            }

            if (typeof msgContent.settings.setSettings[toggle.propertyName + 'Text'] !== "undefined") {
                toggle.onTextCallback(msgContent.settings.setSettings[toggle.propertyName + 'Text']);
            }
        });
        
    }
    
    // can directly trigger native app APIs with message of correct format @todo: figure out if this is currently used?
    if (msgContent.settings.functionName) {
        realityEditor.app.appFunctionCall(msgContent.settings.functionName, msgContent.settings.messageBody, null);
    }
};

/**
 * function calls triggered by buttons in the settings' Found Objects menu
 * @param {object} msgContent
 */
realityEditor.network.onFoundObjectButtonMessage = function(msgContent) {

    if (msgContent.foundObjectsButton.hideSettings) {
        realityEditor.gui.settings.hideSettings();
    }

    if (msgContent.foundObjectsButton.locateObjects) {
        console.log('locate objects ' + msgContent.foundObjectsButton.locateObjects);

        // split up objectKeys by ip to correctly format the whereIs information
        globalStates.spatial.whereIs = {};
        for (let objectKey in msgContent.foundObjectsButton.locateObjects) {
            let object = realityEditor.getObject(objectKey);
            if (object) {
                let ip = object.ip;
                if (typeof globalStates.spatial.whereIs[ip] === 'undefined') {
                    globalStates.spatial.whereIs[ip] = {};
                }
                globalStates.spatial.whereIs[ip][objectKey] = msgContent.foundObjectsButton.locateObjects[objectKey];
            }
        }
    }

    if (msgContent.foundObjectsButton.snapAnchorToScreen) {
        let objectKey = msgContent.foundObjectsButton.snapAnchorToScreen;
        realityEditor.gui.ar.anchors.snapAnchorToScreen(objectKey);
    }
};

/**
 * Ask a specific server to respond with which objects it has
 * The server will respond with a list of json objects matching the format of discovery heartbeats
 * Array.<{id: string, ip: string, vn: number, tcs: string, zone: string}>
 *     These heartbeats are processed like any other heartbeats
 * @param {string} serverUrl - url for the reality server to download objects from, e.g. 10.10.10.20:8080
 */
realityEditor.network.discoverObjectsFromServer = function(serverUrl) {
    var prefix = (serverUrl.indexOf('http://') === -1) ? ('http://') : ('');
    var url = prefix + serverUrl + '/allObjects/';
    realityEditor.network.getData(null, null, null, url, function(_nullObj, _nullFrame, _nullNode, msg) {
        console.log('got all objects');
        console.log(msg);

        msg.forEach(function(heartbeat) {
            console.log(heartbeat);
            realityEditor.network.addHeartbeatObject(heartbeat);
        });
    });
};

/**
 * Helper function to perform a DELETE request on the server
 * @param {string} url
 * @param {object} content
 */
realityEditor.network.deleteData = function (url, content) {
    var request = new XMLHttpRequest();
    request.open('DELETE', url, true);
    var _this = this;
    request.onreadystatechange = function () {
        if (request.readyState === 4) _this.cout("It deleted!");
    };
    request.setRequestHeader("Content-type", "application/json");
    //request.setRequestHeader("Content-length", params.length);
    // request.setRequestHeader("Connection", "close");
    if (content) {
        request.send(JSON.stringify(content));
    } else {
        request.send();
    }
    this.cout("deleteData");
};

/**
 * Helper function to get the version number of the object. Defaults to 170.
 * @param {string} objectKey
 * @return {number}
 */
realityEditor.network.testVersion = function (objectKey) {
    var thisObject = realityEditor.getObject(objectKey);
    if (!thisObject) {
        return 170;
    } else {
        return thisObject.integerVersion;
    }
};

/**
 * Makes a DELETE request to the server to remove a frame from an object. Only works for global frames, not local.
 * @param {string} ip
 * @param {string} objectKey
 * @param {string} frameKey
 */
realityEditor.network.deleteFrameFromObject = function(ip, objectKey, frameKey) {
    this.cout("I am deleting a frame: " + ip);
    var frameToDelete = realityEditor.getFrame(objectKey, frameKey);
    if (frameToDelete) {
        console.log('deleting ' + frameToDelete.location + ' frame', frameToDelete);
        if (frameToDelete.location !== 'global') {
            console.warn('WARNING: TRYING TO DELETE A LOCAL FRAME');
            return;
        }
    } else {
        console.log('cant tell if local or global... frame has already been deleted on editor');
    }
    var contents = {lastEditor: globalStates.tempUuid};
    this.deleteData('http://' + ip + ':' + realityEditor.network.getPort(objects[objectKey]) + '/object/' + objectKey + "/frames/" + frameKey, contents);
};

/**
 * Makes a POST request to add a new frame to the object
 * @param {string} ip
 * @param {string} objectKey
 * @param {Frame} contents
 * @param {function} callback
 */
realityEditor.network.postNewFrame = function(ip, objectKey, contents, callback) {
    this.cout("I am adding a frame: " + ip);
    contents.lastEditor = globalStates.tempUuid;
    this.postData('http://' + ip + ':' + realityEditor.network.getPort(objects[objectKey]) + '/object/' + objectKey + "/addFrame/", contents, callback);
};

/**
 * Duplicates a frame on the server (except gives it a new uuid). Used in response to pulling on staticCopy frames.
 * @param {string} ip
 * @param {string} objectKey
 * @param {string} frameKey
 * @param {object|undefined} contents - currently doesn't need this, can exclude or pass in empty object {}
 */
realityEditor.network.createCopyOfFrame = function(ip, objectKey, frameKey, contents) {
    this.cout("I am adding a frame: " + ip);
    contents = contents || {};
    contents.lastEditor = globalStates.tempUuid;

    var oldFrame = realityEditor.getFrame(objectKey, frameKey);

    var cachedPositionData = {
        x: oldFrame.ar.x,
        y: oldFrame.ar.y,
        scale: oldFrame.ar.scale,
        matrix: oldFrame.ar.matrix
    };
    
    this.postData('http://' + ip + ':' + realityEditor.network.getPort(objects[objectKey]) + '/object/' + objectKey + "/frames/" + frameKey  + "/copyFrame/", contents, function(err, response) {
        console.log(err);
        console.log(response);
        
        if (err) {
            console.warn('unable to make copy of frame ' + frameKey);
        } else {
            var responseFrame = response.frame;
            var newFrame = new Frame();
            for (let propertyKey in responseFrame) {
                if (!responseFrame.hasOwnProperty(propertyKey)) continue;
                newFrame[propertyKey] = responseFrame[propertyKey];
            }
            var thisObject = realityEditor.getObject(objectKey);
            
            // make this staticCopy so it replaces the old static copy
            newFrame.staticCopy = true;

            // copy position data directly from the old one in the editor so it is correctly placed to start (server version might have old data)
            newFrame.ar = cachedPositionData;
            thisObject.frames[response.frameId] = newFrame;
        }
    });
};

/**
 * Makes a DELETE request to remove a link from the frame it is on (or object, for older versions)
 * @todo: at this point, we can probably stop supporting the non-frame versions
 * @param {string} ip
 * @param {string} objectKey
 * @param {string} frameKey
 * @param {string} linkKey
 */
realityEditor.network.deleteLinkFromObject = function (ip, objectKey, frameKey, linkKey) {
    // generate action for all links to be reloaded after upload
    this.cout("I am deleting a link: " + ip);

    if (this.testVersion(objectKey) > 162) {
        this.deleteData('http://' + ip + ':' + realityEditor.network.getPort(objects[objectKey]) + '/object/' + objectKey + "/frame/" + frameKey + "/link/" + linkKey + "/editor/" + globalStates.tempUuid + "/deleteLink/");
    } else {
        this.deleteData('http://' + ip + ':' + realityEditor.network.getPort(objects[objectKey]) + '/object/' + objectKey + "/link/" + linkKey);
    }
};

/**
 * Makes a DELETE request to remove a node from the frame it is on
 * @param {string} ip
 * @param {string} objectKey
 * @param {string} frameKey
 * @param {string} nodeKey
 */
realityEditor.network.deleteNodeFromObject = function (ip, objectKey, frameKey, nodeKey) {
    // generate action for all links to be reloaded after upload
    this.cout("I am deleting a node: " + ip);
    this.deleteData('http://' + ip + ':' + realityEditor.network.getPort(objects[objectKey]) + '/object/' + objectKey + "/frame/" + frameKey + "/node/" + nodeKey + "/editor/" + globalStates.tempUuid + "/deleteLogicNode/");
};

/**
 * Makes a DELETE request to remove a block from the logic node it is on
 * @param {string} ip
 * @param {string} objectKey
 * @param {string} frameKey
 * @param {string} nodeKey
 * @param {string} blockKey
 */
realityEditor.network.deleteBlockFromObject = function (ip, objectKey, frameKey, nodeKey, blockKey) {
    // generate action for all links to be reloaded after upload
    this.cout("I am deleting a block: " + ip);
    // /logic/*/*/block/*/
    this.deleteData('http://' + ip + ':' + realityEditor.network.getPort(objects[objectKey]) + '/object/' + objectKey + "/frame/" + frameKey + "/node/" + nodeKey + "/block/" + blockKey + "/editor/" + globalStates.tempUuid + "/deleteBlock/");
};

/**
 * 
 * @param {string} ip
 * @param {string} objectKey
 * @param {string} frameKey
 * @param {string} nodeKey
 * @param {string} linkKey
 */
realityEditor.network.deleteBlockLinkFromObject = function (ip, objectKey, frameKey, nodeKey, linkKey) {
    // generate action for all links to be reloaded after upload
    this.cout("I am deleting a block link: " + ip);
    // /logic/*/*/link/*/
    this.deleteData('http://' + ip + ':' + realityEditor.network.getPort(objects[objectKey]) + '/object/' + objectKey + "/frame/" + frameKey + "/node/" + nodeKey + "/link/" + linkKey + "/editor/" + globalStates.tempUuid + "/deleteBlockLink/");
};

/**
 * 
 * @param {string} ip
 * @param {string} objectKey
 * @param {string} frameKey
 * @param {string} nodeKey
 */
realityEditor.network.updateNodeBlocksSettingsData = function(ip, objectKey, frameKey, nodeKey) {
    var urlEndpoint = 'http://' + ip + ':' + realityEditor.network.getPort(objects[objectKey]) + '/object/' + objectKey + "/node/" + nodeKey;
    this.getData(objectKey, frameKey, nodeKey, urlEndpoint, function (objectKey, frameKey, nodeKey, res) {
        for (var blockKey in res.blocks) {
            if (!res.blocks.hasOwnProperty(blockKey)) continue;
            if (res.blocks[blockKey].type === 'default') continue;
            // TODO: refactor using getter functions
            objects[objectKey].frames[frameKey].nodes[nodeKey].blocks[blockKey].publicData = res.blocks[blockKey].publicData;
            objects[objectKey].frames[frameKey].nodes[nodeKey].blocks[blockKey].privateData = res.blocks[blockKey].privateData;
        }
    });
};

/**
 * Helper function to make a GET request to the server.
 * The objectKey, frameKey, and nodeKey are optional and will just be passed into the callback as additional arguments.
 * @param {string|undefined} objectKey
 * @param {string|undefined} frameKey
 * @param {string|undefined} nodeKey
 * @param {string} url
 * @param {function<string, string, string, object>} callback
 */
realityEditor.network.getData = function (objectKey, frameKey, nodeKey, url, callback) {
    if (!nodeKey) nodeKey = null;
    if (!frameKey) frameKey = null;
    var _this = this;
    var req = new XMLHttpRequest();
    try {
        req.open('GET', url, true);
        // Just like regular ol' XHR
        req.onreadystatechange = function () {
            if (req.readyState === 4) {
                if (req.status === 200) {
                    // JSON.parse(req.responseText) etc.
                    if (req.responseText)
                        callback(objectKey, frameKey, nodeKey, JSON.parse(req.responseText));
                } else {
                    // Handle error case
                    console.log("could not load content for GET:" + url);
                }
            }
        };
        req.send();

    }
    catch (e) {
        this.cout("could not connect to" + url);
    }
};

/**
 * Helper function to POST data as json to url, calling callback with the JSON-encoded response data when finished
 * @param {String} url
 * @param {Object} body
 * @param {Function<Error, Object>} callback
 */
realityEditor.network.postData = function (url, body, callback) {
    var request = new XMLHttpRequest();
    var params = JSON.stringify(body);
    request.open('POST', url, true);
    request.onreadystatechange = function () {
        if (request.readyState !== 4) {
            return;
        }
        if (!callback) {
            return;
        }

        if (request.status === 200) {
            try {
                callback(null, JSON.parse(request.responseText));
            } catch (e) {
                callback({status: request.status, error: e, failure: true}, null);
            }
            return;
        }

        callback({status: request.status, failure: true}, null);
    };

    request.setRequestHeader("Content-type", "application/json");
    //request.setRequestHeader("Content-length", params.length);
    // request.setRequestHeader("Connection", "close");
    request.send(params);
};

/**
 * Makes a POST request to add a new link from objectA, frameA, nodeA, to objectB, frameB, nodeB
 * Only goes through with it after checking to make sure there is no network loop
 * @param {Link} thisLink
 * @param {string|undefined} existingLinkKey - include if you want server to use this as the link key. otherwise randomly generates it.
 */
realityEditor.network.postLinkToServer = function (thisLink, existingLinkKey) {

    var thisObjectA = realityEditor.getObject(thisLink.objectA);
    var thisFrameA = realityEditor.getFrame(thisLink.objectA, thisLink.frameA);
    var thisNodeA = realityEditor.getNode(thisLink.objectA, thisLink.frameA, thisLink.nodeA);

    var thisObjectB = realityEditor.getObject(thisLink.objectB);
    var thisFrameB = realityEditor.getFrame(thisLink.objectB, thisLink.frameB);
    var thisNodeB = realityEditor.getNode(thisLink.objectB, thisLink.frameB, thisLink.nodeB);

    // if exactly one of objectA and objectB is the localWorldObject of the phone, prevent the link from being made
    var localWorldObjectKey = realityEditor.worldObjects.getLocalWorldId();
    var isBetweenLocalWorldAndOtherServer = (thisLink.objectA === localWorldObjectKey && thisLink.objectB !== localWorldObjectKey) ||
        (thisLink.objectA !== localWorldObjectKey && thisLink.objectB === localWorldObjectKey);
    
    var okForNewLink = this.checkForNetworkLoop(thisLink.objectA, thisLink.frameA, thisLink.nodeA, thisLink.logicA, thisLink.objectB, thisLink.frameB, thisLink.nodeB, thisLink.logicB) && !isBetweenLocalWorldAndOtherServer;
    
    if (okForNewLink) {
        var linkKey = this.realityEditor.device.utilities.uuidTimeShort();
        if (existingLinkKey) {
            linkKey = existingLinkKey;
        }

        var namesA, namesB;
        var color = "";

        if (thisLink.logicA !== false) {

            if (thisLink.logicA === 0) color = "BLUE";
            if (thisLink.logicA === 1) color = "GREEN";
            if (thisLink.logicA === 2) color = "YELLOW";
            if (thisLink.logicA === 3) color = "RED";

            namesA = [thisObjectA.name, thisFrameA.name, thisNodeA.name + ":" + color];
        } else {
            namesA = [thisObjectA.name, thisFrameA.name, thisNodeA.name];
        }

        if (thisLink.logicB !== false) {
            
            if (thisLink.logicB === 0) color = "BLUE";
            if (thisLink.logicB === 1) color = "GREEN";
            if (thisLink.logicB === 2) color = "YELLOW";
            if (thisLink.logicB === 3) color = "RED";

            namesB = [thisObjectB.name, thisFrameB.name, thisNodeB.name + ":" + color];
        } else {
            namesB = [thisObjectB.name, thisFrameB.name, thisNodeB.name];
        }

        // this is for backword compatibility
        if (this.testVersion(thisLink.objectA) > 165) {

            thisFrameA.links[linkKey] = {
                objectA: thisLink.objectA,
                frameA: thisLink.frameA,
                nodeA: thisLink.nodeA,
                logicA: thisLink.logicA,
                namesA: namesA,
                objectB: thisLink.objectB,
                frameB: thisLink.frameB,
                nodeB: thisLink.nodeB,
                logicB: thisLink.logicB,
                namesB: namesB
            };

        } else {
            thisFrameA.links[linkKey] = {

                ObjectA: thisLink.objectA,
                ObjectB: thisLink.objectB,
                locationInA: thisLink.nodeA,
                locationInB: thisLink.nodeB,
                ObjectNameA: namesA,
                ObjectNameB: namesB
            };

            console.log(thisLink.logicA);
            if (thisLink.logicA !== false || thisLink.logicB !== false) {
                return;
            }
        }

        // push new connection to objectA
        //todo this is a work around to not crash the server. only temporarly for testing
        //  if(globalProgram.logicA === false && globalProgram.logicB === false) {
        this.postNewLink(thisObjectA.ip, thisLink.objectA, thisLink.frameA, linkKey, thisFrameA.links[linkKey]);
        //  }
    }
};

/**
 * Subroutine that postLinkToServer calls after it has determined that there is no network loop, to actually perform the network request
 * @param {string} ip
 * @param {string} objectKey
 * @param {string} frameKey
 * @param {string} linkKey
 * @param {Link} thisLink
 */
realityEditor.network.postNewLink = function (ip, objectKey, frameKey, linkKey, thisLink) {
    // generate action for all links to be reloaded after upload
    thisLink.lastEditor = globalStates.tempUuid;
    this.cout("sending Link");
    this.postData('http://' + ip + ':' + realityEditor.network.getPort(objects[objectKey]) + '/object/' + objectKey + "/frame/" + frameKey + "/link/" + linkKey + '/addLink/', thisLink, function (err, response) {
        console.log(response);
    });
};

/**
 * Makes a POST request to add a new node to a frame
 * @param {string} ip
 * @param {string} objectKey
 * @param {string} frameKey
 * @param {string} nodeKey
 * @param {Node} thisNode
 */
realityEditor.network.postNewNode = function (ip, objectKey, frameKey, nodeKey, thisNode) {
    thisNode.lastEditor = globalStates.tempUuid;
    this.postData('http://' + ip + ':' + realityEditor.network.getPort(objects[objectKey]) + '/object/' + objectKey + '/frame/' + frameKey + '/node/' + nodeKey + '/addNode', thisNode, function (err) {
        if (err) {
            console.log('postNewNode error:', err);
        }
    });

};

/**
 * Makes a POST request to add a new crafting board link (logic block link) to the logic node
 * @param {string} ip
 * @param {string} objectKey
 * @param {string} frameKey
 * @param {string} nodeKey
 * @param {string} linkKey
 * @param {BlockLink} thisLink
 */
realityEditor.network.postNewBlockLink = function (ip, objectKey, frameKey, nodeKey, linkKey, thisLink) {
    this.cout("sending Block Link");
    var linkMessage = this.realityEditor.gui.crafting.utilities.convertBlockLinkToServerFormat(thisLink);
    linkMessage.lastEditor = globalStates.tempUuid;
    // /logic/*/*/link/*/
    this.postData('http://' + ip + ':' + realityEditor.network.getPort(objects[objectKey]) + '/object/' + objectKey + "/frame/" + frameKey + "/node/" + nodeKey + "/link/" + linkKey + "/addBlockLink/", linkMessage, function () {
    });
};

/**
 * Makes a POST request to add a new logic node to a frame
 * @param {string} ip
 * @param {string} objectKey
 * @param {string} frameKey
 * @param {string} nodeKey
 * @param {Logic} logic
 */
realityEditor.network.postNewLogicNode = function (ip, objectKey, frameKey, nodeKey, logic) {
    this.cout("sending Logic Node");
    // /logic/*/*/node/

    var simpleLogic = this.realityEditor.gui.crafting.utilities.convertLogicToServerFormat(logic);
    simpleLogic.lastEditor = globalStates.tempUuid;
    this.postData('http://' + ip + ':' + realityEditor.network.getPort(objects[objectKey]) + '/object/' + objectKey + "/frame/" + frameKey + "/node/" + nodeKey + "/addLogicNode/", simpleLogic, function () {
    });
};

/**
 * Makes a POST request to move a logic block from one grid (x,y) position to another
 * @todo: update to use a PUT request in all instances where we are modifying rather than creating
 * @param {string} ip
 * @param {string} objectKey
 * @param {string} frameKey
 * @param {string} logicKey
 * @param {string} blockKey
 * @param {{x: number, y: number}} content
 */
realityEditor.network.postNewBlockPosition = function (ip, objectKey, frameKey, logicKey, blockKey, content) {
    // generate action for all links to be reloaded after upload
    this.cout("I am moving a block: " + ip);
    // /logic/*/*/block/*/
    
    content.lastEditor = globalStates.tempUuid;
    if (typeof content.x === "number" && typeof content.y === "number") {
        this.postData('http://' + ip + ':' + realityEditor.network.getPort(objects[objectKey]) + '/object/' + objectKey + "/frame/" + frameKey + "/node/" + logicKey + "/block/" + blockKey + "/blockPosition/", content, function () {
        });
    }
};

/**
 * Makes a POST request to add a new logic block to a logic node
 * @param {string} ip
 * @param {string} objectKey
 * @param {string} frameKey
 * @param {string} nodeKey
 * @param {string} blockKey
 * @param {Logic} block
 */
realityEditor.network.postNewBlock = function (ip, objectKey, frameKey, nodeKey, blockKey, block) {
    this.cout("sending Block");
    // /logic/*/*/block/*/
    block.lastEditor = globalStates.tempUuid;

    this.postData('http://' + ip + ':' + realityEditor.network.getPort(objects[objectKey]) + '/object/' + objectKey + "/frame/" + frameKey + "/node/" + nodeKey + "/block/" + blockKey + "/addBlock/", block, function () {
    });
};

/**
 * Recursively check if adding the specified link would introduce a cycle in the network topology
 * @todo fully understand what's happening here and verify that this really works
 * @todo make sure this works for logic block links too
 * @param {string} objectAKey
 * @param {string} frameAKey
 * @param {string} nodeAKey
 * @param {string} logicAKey
 * @param {string} objectBKey
 * @param {string} frameBKey
 * @param {string} nodeBKey
 * @param {string} logicBKey
 * @return {boolean} - true if it's ok to add
 */
realityEditor.network.checkForNetworkLoop = function (objectAKey, frameAKey, nodeAKey, _logicAKey, objectBKey, frameBKey, nodeBKey, _logicBKey) {
    var signalIsOk = true;
    var thisFrame = realityEditor.getFrame(objectAKey, frameAKey);
    var thisFrameLinks = thisFrame.links;

    // check if connection is with it self
    if (objectAKey === objectBKey && frameAKey === frameBKey && nodeAKey === nodeBKey) {
        signalIsOk = false;
    }

    // todo check that objects are making these checks as well for not producing overlapeses.
    // check if this connection already exists?
    if (signalIsOk) {
        for (var thisSubKey in thisFrameLinks) {
            if (thisFrameLinks[thisSubKey].objectA === objectAKey &&
                thisFrameLinks[thisSubKey].objectB === objectBKey &&
                thisFrameLinks[thisSubKey].frameA === frameAKey &&
                thisFrameLinks[thisSubKey].frameB === frameBKey &&
                thisFrameLinks[thisSubKey].nodeA === nodeAKey &&
                thisFrameLinks[thisSubKey].nodeB === nodeBKey) {
                signalIsOk = false;
            }
        }
    }

    function searchL(objectA, frameA, nodeA, objectB, frameB, nodeB) {
        var thisFrame = realityEditor.getFrame(objectB, frameB);
        // TODO: make sure that these links dont get created in the first place - or that they get deleted / rerouted when destination frame changes
        if (!thisFrame) return;

        for (var key in thisFrame.links) {  // this is within the frame
            // this.cout(objectB);
            var Bn = thisFrame.links[key];  // this is the link to work with
            if (nodeB === Bn.nodeA) {  // check if
                if (nodeA === Bn.nodeB && objectA === Bn.objectB && frameA === Bn.frameB) {
                    signalIsOk = false;
                    break;
                } else {
                    searchL(objectA, frameA, nodeA, Bn.objectB, Bn.frameB, Bn.nodeB);
                }
            }
        }
    }

    // check that there is no endless loops through it self or any other connections
    if (signalIsOk) {
        searchL(objectAKey, frameAKey, nodeAKey, objectBKey, frameBKey, nodeBKey);
    }

    return signalIsOk;
};

/**
 * Debug method to reset the position of a specified frame or node.
 * Doesn't actually reset the position to origin, just refreshes the position, so you need to also manually set the position to 0,0,[] before calling this
 * @param {string} objectKey
 * @param {string} frameKey
 * @param {string} nodeKey
 * @param {string|undefined} type - "ui" if resetting a frame, null/undefined if resetting a node
 */
realityEditor.network.sendResetContent = function (objectKey, frameKey, nodeKey, type) {

    var tempThisObject = {};
    if (type !== "ui") {
        tempThisObject = realityEditor.getNode(objectKey, frameKey, nodeKey);
    } else {
        tempThisObject = realityEditor.getFrame(objectKey, frameKey);
    }

    if (!tempThisObject) {
        console.warn("Can't reset content of undefined object", objectKey, frameKey, nodeKey, type);
        return;
    }
    
    var positionData = realityEditor.gui.ar.positioning.getPositionData(tempThisObject);
    
    var content = {};
    content.x = positionData.x;
    content.y = positionData.y;
    content.scale = positionData.scale;

    if (typeof positionData.matrix === "object") {
        content.matrix = positionData.matrix;
    }

    content.lastEditor = globalStates.tempUuid;
    
    if (typeof content.x === "number" && typeof content.y === "number" && typeof content.scale === "number") {
        realityEditor.gui.ar.utilities.setAverageScale(objects[objectKey]);
        var urlEndpoint;
        if (type !== 'ui') {
            urlEndpoint = 'http://' + objects[objectKey].ip + ':' + realityEditor.network.getPort(objects[objectKey]) + '/object/' + objectKey + "/frame/" + frameKey + "/node/" + nodeKey + "/nodeSize/";
        } else {
            urlEndpoint = 'http://' + objects[objectKey].ip + ':' + realityEditor.network.getPort(objects[objectKey]) + '/object/' + objectKey + "/frame/" + frameKey + "/node/" + nodeKey + "/size/";
        }
        console.log('url endpoint = ' + urlEndpoint);
        this.postData(urlEndpoint, content);
    }
    
};

/**
 * Makes a POST request to commit the state of the specified object to the server's git system, so that it can be reset to this point
 * @param {string} objectKey
 */
realityEditor.network.sendSaveCommit = function (objectKey) {
   var urlEndpoint = 'http://' + objects[objectKey].ip + ':' + realityEditor.network.getPort(objects[objectKey]) + '/object/' + objectKey + "/saveCommit/";
   var content = {};
   this.postData(urlEndpoint, content, function(){});
};

/**
 * Makes a POST request to reset the state of the object on the server to the last commit
 * (eventually updates the local state too, after the server resets and pings the app with an update action message)
 * @param {string} objectKey
 */
realityEditor.network.sendResetToLastCommit = function (objectKey) {
    var urlEndpoint = 'http://' + objects[objectKey].ip + ':' + realityEditor.network.getPort(objects[objectKey]) + '/object/' + objectKey + "/resetToLastCommit/";
    var content = {};
    this.postData(urlEndpoint, content, function(){});
};

/**
 * Gets set as the "onload" function of each frame/node iframe element.
 * When the iframe contents finish loading, update some local state that depends on its size, and
 * post a message into the frame with data including its object/frame/node keys, the GUI state, etc
 * @param objectKey
 * @param frameKey
 * @param nodeKey
 */
realityEditor.network.onElementLoad = function (objectKey, frameKey, nodeKey) {
    
    realityEditor.gui.ar.draw.notLoading = false;
    
    if (nodeKey === "null") nodeKey = null;

    var version = 170;
    var object = realityEditor.getObject(objectKey);
    if (object) {
        version = object.integerVersion;
    }
    var frame = realityEditor.getFrame(objectKey, frameKey);
    var nodes = frame ? frame.nodes : {};

    var oldStyle = {
        obj: objectKey,
        pos: nodeKey,
        objectValues: object ? object.nodes : {},
        interface: globalStates.interface
    };

    var simpleNodes = this.utilities.getNodesJsonForIframes(nodes);

    var newStyle = {
        object: objectKey,
        frame: frameKey,
        objectData: {},
        node: nodeKey,
        nodes: simpleNodes,
        port: realityEditor.network.getPort(object),
        interface: globalStates.interface
    };

    if (version < 170 && objectKey === nodeKey) {
        newStyle = oldStyle;
    }

    if (object && object.ip) {
        newStyle.objectData = {
            ip: object.ip,
            port: realityEditor.network.getPort(object)
        };
    }
    let activeKey = nodeKey || frameKey;
    
    // if (globalDOMCache['svg' + activeKey]) {
    //     realityEditor.gui.ar.moveabilityOverlay.createSvg(globalDOMCache['svg' + activeKey]);
    // }

    globalDOMCache["iframe" + activeKey].setAttribute('loaded', true);
    globalDOMCache["iframe" + activeKey].contentWindow.postMessage(JSON.stringify(newStyle), '*');

    if (nodeKey) {
        var node = realityEditor.getNode(objectKey, frameKey, nodeKey);
        if (node.type === 'logic') {
            realityEditor.gui.ar.draw.updateLogicNodeIcon(node);
        }
    }
    
    // adjust move-ability corner UI to match true width and height of frame contents
    if (globalDOMCache['iframe' + activeKey].clientWidth > 0) { // get around a bug where corners would resize to 0 for new logic nodes
        setTimeout(function() {
            var trueSize = {
                width: globalDOMCache['iframe' + activeKey].clientWidth,
                height: globalDOMCache['iframe' + activeKey].clientHeight
            };

            var cornerPadding = 24;
            globalDOMCache[activeKey].querySelector('.corners').style.width = trueSize.width + cornerPadding*2 + 'px';
            globalDOMCache[activeKey].querySelector('.corners').style.height = trueSize.height + cornerPadding*2 + 'px';
        }, 100); // resize corners after a slight delay to ensure that the frame has fully initialized with the correct size
    }

    // show the blue corners as soon as the frame loads
    if (realityEditor.device.editingState.frame === frameKey && realityEditor.device.editingState.node === nodeKey) {
        // document.getElementById('svg' + (nodeKey || frameKey)).classList.add('visibleEditingSVG');
        globalDOMCache[(nodeKey || frameKey)].querySelector('.corners').style.visibility = 'visible';
    }

    if (globalDOMCache['iframe' + (nodeKey || frameKey)].dataset.isReloading) {
        delete globalDOMCache['iframe' + (nodeKey || frameKey)].dataset.isReloading;
        realityEditor.network.callbackHandler.triggerCallbacks('elementReloaded', {objectKey: objectKey, frameKey: frameKey, nodeKey: nodeKey});
    }

    // this is used so we can render a placeholder until it loads
    globalDOMCache['iframe' + (nodeKey || frameKey)].dataset.doneLoading = true;

    this.cout("on_load");
};

/**
 * Makes a POST request to add a lock to the specified node. Whether or not you are actually allowed to add the
 *   lock is determined within the server, based on the state of the node and the password and lock type you provide
 * @todo: get locks working again, this time with real security (e.g. encryption)
 * @param {string} ip
 * @param {string} objectKey
 * @param {string} frameKey
 * @param {string} nodeKey
 * @param {{lockPassword: string, lockType: string}} content - lockType is "full" or "half" (see documentation in device/security.js)
 */
realityEditor.network.postNewLockToNode = function (ip, objectKey, frameKey, nodeKey, content) {
    console.log("sending node lock (" + content.lockType + ")");
    this.postData('http://' + ip + ':' + realityEditor.network.getPort(objects[objectKey]) + '/object/' + objectKey + "/frame/" + frameKey + "/node/" + nodeKey + "/addLock/", content, function () {
    });
};

/**
 * Makes a DELETE request to remove a lock from the specified node, given a password to use to unlock it
 * @todo: encrypt / etc
 * @param {string} ip
 * @param {string} objectKey
 * @param {string} frameKey
 * @param {string} nodeKey
 * @param {string} password
 */
realityEditor.network.deleteLockFromNode = function (ip, objectKey, frameKey, nodeKey, password) {
// generate action for all links to be reloaded after upload
    console.log("I am deleting a lock: " + ip);
    console.log("password is " + password);
    this.deleteData('http://' + ip + ':' + realityEditor.network.getPort(objects[objectKey]) + '/object/' + objectKey + "/frame/" + frameKey + "/node/" + nodeKey + "/password/" + password + "/deleteLock/");
    //console.log("deleteLockFromObject");
};

/**
 * Makes a POST request to add a lock to the specified link.
 * @param {string} ip
 * @param {string} objectKey
 * @param {string} frameKey
 * @param {string} linkKey
 * @param {{lockPassword: string, lockType: string}} content
 */
realityEditor.network.postNewLockToLink = function (ip, objectKey, frameKey, linkKey, content) {

// generate action for all links to be reloaded after upload
    console.log("sending link lock (" + content.lockType + ")");
    this.postData('http://' + ip + ':' + realityEditor.network.getPort(objects[objectKey]) + '/object/' + objectKey + "/frame/" + frameKey + "/link/" + linkKey + "/addLock/", content, function () {
    });
    // postData('http://' +ip+ ':' + httpPort+"/", content);
    //console.log('post --- ' + 'http://' + ip + ':' + httpPort + '/object/' + thisObjectKey + "/link/lock/" + thisLinkKey);

};

/**
 * Makes a DELETE request to remove a lock from the specific link
 * @param {string} ip
 * @param {string} objectKey
 * @param {string} frameKey
 * @param {string} linkKey
 * @param {string} password
 */
realityEditor.network.deleteLockFromLink = function (ip, objectKey, frameKey, linkKey, password) {
// generate action for all links to be reloaded after upload
    console.log("I am deleting a link lock: " + ip);
    console.log("lockPassword is " + password);
    this.deleteData('http://' + ip + ':' + realityEditor.network.getPort(objects[objectKey]) + '/object/' + objectKey + "/frame/" + frameKey + "/link/" + linkKey + "/password/" + password + "/deleteLock/");
    //console.log('delete --- ' + 'http://' + ip + ':' + httpPort + '/object/' + thisObjectKey + "/link/lock/" + thisLinkKey + "/password/" + authenticatedUser);
};

/**
 * Makes a POST request when a frame is pushed into a screen or pulled out into AR, to update state on server
 * (updating on server causes the in-screen version of the frame to show/hide as a response)
 * @param {string} ip
 * @param {string} objectKey
 * @param {string} frameKey
 * @param {string} newVisualization - (either 'ar' or 'screen') the new visualization mode you want to change to
 * @param {{x: number, y: number, scale: number, matrix: Array.<number>}|null} oldVisualizationPositionData - optionally sync the other position data to the server before changing visualization modes. In practice, when we push into a screen we reset the AR frame's positionData to the origin 
 */
realityEditor.network.updateFrameVisualization = function(ip, objectKey, frameKey, newVisualization, oldVisualizationPositionData) {

    var urlEndpoint = 'http://' + ip + ':' + realityEditor.network.getPort(objects[objectKey]) + '/object/' + objectKey + "/frame/" + frameKey + "/visualization/";
    var content = {
        visualization: newVisualization,
        oldVisualizationPositionData: oldVisualizationPositionData
    };
    this.postData(urlEndpoint, content, function (err, response) {
        console.log('set visualization to ' + newVisualization + ' on server');
        console.log(err, response);
    });
};

/**
 * Makes a DELETE request to remove a frame's publicData from the server
 * (used e.g. when a frame is moved from one object to another, the old copy of its public data needs to be deleted)
 * @param {string} ip
 * @param {string} objectKey
 * @param {string} frameKey
 */
realityEditor.network.deletePublicData = function(ip, objectKey, frameKey) {
    this.deleteData('http://' + ip + ':' + realityEditor.network.getPort(objects[objectKey]) + '/object/' + objectKey + "/frame/" + frameKey + "/publicData");
};

/**
 * Makes a POST request to upload a frame's publicData to the server
 * (used e.g. when a frame is moved from one object to another, to upload public data to new object/server)
 * @param {string} ip
 * @param {string} objectKey
 * @param {string} frameKey
 * @param publicData
 */
realityEditor.network.postPublicData = function(ip, objectKey, frameKey, publicData) {

    var urlEndpoint = 'http://' + ip + ':' + realityEditor.network.getPort(objects[objectKey]) + '/object/' + objectKey + "/frame/" + frameKey + "/publicData";
    var content = {
        publicData: publicData,
        lastEditor: globalStates.tempUuid
    };

    this.postData(urlEndpoint, content, function (err, response) {
        console.log('set publicData to ' + publicData + ' on server');
        console.log(err, response);
    });
};

/**
 * Helper function to locate the iframe element associated with a certain frame, and post a message into it
 * @param {string} frameKey
 * @param {object} message - JSON data to send into the frame
 */
realityEditor.network.postMessageIntoFrame = function(frameKey, message) {
    var frame = document.getElementById('iframe' + frameKey);
    if (frame) {
        frame.contentWindow.postMessage(JSON.stringify(message), "*");
    }
};

/**
 * Makes a POST request to update groupIds on the server when a frame is added to or removed from a group
 * @param {string} ip
 * @param {string} objectKey
 * @param {string} frameKey
 * @param {string|null} newGroupID - either groupId or null for none
 */
realityEditor.network.updateGroupings = function(ip, objectKey, frameKey, newGroupID) {
    var urlEndpoint = 'http://' + ip + ':' + realityEditor.network.getPort(objects[objectKey]) + '/object/' + objectKey + "/frame/" + frameKey + "/group/";
    var content = {
        group: newGroupID,
        lastEditor: globalStates.tempUuid
    };
    this.postData(urlEndpoint, content, function (err, response) {
        console.log('set group to ' + newGroupID + ' on server');
        console.log(err, response);
    })
};

/**
 * Makes a POST request to update the (x,y,scale,matrix) position data of a frame or node on the server
 * @param {Frame|Node} activeVehicle
 * @param {boolean|undefined} ignoreMatrix - include this if you only want to update (x,y,scale) not the transformation matrix
 */
realityEditor.network.postVehiclePosition = function(activeVehicle, ignoreMatrix) {
    if (activeVehicle) {
        var positionData = realityEditor.gui.ar.positioning.getPositionData(activeVehicle);
        var content = {};
        content.x = positionData.x;
        content.y = positionData.y;
        content.scale = positionData.scale;
        if (!ignoreMatrix) {
            content.matrix = positionData.matrix;
        }
        content.lastEditor = globalStates.tempUuid;

        var endpointSuffix = realityEditor.isVehicleAFrame(activeVehicle) ? "/size/" : "/nodeSize/";
        var keys = realityEditor.getKeysFromVehicle(activeVehicle);
        var urlEndpoint = 'http://' + realityEditor.getObject(keys.objectKey).ip + ':' + realityEditor.network.getPort(realityEditor.getObject(keys.objectKey)) + '/object/' + keys.objectKey + "/frame/" + keys.frameKey + "/node/" + keys.nodeKey + endpointSuffix;
        realityEditor.network.postData(urlEndpoint, content);
    }
};

/**
 * Upload the current position of an object (via its transformation matrix) relative to the
 * closest world object origin. Used for anchors.
 * @param {string} ip
 * @param {string} objectKey
 * @param {Array.<number>} matrix
 * @param {string} worldId
 */
realityEditor.network.postObjectPosition = function(ip, objectKey, matrix, worldId) {
    let port = realityEditor.network.getPort(objects[objectKey]);
    var urlEndpoint = 'http://' + ip + ':' + port + '/object/' + objectKey + "/matrix";
    let content = {
        matrix: matrix,
        worldId: worldId,
        lastEditor: globalStates.tempUuid
    };
    this.postData(urlEndpoint, content, function(err, _response) {
        if (err) {
            console.warn('error posting to ' + urlEndpoint, err);
        } else {
            console.log('successfully posted to ' + urlEndpoint);
        }
    })
};<|MERGE_RESOLUTION|>--- conflicted
+++ resolved
@@ -1225,12 +1225,8 @@
             }
         }
 
-<<<<<<< HEAD
-        globalStates.useGroundPlane = realityEditor.gui.ar.draw.doesAnythingUseGroundPlane();
-=======
         let isGroundPlaneVisualizerEnabled = realityEditor.gui.settings.toggleStates.visualizeGroundPlane;
         globalStates.useGroundPlane = realityEditor.gui.ar.draw.doesAnythingUseGroundPlane() || isGroundPlaneVisualizerEnabled;
->>>>>>> c55e22d4
         realityEditor.app.callbacks.startGroundPlaneTrackerIfNeeded();
     }
 
@@ -1769,11 +1765,6 @@
             realityEditor.network.postNewNode(object.ip, msgContent.object, msgContent.frame, nodeKey, newNode);
         }
     }
-    
-    if (typeof msgContent.useWebGlWorker !== 'undefined') {
-        console.log('editor got request to use webGlWorker for tool ' + msgContent.frame);
-        realityEditor.gui.glRenderer.addWebGlProxy(msgContent.frame);
-    }
 };
 
 // TODO: this is a potentially incorrect way to implement this... figure out a more generalized way to pass closure variables into app.callbacks
