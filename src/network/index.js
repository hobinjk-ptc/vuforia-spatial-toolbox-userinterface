/**
 *
 *
 *                                      .,,,;;,'''..
 *                                  .'','...     ..',,,.
 *                                .,,,,,,',,',;;:;,.  .,l,
 *                               .,',.     ...     ,;,   :l.
 *                              ':;.    .'.:do;;.    .c   ol;'.
 *       ';;'                   ;.;    ', .dkl';,    .c   :; .'.',::,,'''.
 *      ',,;;;,.                ; .,'     .'''.    .'.   .d;''.''''.
 *     .oxddl;::,,.             ',  .'''.   .... .'.   ,:;..
 *      .'cOX0OOkdoc.            .,'.   .. .....     'lc.
 *     .:;,,::co0XOko'              ....''..'.'''''''.
 *     .dxk0KKdc:cdOXKl............. .. ..,c....
 *      .',lxOOxl:'':xkl,',......'....    ,'.
 *           .';:oo:...                        .
 *                .cd,      ╔═╗┌┬┐┬┌┬┐┌─┐┬─┐    .
 *                  .l;     ║╣  │││ │ │ │├┬┘    '
 *                    'l.   ╚═╝─┴┘┴ ┴ └─┘┴└─   '.
 *                     .o.                   ...
 *                      .''''','.;:''.........
 *                           .'  .l
 *                          .:.   l'
 *                         .:.    .l.
 *                        .x:      :k;,.
 *                        cxlc;    cdc,,;;.
 *                       'l :..   .c  ,
 *                       o.
 *                      .,
 *
 *      ╦═╗┌─┐┌─┐┬  ┬┌┬┐┬ ┬  ╔═╗┌┬┐┬┌┬┐┌─┐┬─┐  ╔═╗┬─┐┌─┐ ┬┌─┐┌─┐┌┬┐
 *      ╠╦╝├┤ ├─┤│  │ │ └┬┘  ║╣  │││ │ │ │├┬┘  ╠═╝├┬┘│ │ │├┤ │   │
 *      ╩╚═└─┘┴ ┴┴─┘┴ ┴  ┴   ╚═╝─┴┘┴ ┴ └─┘┴└─  ╩  ┴└─└─┘└┘└─┘└─┘ ┴
 *
 *
 * Created by Valentin on 10/22/14.
 *
 * Copyright (c) 2015 Valentin Heun
 * Modified by Valentin Heun 2014, 2015, 2016, 2017
 * Modified by Benjamin Reynholds 2016, 2017
 * Modified by James Hobin 2016, 2017
 *
 * All ascii characters above must be included in any redistribution.
 *
 * This Source Code Form is subject to the terms of the Mozilla Public
 * License, v. 2.0. If a copy of the MPL was not distributed with this
 * file, You can obtain one at http://mozilla.org/MPL/2.0/.
 */

createNameSpace("realityEditor.network");

realityEditor.network.state = {
    proxyProtocol : null,
    proxyUrl : null,
    proxyHost : null,
    proxyHostname: null,
    proxyPort : null,
    proxyNetwork : null,
    proxySecret : null
}

realityEditor.network.desktopURLSchema = {
    "type": "object",
    "items": {
        "properties": {
            "n": {"type": "string", "minLength": 1, "maxLength": 25, "pattern": "^[A-Za-z0-9_]*$"},
            "i": {"type": "string", "minLength": 1, "maxLength": 25, "pattern": "^[A-Za-z0-9_]*$"},
            "s": {"type": ["string", "null", "undefined"], "minLength": 0, "maxLength": 45, "pattern": "^[A-Za-z0-9_]*$"},
            "server" : {"type": "string", "minLength": 0, "maxLength": 2000, "pattern": "^[A-Za-z0-9~!@$%^&*()-_=+|;:,.]"},
            "protocol" : {"type": "string", "minLength": 1, "maxLength": 20, "enum": ["spatialtoolbox", "ws", "wss", "http", "https"]}
        },
        "required": ["n"],
        "expected": ["n", "s"],
    }
}

realityEditor.network.urlSchema = {
    "type": "object",
    "items": {
        "properties": {
            "n": {"type": "string", "minLength": 1, "maxLength": 25, "pattern": "^[A-Za-z0-9_]*$"},
            "i": {"type": "string", "minLength": 1, "maxLength": 25, "pattern": "^[A-Za-z0-9_]*$"},
            "s": {"type": ["string", "null", "undefined"], "minLength": 0, "maxLength": 45, "pattern": "^[A-Za-z0-9_]*$"},
            "server" : {"type": "string", "minLength": 0, "maxLength": 2000, "pattern": "^[A-Za-z0-9~!@$%^&*()-_=+|;:,.]"},
            "protocol" : {"type": "string", "minLength": 1, "maxLength": 20, "enum": ["spatialtoolbox", "ws", "wss", "http", "https"]}
        },
        "required": ["n", "i"],
        "expected": ["n", "i", "s"],
    }
}

realityEditor.network.qrSchema = {
    "type": "object",
    "items": {
        "properties": {
            "n": {"type": "string", "minLength": 1, "maxLength": 25, "pattern": "^[A-Za-z0-9_]*$"},
            "s": {"type": ["string", "null", "undefined"], "minLength": 0, "maxLength": 45, "pattern": "^[A-Za-z0-9_]*$"},
            "server" : {"type": "string", "minLength": 0, "maxLength": 2000, "pattern": "^[A-Za-z0-9~!@$%^&*()-_=+|;:,.]"},
            "protocol" : {"type": "string", "minLength": 1, "maxLength": 20, "enum": ["spatialtoolbox", "ws", "wss", "http", "https"]}
        },
        "required": ["n", "server","protocol"],
        "expected": ["n", "server", "protocol", "s"],
    }
}

/**
 * if the main site is opened with https, we will assume that the main server is running https
 */
realityEditor.network.useHTTPS = location.protocol === "https:";

/**
 * @type {Array.<{messageName: string, callback: function}>}
 */
realityEditor.network.postMessageHandlers = [];

/**
 * Creates an extendable method for other modules to register callbacks that will be triggered
 * from onInternalPostMessage events, without creating circular dependencies
 * @param {string} messageName
 * @param {function} callback
 */
realityEditor.network.addPostMessageHandler = function(messageName, callback) {
    this.postMessageHandlers.push({
        messageName: messageName,
        callback: callback
    });
};

realityEditor.network.nodeAddedCallbacks = {};

realityEditor.network.getURL = function(server, identifier, route){
    let protocol = null;
    let host = null;
    let network = null;
    let destinationIdentifier = null;
    let secret = null;

    if (parseInt(Number(identifier))) {
<<<<<<< HEAD
        protocol = realityEditor.network.useHTTPS ? "https": "http";
        url = server;
        port = identifier;
=======
        protocol = "http"
        host = `${server}:${identifier}`;
>>>>>>> d7787d93
    } else {
        let s = realityEditor.network.state;

        if(s.proxyProtocol && s.proxyHost) {
            protocol = s.proxyProtocol;
            host = s.proxyHost;
        }

        if(s.proxyNetwork) network = s.proxyNetwork;
        if(s.proxySecret) secret = s.proxySecret;
        if(identifier) destinationIdentifier = identifier;
    }

    // concatenate URL
    let returnUrl = protocol + '://' + host;
    if(network) returnUrl += '/n/' + network;
    if(destinationIdentifier) returnUrl += '/i/' + destinationIdentifier;
    if(secret) returnUrl += '/s/' + secret;
    if(route) returnUrl += route;
    return returnUrl;
}

realityEditor.network.getIoTitle = function (identifier, title){
    if (parseInt(Number(identifier))) {
        return title;
    } else {
        let network = null;
        let destinationIdentifier = null;
        let secret = null;
        let s = realityEditor.network.state;
        if(s.proxyNetwork) network = s.proxyNetwork;
        if(s.proxySecret) secret = s.proxySecret;
        if(identifier) destinationIdentifier = identifier;

        let returnUrl = "";
        if(network) returnUrl += '/n/' + network;
        if(destinationIdentifier) returnUrl += '/i/' + destinationIdentifier;
        if(secret) returnUrl += '/s/' + secret;
        if(title.charAt(0) !== '/') returnUrl += '/';
        if(title) returnUrl += title;
        return returnUrl;
    }
}

realityEditor.network.getPort = function(object) {
    if (typeof object === 'string') {
        console.warn('DEPRECATED getPort', new Error().stack);
        return objects[object].port;
    }
    return object.port;
};
realityEditor.network.getPortByIp = function(ip) {
    if ((ip === '127.0.0.1' || ip === 'localhost') && globalStates.device) {
        return '49369';
    }

    let serverPort = defaultHttpPort;

    for (let key in objects) {
        if (ip === objects[key].ip) {
            serverPort = objects[key].port;
            break;
        }
    }
    return serverPort;
};

/**
 * @type {Array.<{messageName: string, callback: function}>}
 */
realityEditor.network.udpMessageHandlers = [];

/**
 * Creates an extendable method for other modules to register callbacks that will be triggered
 * when the interface receives any UDP message, without creating circular dependencies
 * @param {string} messageName
 * @param {function} callback
 */
realityEditor.network.addUDPMessageHandler = function(messageName, callback) {
    this.udpMessageHandlers.push({
        messageName: messageName,
        callback: callback
    });
};

/**
 * @type {Array.<function>}
 */
realityEditor.network.objectDiscoveredCallbacks = [];

/**
 * Allow other modules to be notified when a new object is discovered and added to the system.
 * @param {function} callback
 */
realityEditor.network.addObjectDiscoveredCallback = function(callback) {
    this.objectDiscoveredCallbacks.push(callback);

    // trigger the callback for existing objects, if added too late
    for (let [objectKey, object] of Object.entries(objects)) {
        callback(object, objectKey);
    }
};

/**
 * @type {CallbackHandler}
 */
realityEditor.network.callbackHandler = new realityEditor.moduleCallbacks.CallbackHandler('network/index');

/**
 * Adds a callback function that will be invoked when the specified function is called
 * @param {string} functionName
 * @param {function} callback
 */
realityEditor.network.registerCallback = function(functionName, callback) {
    if (!this.callbackHandler) {
        this.callbackHandler = new realityEditor.moduleCallbacks.CallbackHandler('network/index');
    }
    this.callbackHandler.registerCallback(functionName, callback);
};

realityEditor.network.pendingNodeAdjustments = {};

realityEditor.network.addPendingNodeAdjustment = function(objectKey, frameKey, nodeName, msgContent) {
    let pendings = this.pendingNodeAdjustments;
    if (typeof pendings[objectKey] === 'undefined') { pendings[objectKey] = {}; }
    if (typeof pendings[objectKey][frameKey] === 'undefined') { pendings[objectKey][frameKey] = {}; }
    if (typeof pendings[objectKey][frameKey][nodeName] === 'undefined') { pendings[objectKey][frameKey][nodeName] = []; }

    pendings[objectKey][frameKey][nodeName].push(msgContent);
}

realityEditor.network.processPendingNodeAdjustments = function(objectKey, frameKey, nodeName, callback) {
    let pendings = this.pendingNodeAdjustments;
    if (typeof pendings[objectKey] === 'undefined') { return; }
    if (typeof pendings[objectKey][frameKey] === 'undefined') { return; }
    if (typeof pendings[objectKey][frameKey][nodeName] === 'undefined') { return; }

    pendings[objectKey][frameKey][nodeName].forEach(function(msgContent) {
        callback(objectKey, frameKey, nodeName, JSON.parse(JSON.stringify(msgContent)));
    });
    delete pendings[objectKey][frameKey][nodeName];
}

/**
 * Converts an object with version < 1.7.0 to the new format:
 * Objects now have frames, which can have nodes, but in the old version there were no frames
 *  and the nodes just existed on the object itself
 * @param {Object} thisObject
 * @param {string} objectKey
 * @param {string} frameKey
 */
realityEditor.network.oldFormatToNew = function (thisObject, objectKey, frameKey) {
    if (typeof frameKey === "undefined") {
        frameKey = objectKey;
    }
    var _this = this;

    if (thisObject.integerVersion < 170) {

        _this.utilities.rename(thisObject, "folder", "name");
        _this.utilities.rename(thisObject, "objectValues", "nodes");
        _this.utilities.rename(thisObject, "objectLinks", "links");
        delete thisObject["matrix3dMemory"];

        if (!thisObject.frames) thisObject.frames = {};

        thisObject.frames[frameKey].name = thisObject.name;
        thisObject.frames[frameKey].nodes = thisObject.nodes;
        thisObject.frames[frameKey].links = thisObject.links;

        for (let linkKey in objects[objectKey].frames[frameKey].links) {
            thisObject = objects[objectKey].frames[frameKey].links[linkKey];

            _this.utilities.rename(thisObject, "ObjectA", "objectA");
            _this.utilities.rename(thisObject, "locationInA", "nodeA");
            if (!thisObject.frameA) thisObject.frameA = thisObject.objectA;
            _this.utilities.rename(thisObject, "ObjectNameA", "nameA");

            _this.utilities.rename(thisObject, "ObjectB", "objectB");
            _this.utilities.rename(thisObject, "locationInB", "nodeB");
            if (!thisObject.frameB) thisObject.frameB = thisObject.objectB;
            _this.utilities.rename(thisObject, "ObjectNameB", "nameB");
            _this.utilities.rename(thisObject, "endlessLoop", "loop");
            _this.utilities.rename(thisObject, "countLinkExistance", "health");
        }

        /*for (var nodeKey in objects[objectKey].nodes) {
         _this.utilities.rename(objects[objectKey].nodes, nodeKey, objectKey + nodeKey);
         }*/
        for (let nodeKey in objects[objectKey].frames[frameKey].nodes) {
            thisObject = objects[objectKey].frames[frameKey].nodes[nodeKey];
            _this.utilities.rename(thisObject, "plugin", "type");
            _this.utilities.rename(thisObject, "appearance", "type");

            if (thisObject.type === "default") {
                thisObject.type = "node";
            }


            thisObject.data = {
                value: thisObject.value,
                mode: thisObject.mode,
                unit: "",
                unitMin: 0,
                unitMax: 1
            };
            delete thisObject.value;
            delete thisObject.mode;

        }

    }

    objects[objectKey].uuid = objectKey;
    objects[objectKey].frames[frameKey].uuid = frameKey;

    for (let nodeKey in objects[objectKey].frames[frameKey].nodes) {
        objects[objectKey].frames[frameKey].nodes[nodeKey].uuid = nodeKey;
    }

    for (let linkKey in objects[objectKey].frames[frameKey].links) {
        objects[objectKey].frames[frameKey].links[linkKey].uuid = linkKey;
    }

};

/**
 * Properly initialize all the temporary, editor-only state for an object when it first gets added
 * @param {string} objectKey
 */
realityEditor.network.onNewObjectAdded = function(objectKey) {
    realityEditor.app.tap();

    var thisObject = realityEditor.getObject(objectKey);
    // this is a work around to set the state of an objects to not being visible.
    realityEditor.gui.ar.draw.setObjectVisible(thisObject, false);
    thisObject.screenZ = 1000;
    thisObject.fullScreen = false;
    thisObject.sendMatrix = false;
    thisObject.sendMatrices = {
        model: false,
        view: false,
        modelView : false,
        devicePose : false,
        groundPlane : false,
        anchoredModelView: false,
        allObjects : false
    };
    thisObject.sendScreenPosition = false;
    thisObject.sendAcceleration = false;
    thisObject.integerVersion = parseInt(objects[objectKey].version.replace(/\./g, ""));

    if (typeof thisObject.matrix === 'undefined') {
        thisObject.matrix = [
            1, 0, 0, 0,
            0, 1, 0, 0,
            0, 0, 1, 0,
            0, 0, 0, 1,
        ];
    }

    let isImageTarget = !(thisObject.isWorldObject || thisObject.type === 'world') &&
        !realityEditor.gui.ar.anchors.isAnchorObject(objectKey) &&
        !realityEditor.avatar.utils.isAvatarObject(thisObject) &&
        !realityEditor.humanPose.utils.isHumanPoseObject(thisObject);

    realityEditor.sceneGraph.addObject(objectKey, thisObject.matrix, isImageTarget);

    // thisObject.unpinnedFrameKeys = {};
    // thisObject.visibleUnpinnedFrames = {};

    for (let frameKey in objects[objectKey].frames) {
        var thisFrame = realityEditor.getFrame(objectKey, frameKey);
        realityEditor.network.initializeDownloadedFrame(objectKey, frameKey, thisFrame);
    }

    // Object.keys(thisObject.unpinnedFrameKeys).forEach(function(frameKey) {
    //     console.log('deleted unpinned frame (for now): ' + frameKey);
    //     delete thisObject.frames[frameKey];
    // });

    if (!thisObject.protocol) {
        thisObject.protocol = "R0";
    }

    objects[objectKey].uuid = objectKey;

    for (let frameKey in objects[objectKey].frames) {
        objects[objectKey].frames[frameKey].uuid = frameKey;
        for (let nodeKey in objects[objectKey].frames[frameKey].nodes) {
            objects[objectKey].frames[frameKey].nodes[nodeKey].uuid = nodeKey;
        }

        for (let linkKey in objects[objectKey].frames[frameKey].links) {
            objects[objectKey].frames[frameKey].links[linkKey].uuid = linkKey;
        }
    }

    realityEditor.gui.ar.utilities.setAverageScale(objects[objectKey]);

    this.cout(JSON.stringify(objects[objectKey]));

    // todo this needs to be looked at
    realityEditor.gui.memory.addObjectMemory(objects[objectKey]);

    // notify subscribed modules that a new object was added
    realityEditor.network.objectDiscoveredCallbacks.forEach(function(callback) {
        callback(objects[objectKey], objectKey);
    });
};

realityEditor.network.initializeDownloadedFrame = function(objectKey, frameKey, thisFrame) {
    // thisFrame.objectVisible = false; // gets set to false in draw.setObjectVisible function
    thisFrame.screenZ = 1000;
    thisFrame.fullScreen = false;
    thisFrame.sendMatrix = false;
    thisFrame.sendMatrices = {
        model: false,
        view: false,
        modelView : false,
        devicePose : false,
        groundPlane : false,
        anchoredModelView: false,
        allObjects : false
    };
    thisFrame.sendScreenPosition = false;
    thisFrame.sendAcceleration = false;
    thisFrame.integerVersion = parseInt(objects[objectKey].version.replace(/\./g, "")) || 300;
    thisFrame.visible = false;
    thisFrame.objectId = objectKey;

    if (typeof thisFrame.developer === 'undefined') {
        thisFrame.developer = true;
    }

    var positionData = realityEditor.gui.ar.positioning.getPositionData(thisFrame);

    if (positionData.matrix === null || typeof positionData.matrix !== "object") {
        positionData.matrix = [];
    }

    realityEditor.sceneGraph.addFrame(objectKey, frameKey, thisFrame, positionData.matrix);
    realityEditor.gui.ar.groundPlaneAnchors.sceneNodeAdded(objectKey, frameKey, thisFrame, positionData.matrix);

    for (let nodeKey in thisFrame.nodes) {
        var thisNode = thisFrame.nodes[nodeKey];
        realityEditor.network.initializeDownloadedNode(objectKey, frameKey, nodeKey, thisNode);
    }

    // TODO: invert dependency
    realityEditor.gui.ar.grouping.reconstructGroupStruct(frameKey, thisFrame);
};

realityEditor.network.initializeDownloadedNode = function(objectKey, frameKey, nodeKey, thisNode) {
    if (thisNode.matrix === null || typeof thisNode.matrix !== "object") {
        thisNode.matrix = [];
    }

    thisNode.objectId = objectKey;
    thisNode.frameId = frameKey;
    thisNode.loaded = false;
    thisNode.visible = false;

    if (typeof thisNode.publicData !== 'undefined') {
        if (!publicDataCache.hasOwnProperty(frameKey)) {
            publicDataCache[frameKey] = {};
        }
        publicDataCache[frameKey][thisNode.name] = thisNode.publicData;
    }

    if (thisNode.type === "logic") {
        thisNode.guiState = new LogicGUIState();
        let container = document.getElementById('craftingBoard');
        thisNode.grid = new realityEditor.gui.crafting.grid.Grid(container.clientWidth - realityEditor.gui.crafting.menuBarWidth, container.clientHeight, CRAFTING_GRID_WIDTH, CRAFTING_GRID_HEIGHT, nodeKey);
        //_this.realityEditor.gui.crafting.utilities.convertLinksFromServer(thisObject);
    }

    realityEditor.sceneGraph.addNode(objectKey, frameKey, nodeKey, thisNode, thisNode.matrix);
};

/**
 * Looks at an object heartbeat, and if the object hasn't been added yet, downloads it and initializes all appropriate state
 * @param {{id: string, ip: string, vn: number, tcs: string, zone: string}} beat - object heartbeat received via UDP
 */
realityEditor.network.addHeartbeatObject = function (beat) {
    if (!realityEditor.device.loaded) {
        // addHeartbeatObject called before init done
        setTimeout(() => {
            realityEditor.network.addHeartbeatObject(beat);
        }, 500);
        return;
    }

    if (beat && beat.id) {
        if (!objects[beat.id]) {

            // ignore this object if it's a world object and the primaryWorld is set but not equal to this one
            // we make sure to ignore it before triggering the GET request, otherwise we might overload the network
            let primaryWorldInfo = realityEditor.network.discovery.getPrimaryWorldInfo();
            let isLocalWorld = beat.id === realityEditor.worldObjects.getLocalWorldId();
            let isWorldBeat = realityEditor.worldObjects.isWorldObjectKey(beat.id);
            if (primaryWorldInfo && isWorldBeat && !isLocalWorld) {
                let hasIpInfo = primaryWorldInfo.ip;
                if (beat.id !== primaryWorldInfo.id || (hasIpInfo && beat.ip !== primaryWorldInfo.ip)) {
                    // console.warn('ignoring adding world object ' + beat.id + ' because it doesnt match primary world ' + primaryWorldInfo.id);
                    return;
                }
            }

            // download the object data from its server
            let baseUrl = realityEditor.network.getURL(beat.ip, realityEditor.network.getPort(beat), '/object/' + beat.id);
            let queryParams = '?excludeUnpinned=true';
            this.getData(beat.id,  null, null, baseUrl+queryParams, function (objectKey, frameKey, nodeKey, msg) {
                if (msg && objectKey && !objects[objectKey]) {
                    // add the object
                    objects[objectKey] = msg;
                    objects[objectKey].ip = beat.ip;
                    if(beat.network) objects[objectKey].network = beat.network;
                    if(beat.port) objects[objectKey].port = beat.port;
                    // initialize temporary state and notify other modules
                    realityEditor.network.onNewObjectAdded(objectKey);

                    var doesDeviceSupportJPGTargets = true; // TODO: verify this somehow instead of always true
                    if (doesDeviceSupportJPGTargets) {
                        // this tries DAT first, then resorts to JPG if DAT not found
                        realityEditor.app.targetDownloader.downloadAvailableTargetFiles(beat);
                    } else {
                        // download XML, DAT, and initialize tracker
                        realityEditor.app.targetDownloader.downloadTargetFilesForDiscoveredObject(beat);
                    }

                    // check if onNewServerDetected callbacks should be triggered
                    realityEditor.network.checkIfNewServer(beat.ip);//, objectKey);
                }
            });
        } else {
            // if we receive a heartbeat of an object that has been created but it still needs targets
            // try to re-download its target data if possible/necessary
            var isInitialized = realityEditor.app.targetDownloader.isObjectTargetInitialized(beat.id) || // either target downloaded
                beat.id === realityEditor.worldObjects.getLocalWorldId(); // or it's the _WORLD_local

            if (!isInitialized && realityEditor.app.targetDownloader.isObjectReadyToRetryDownload(beat.id, beat.tcs)) {
                setTimeout(function() {
                    realityEditor.app.targetDownloader.downloadAvailableTargetFiles(beat);
                }, 1000);
            }
        }
    }
};

realityEditor.network.knownServers = []; // todo: make private to module
realityEditor.network.newServerDetectedCallbacks = [];

/**
 * Register a callback that will trigger for each serverIP currently known to the system and each new one as it is detected
 * @todo: use this method more consistently across the codebase instead of several modules implementing similar behavior
 * @param {function} callback
 */
realityEditor.network.onNewServerDetected = function(callback) {
    // register callback for future detections
    this.newServerDetectedCallbacks.push(callback);

    // immediate trigger for already known servers
    this.knownServers.forEach(function(serverIP) {
        callback(serverIP);
    });
};

/**
 * Checks if a server has already been detected, and if not, detect it and trigger callbacks
 * @param {string} serverIP
 */
realityEditor.network.checkIfNewServer = function (serverIP) {
    var foundExistingMatch = this.knownServers.indexOf(serverIP) > -1; // TODO: make robust against different formatting of "same" IP

    if (!foundExistingMatch) {
        this.knownServers.push(serverIP);

        // trigger callbacks
        this.newServerDetectedCallbacks.forEach(function(callback) {
            callback(serverIP);
        });
    }
};

/**
 * Updates an entire object, including all of its frames and nodes, to be in sync with the remote version on the server
 * @param {Objects} origin - the local copy of the Object
 * @param {Objects} remote - the copy of the Object downloaded from the server
 * @param {string} objectKey
 */
realityEditor.network.updateObject = function (origin, remote, objectKey) {
    origin.x = remote.x;
    origin.y = remote.y;
    origin.scale = remote.scale;

    if (remote.matrix) {
        origin.matrix = remote.matrix;
    }

    // update each frame in the object // TODO: create an updateFrame function, the same way we have an updateNode function
    for (let frameKey in remote.frames) {
        let prevVisualization = origin.frames[frameKey] ? origin.frames[frameKey].visualization : null;
        let newVisualization = remote.frames[frameKey] ? remote.frames[frameKey].visualization : null;

        if (!remote.frames.hasOwnProperty(frameKey)) continue;
        if (!origin.frames[frameKey]) {
            origin.frames[frameKey] = remote.frames[frameKey];

            origin.frames[frameKey].width = remote.frames[frameKey].width || 300;
            origin.frames[frameKey].height = remote.frames[frameKey].height || 300;

            origin.frames[frameKey].uuid = frameKey;
            
            realityEditor.network.initializeDownloadedFrame(objectKey, frameKey, origin.frames[frameKey]);

        } else {
            origin.frames[frameKey].visualization = remote.frames[frameKey].visualization;
            origin.frames[frameKey].ar = remote.frames[frameKey].ar;
            origin.frames[frameKey].screen = remote.frames[frameKey].screen;
            origin.frames[frameKey].name = remote.frames[frameKey].name;

            // now update each node in the frame
            var remoteNodes = remote.frames[frameKey].nodes;
            var originNodes = origin.frames[frameKey].nodes;

            for (let nodeKey in remoteNodes) {
                if (!remoteNodes.hasOwnProperty(nodeKey)) continue;

                var originNode = originNodes[nodeKey];
                var remoteNode = remoteNodes[nodeKey];
                realityEditor.network.updateNode(originNode, remoteNode, objectKey, frameKey, nodeKey);
            }

            // remove extra nodes from origin that don't exist in remote
            for (let nodeKey in originNodes) {
                if (originNodes.hasOwnProperty(nodeKey) && !remoteNodes.hasOwnProperty(nodeKey)) {
                    realityEditor.gui.ar.draw.deleteNode(objectKey, frameKey, nodeKey);
                    realityEditor.network.callbackHandler.triggerCallbacks('vehicleDeleted', {objectKey: objectKey, frameKey: frameKey, nodeKey: nodeKey, additionalInfo: {}});
                }
            }

        }

        origin.frames[frameKey].links = JSON.parse(JSON.stringify(remote.frames[frameKey].links));

        // TODO: invert dependency
        realityEditor.gui.ar.grouping.reconstructGroupStruct(frameKey, origin.frames[frameKey]);

        // this makes the tools load properly when pulling out of screens, pushing into screens
        let visualizationChanged = prevVisualization && newVisualization && prevVisualization !== newVisualization;
        if (globalDOMCache["iframe" + frameKey] && visualizationChanged) {
            if (globalDOMCache["iframe" + frameKey].getAttribute('loaded')) {
                realityEditor.network.onElementLoad(objectKey, frameKey, null);
            }
        }
    }

    // remove extra frames from origin that don't exist in remote
    for (let frameKey in origin.frames) {
        if (origin.frames.hasOwnProperty(frameKey) && !remote.frames.hasOwnProperty(frameKey)) {
            // delete origin.frames[frameKey];
            let frameType = origin.frames[frameKey].src;
            realityEditor.gui.ar.draw.deleteFrame(objectKey, frameKey);
            realityEditor.network.callbackHandler.triggerCallbacks('vehicleDeleted', {objectKey: objectKey, frameKey: frameKey, nodeKey: null, additionalInfo: {frameType: frameType}});
        }
    }
};

/**
 * Updates a node (works for logic nodes too) to be in sync with the remote version on the server
 * @param {Node|Logic} origin - the local copy
 * @param {Node|Logic} remote - the copy downloaded from the server
 * @param {string} objectKey
 * @param {string} frameKey
 * @param {string} nodeKey
 */
realityEditor.network.updateNode = function (origin, remote, objectKey, frameKey, nodeKey) {

    var isRemoteNodeDeleted = (Object.keys(remote).length === 0 && remote.constructor === Object);

    // delete local node if it exists locally but not on the server
    if (origin && isRemoteNodeDeleted) {

        realityEditor.gui.ar.draw.deleteNode(objectKey, frameKey, nodeKey);

        var thisNode = realityEditor.getNode(objectKey, frameKey, nodeKey);

        if (thisNode) {
            delete objects[objectKey].frames[frameKey].nodes[nodeKey];
        }
        return;
    }

    // create the local node if it exists on the server but not locally
    if (!origin) {

        origin = remote;

        if (origin.type === "logic") {
            if (!origin.guiState) {
                origin.guiState = new LogicGUIState();
            }

            if (!origin.grid) {
                let container = document.getElementById('craftingBoard');
                origin.grid = new realityEditor.gui.crafting.grid.Grid(container.clientWidth - realityEditor.gui.crafting.menuBarWidth, container.clientHeight, CRAFTING_GRID_WIDTH, CRAFTING_GRID_HEIGHT, origin.uuid);
            }

        }

        objects[objectKey].frames[frameKey].nodes[nodeKey] = origin;

        let positionData = realityEditor.gui.ar.positioning.getPositionData(origin);
        realityEditor.sceneGraph.addNode(objectKey, frameKey, nodeKey, origin, positionData.matrix);

    } else {
        // update the local node's properties to match the one on the server if they both exists

        origin.x = remote.x;
        origin.y = remote.y;
        origin.scale = remote.scale;
        origin.name = remote.name;
        origin.frameId = frameKey;
        origin.objectId = objectKey;

        if (remote.text) {
            origin.text = remote.text;
        }
        if (remote.matrix) {
            origin.matrix = remote.matrix;
        }
        origin.lockPassword = remote.lockPassword;
        origin.lockType = remote.lockType;
        origin.publicData = remote.publicData;
        // console.log("update node: lockPassword = " + remote.lockPassword + ", lockType = " + remote.lockType);

        // set up the crafting board for the local node if it's a logic node
        if (origin.type === "logic") {
            if (!origin.guiState) {
                origin.guiState = new LogicGUIState();
            }

            if (!origin.grid) {
                let container = document.getElementById('craftingBoard');
                origin.grid = new realityEditor.gui.crafting.grid.Grid(container.clientWidth - realityEditor.gui.crafting.menuBarWidth, container.clientHeight, CRAFTING_GRID_WIDTH, CRAFTING_GRID_HEIGHT, origin.uuid);
            }

        }

    }

    // if it's a logic node, update its logic blocks and block links to match the remote, and re-render them if the board is open
    if (remote.blocks) {
        this.utilities.syncBlocksWithRemote(origin, remote.blocks);
    }

    if (remote.links) {
        this.utilities.syncLinksWithRemote(origin, remote.links);
    }

    if (globalStates.currentLogic) {

        if (globalStates.currentLogic.uuid === nodeKey) {

            if (remote.type === 'logic') {
                realityEditor.gui.crafting.updateGrid(objects[objectKey].frames[frameKey].nodes[nodeKey].grid);
            }

            realityEditor.gui.crafting.forceRedraw(globalStates.currentLogic);

        }

    } else {
        if (globalDOMCache["iframe" + nodeKey]) {
            if (globalDOMCache["iframe" + nodeKey].getAttribute('loaded')) {
                realityEditor.network.onElementLoad(objectKey, frameKey, nodeKey);
            }
        }
    }

};

/**
 * When we receive any UDP message, this function triggers so that subscribed modules can react to specific messages
 * @param {string|object} message
 */
realityEditor.network.onUDPMessage = function(message) {
    if (typeof message === "string") {
        try {
            message = JSON.parse(message);
        } catch (error) {
            // error parsing JSON
        }
    }

    this.udpMessageHandlers.forEach(function(messageHandler) {
        if (typeof message[messageHandler.messageName] !== "undefined") {
            messageHandler.callback(message);
        }
    });
};

/**
 * When the app receives a UDP message with a field called "action", this gets triggered with the action contents.
 * Actions listened for include reload(Object|Frame|Node|Link), advertiseConnection, load(Memory|LogicIcon) and addFrame
 * @param {object|string} action
 */
realityEditor.network.onAction = function (action) {
    var _this = this;
    var thisAction;
    if (typeof action === "object") {
        thisAction = action;
    } else {
        while (action.charAt(0) === '"') action = action.substr(1);
        while (action.charAt(action.length - 1) === ' ') action = action.substring(0, action.length - 1);
        while (action.charAt(action.length - 1) === '"') action = action.substring(0, action.length - 1);

        thisAction = {
            action: action
        };
    }

    if (thisAction.lastEditor === globalStates.tempUuid) {
        return;
    }

    // reload links for a specific object.

    if (typeof thisAction.reloadLink !== "undefined") {
        // compatibility with old version where object was ID
        if (thisAction.reloadLink.id) {
            thisAction.reloadLink.object = thisAction.reloadLink.id;
            // TODO: BEN set thisAction.reloadFrame
        }

        if (thisAction.reloadLink.object in objects) {
            let urlEndpoint = realityEditor.network.getURL(objects[thisAction.reloadLink.object].ip, realityEditor.network.getPort(objects[thisAction.reloadLink.object]), '/object/' + thisAction.reloadLink.object + '/frame/' +thisAction.reloadLink.frame);
            this.getData(thisAction.reloadLink.object, thisAction.reloadLink.frame, null, urlEndpoint, function (objectKey, frameKey, nodeKey, res) {

            // });
            // this.getData((realityEditor.network.useHTTPS ? 'https' : 'http') + '://' + objects[thisAction.reloadLink.object].ip + ':' + httpPort + '/object/' + thisAction.reloadLink.object + '/frame/' +thisAction.reloadLink.frame, thisAction.reloadLink.object, function (req, thisKey, frameKey) {

                var thisFrame = realityEditor.getFrame(objectKey, frameKey);
                if (objects[objectKey].integerVersion < 170) {

                    realityEditor.network.oldFormatToNew(objects[objectKey], objectKey, frameKey);
                    /*
                    objects[thisKey].links = req.links;
                    for (var linkKey in objects[thisKey].links) {
                        var thisObject = objects[thisKey].links[linkKey];

                        _this.utilities.rename(thisObject, "ObjectA", "objectA");
                        _this.utilities.rename(thisObject, "locationInA", "nodeA");
                        _this.utilities.rename(thisObject, "ObjectNameA", "nameA");

                        _this.utilities.rename(thisObject, "ObjectB", "objectB");
                        _this.utilities.rename(thisObject, "locationInB", "nodeB");
                        _this.utilities.rename(thisObject, "ObjectNameB", "nameB");
                        _this.utilities.rename(thisObject, "endlessLoop", "loop");
                        _this.utilities.rename(thisObject, "countLinkExistance", "health");
                    }
                    */
                }
                else {
                    thisFrame.links = res.links;
                }

                objects[objectKey].uuid = objectKey;
                thisFrame.uuid = frameKey;

                for (let nodeKey in thisFrame.nodes) {
                    thisFrame.nodes[nodeKey].uuid = nodeKey;
                }

                for (let linkKey in thisFrame.links) {
                    thisFrame.links[linkKey].uuid = linkKey;
                }

                // cout(objects[thisKey]);

                _this.cout("got links");
            });
        }
    }

    if (typeof thisAction.reloadObject !== "undefined") {

        if (thisAction.reloadObject.object in objects) {

            let objectIP = objects[thisAction.reloadObject.object].ip;
            let urlEndpoint = realityEditor.network.getURL(objectIP, realityEditor.network.getPort(objects[thisAction.reloadObject.object]), '/object/' + thisAction.reloadObject.object);

            this.getData(thisAction.reloadObject.object, thisAction.reloadObject.frame, null, urlEndpoint, function (objectKey, frameKey, nodeKey, res) {

                if (!res) {
                    delete objects[objectKey];
                    realityEditor.network.callbackHandler.triggerCallbacks('objectDeleted', { objectKey: objectKey, objectIP: objectIP });
                    return;
                }

                if (objects[objectKey].integerVersion < 170) {
                    if (typeof res.objectValues !== "undefined") {
                        res.nodes = res.objectValues;
                    }
                }
                
                realityEditor.network.updateObject(objects[objectKey], res, objectKey);

                _this.cout("got object");

            }, { bypassCache: true });
        }
    }

    if (typeof thisAction.reloadFrame !== "undefined") {
        let thisFrame = realityEditor.getFrame(thisAction.reloadFrame.object, thisAction.reloadFrame.frame);

        // only reload the frame if it already exists – if it doesn't, it needs to be added with reloadObject in order to intialize properly
        if (thisFrame) {
            realityEditor.network.reloadFrame(thisAction.reloadFrame.object, thisAction.reloadFrame.frame, thisAction);
        } else {
            setTimeout(() => {
                realityEditor.network.reloadFrame(thisAction.reloadFrame.object, thisAction.reloadFrame.frame, thisAction);
            }, 500);
        }
    }

    if (typeof thisAction.reloadNode !== "undefined") {
       let thisFrame = realityEditor.getFrame(thisAction.reloadNode.object, thisAction.reloadNode.frame);

        if (thisFrame !== null) {
            // TODO: getData         webServer.get('/object/*/') ... instead of /object/node

            let urlEndpoint = realityEditor.network.getURL(objects[thisAction.reloadNode.object].ip, realityEditor.network.getPort(objects[thisAction.reloadNode.object]), '/object/' + thisAction.reloadNode.object + '/frame/' + thisAction.reloadNode.frame + '/node/' + thisAction.reloadNode.node + '/');
            this.getData(thisAction.reloadObject.object, thisAction.reloadObject.frame, thisAction.reloadObject.node, urlEndpoint, function (objectKey, frameKey, nodeKey, res) {

            // this.getData(
                // (realityEditor.network.useHTTPS ? 'https' : 'http') + '://' + objects[thisAction.reloadNode.object].ip + ':' + httpPort + '/object/' + thisAction.reloadNode.object + "/node/" + thisAction.reloadNode.node + "/", thisAction.reloadNode.object, function (req, objectKey, frameKey, nodeKey) {

                    var thisFrame = realityEditor.getFrame(objectKey, frameKey);

                    if (!thisFrame.nodes[nodeKey]) {
                        thisFrame.nodes[nodeKey] = res;
                    } else {
                        realityEditor.network.updateNode(thisFrame.nodes[nodeKey], res, objectKey, frameKey, nodeKey);
                    }

                    _this.cout("got object");

                }, thisAction.reloadNode.node);
        }
    }

    if (thisAction.loadMemory) {
        var id = thisAction.loadMemory.object;
        let urlEndpoint = realityEditor.network.getURL(thisAction.loadMemory.ip, realityEditor.network.getPort(objects[id]), '/object/' + id);
        this.getData(id, null, null, urlEndpoint, function (objectKey, frameKey, nodeKey, res) {

            // this.getData(url, id, function (req, thisKey) {
            _this.cout('received memory', res.memory);
            objects[objectKey].memory = res.memory;
            objects[objectKey].memoryCameraMatrix = res.memoryCameraMatrix;
            objects[objectKey].memoryProjectionMatrix = res.memoryProjectionMatrix;

            // _this.realityEditor.gui.memory.addObjectMemory(objects[objectKey]);
        });
    }

    if (thisAction.loadLogicIcon) {
        this.loadLogicIcon(thisAction.loadLogicIcon);
    }

    // Set states to locate object in space
    if (thisAction.spatial) {

        if(thisAction.spatial.locator){
            let spatial = globalStates.spatial;
            let action = thisAction.spatial.locator;
            if(!thisAction.spatial.ip) return;
            if(action.whereIs){
                spatial.whereIs[thisAction.spatial.ip] = JSON.parse(JSON.stringify(action.whereIs));
            }

            if(action.whereWas){
                spatial.whereWas[thisAction.spatial.ip] = JSON.parse(JSON.stringify(action.whereWas));
            }

            if(action.howFarIs){
                spatial.howFarIs[thisAction.spatial.ip] = JSON.parse(JSON.stringify(action.howFarIs));
            }

            if(action.velocityOf){
                spatial.velocityOf[thisAction.spatial.ip] = JSON.parse(JSON.stringify(action.velocityOf));
            }

        }
        realityEditor.gui.spatial.checkState()
    }


    if (thisAction.addFrame) {
        let thisObject = realityEditor.getObject(thisAction.addFrame.objectID);

        if (thisObject) {

            var frame = new Frame();

            frame.objectId = thisAction.addFrame.objectID;
            frame.name = thisAction.addFrame.name;

            var frameID = frame.objectId + frame.name;
            frame.uuid = frameID;

            frame.ar.x = thisAction.addFrame.x;
            frame.ar.y = thisAction.addFrame.y;
            frame.ar.scale = thisAction.addFrame.scale;
            frame.frameSizeX = thisAction.addFrame.frameSizeX;
            frame.frameSizeY = thisAction.addFrame.frameSizeY;

            frame.location = thisAction.addFrame.location;
            frame.src = thisAction.addFrame.src;

            // set other properties

            frame.animationScale = 0;
            frame.begin = realityEditor.gui.ar.utilities.newIdentityMatrix();
            frame.width = frame.frameSizeX;
            frame.height = frame.frameSizeY;
            frame.loaded = false;
            // frame.objectVisible = true;
            frame.screen = {
                x: frame.ar.x,
                y: frame.ar.y,
                scale: frame.ar.scale,
                matrix: frame.ar.matrix
            };
            // frame.screenX = 0;
            // frame.screenY = 0;
            frame.screenZ = 1000;
            frame.temp = realityEditor.gui.ar.utilities.newIdentityMatrix();

            // thisFrame.objectVisible = false; // gets set to false in draw.setObjectVisible function
            frame.fullScreen = false;
            frame.sendMatrix = false;
            frame.sendMatrices = {
                model: false,
                view: false,
                modelView : false,
                devicePose : false,
                groundPlane : false,
                anchoredModelView: false,
                allObjects : false
            };
            frame.sendScreenPosition = false;
            frame.sendAcceleration = false;
            frame.integerVersion = 300; //parseInt(objects[objectKey].version.replace(/\./g, ""));
            // thisFrame.visible = false;

            var nodeNames = thisAction.addFrame.nodeNames;
            nodeNames.forEach(function(nodeName) {
                var nodeUuid = frameID + nodeName;
                frame.nodes[nodeUuid] = new Node();
                var addedNode = frame.nodes[nodeUuid];
                addedNode.objectId = thisAction.addFrame.objectID;
                addedNode.frameId = frameID;
                addedNode.name = nodeName;
                addedNode.text = undefined;
                addedNode.type = 'node';
                addedNode.x = 0; //realityEditor.utilities.randomIntInc(0, 200) - 100;
                addedNode.y = 0; //realityEditor.utilities.randomIntInc(0, 200) - 100;
                addedNode.frameSizeX = 100;
                addedNode.frameSizeY = 100;

            });

            thisObject.frames[frameID] = frame;

        }


        // if (objects) {
        //     var thisObject = objects[thisAction.addFrame.objectID];
        //
        //
        //
        //     var urlEndpoint = (realityEditor.network.useHTTPS ? 'https' : 'http') + '://' + objects[thisAction.reloadObject.object].ip + ':' + httpPort + '/object/' + thisAction.reloadObject.object;
        //     this.getData(thisAction.reloadObject.object, thisAction.reloadObject.frame, null, urlEndpoint, function (objectKey, frameKey, nodeKey, res) {
        //
        //         // }
        //         // this.getData((realityEditor.network.useHTTPS ? 'https' : 'http') + '://' + objects[thisAction.reloadObject.object].ip + ':' + httpPort + '/object/' + thisAction.reloadObject.object, thisAction.reloadObject.object, function (req, thisKey) {
        //
        //         if (objects[objectKey].integerVersion < 170) {
        //             if (typeof res.objectValues !== "undefined") {
        //                 res.nodes = res.objectValues;
        //             }
        //         }
        //
        //         console.log("updateObject", objects[objectKey], res, objectKey, frameKey);
        //
        //
        //         _this.cout("got object");
        //
        //     });
        // }
    }

    for (let key in thisAction) {
        this.cout("found action: " + JSON.stringify(key));
    }
};

realityEditor.network.reloadFrame = function(objectKey, frameKey, fullActionMessage) {
    let thisObject = realityEditor.getObject(objectKey);
    let thisFrame = realityEditor.getFrame(objectKey, frameKey);
    if (!thisObject || !thisFrame) return;

    let urlEndpoint = realityEditor.network.getURL(thisObject.ip, realityEditor.network.getPort(thisObject), '/object/' + objectKey + '/frame/' + frameKey);
    this.getData(objectKey, frameKey, null, urlEndpoint, (objectKey, frameKey, nodeKey, res) => {

        let propertiesToIgnore = fullActionMessage.reloadFrame.propertiesToIgnore;
        let wasTriggeredFromEditor = fullActionMessage.reloadFrame.wasTriggeredFromEditor;

        for (let thisKey in res) {
            if (!res.hasOwnProperty(thisKey)) continue;
            if (!thisFrame.hasOwnProperty(thisKey)) continue;
            if (propertiesToIgnore) {
                if (propertiesToIgnore.indexOf(thisKey) > -1) continue;

                // TODO: this is a temp fix to just ignore ar.x and ar.y but still send scale... find a more general way
                if (thisKey === 'ar' &&
                    propertiesToIgnore.indexOf('ar.x') > -1 &&
                    propertiesToIgnore.indexOf('ar.y') > -1) {

                    // this wasn't scaled -> update the x and y but not the scale
                    if (thisFrame.ar.scale === res.ar.scale && !wasTriggeredFromEditor) {
                        thisFrame.ar.x = res.ar.x;
                        thisFrame.ar.y = res.ar.y;
                    } else {
                        // this was scaled -> update the scale but not the x and y
                        thisFrame.ar.scale = res.ar.scale;
                    }
                    continue;
                }

                // only rewrite existing properties of nodes, otherwise node.loaded gets removed and another element added
                if (thisKey === 'nodes') {
                    for (let nodeKey in res.nodes) {
                        if (!thisFrame.nodes.hasOwnProperty(nodeKey)) {
                            thisFrame.nodes[nodeKey] = res.nodes[nodeKey];
                        } else {
                            for (let propertyKey in res.nodes[nodeKey]) {
                                if (propertyKey === 'loaded') { continue; }
                                thisFrame.nodes[nodeKey][propertyKey] = res.nodes[nodeKey][propertyKey];
                            }
                        }
                    }
                    continue;
                }
            }

            thisFrame[thisKey] = res[thisKey];
        }

        realityEditor.gui.ar.grouping.reconstructGroupStruct(frameKey, thisFrame);
    }, { bypassCache: true });
}

/**
 * Gets triggered when an iframe makes a POST request to communicate with the Reality Editor via the object.js API
 * Also gets triggered when the settings.html (or other menus) makes a POST request
 * Modules can subscribe to these events by using realityEditor.network.addPostMessageHandler, in addition to the many
 * events already hard-coded into this method (todo: better organize these and move/distribute to the related modules)
 * @param {object|string} e - stringified or parsed event (works for either format)
 */
realityEditor.network.onInternalPostMessage = function (e) {
    var msgContent = {};

    // catch error when safari sends a misc event
    if (typeof e === 'object' && typeof e.data === 'object') {
        msgContent = e.data;

    } else if (e.data && typeof e.data !== 'object') {
        msgContent = JSON.parse(e.data);
    } else {
        msgContent = JSON.parse(e);
    }

    // iterates over all registered postMessageHandlers to trigger events in various modules
    this.postMessageHandlers.forEach(function(messageHandler) {
        if (typeof msgContent[messageHandler.messageName] !== 'undefined') {
            messageHandler.callback(msgContent[messageHandler.messageName], msgContent);
        }
    });

    if (typeof msgContent.settings !== "undefined") {
        realityEditor.network.onSettingPostMessage(msgContent);
        return;
    }

    if (typeof msgContent.foundObjectsButton !== 'undefined') {
        realityEditor.network.onFoundObjectButtonMessage(msgContent);
        return;
    }

    if (msgContent.resendOnElementLoad) {
        var elt = document.getElementById('iframe' + msgContent.nodeKey);
        if (elt) {
            var data = elt.dataset;
            realityEditor.network.onElementLoad(data.objectKey, data.frameKey, data.nodeKey);
        }
    }

    var tempThisObject = {};
    var thisVersionNumber = msgContent.version || 0; // defaults to 0 if no version included

    if (thisVersionNumber >= 170) {
        if ((!msgContent.object) || (!msgContent.object)) return; // TODO: is this a typo? checks identical condition twice
    } else {
        if ((!msgContent.obj) || (!msgContent.pos)) return;
        msgContent.object = msgContent.obj;
        msgContent.frame = msgContent.obj;
        msgContent.node = msgContent.pos;
    }

    // var thisFrame = realityEditor.getFrame(msgContent.object, msgContent.frame);
    // var thisNode = realityEditor.getNode(msgContent.node);
    // var activeVehicle = thisNode || thisFrame;

    // var activeKey = null;

    if (msgContent.node) {
        tempThisObject = realityEditor.getNode(msgContent.object, msgContent.frame, msgContent.node);
    } else if (msgContent.frame) {
        tempThisObject = realityEditor.getFrame(msgContent.object, msgContent.frame);
    } else if (msgContent.object) {
        tempThisObject = realityEditor.getObject(msgContent.object);
    }

    // make it work for pocket items too
    if (!tempThisObject && msgContent.object &&  msgContent.object in pocketItem) {
        if (msgContent.node && msgContent.frame) {
            tempThisObject = pocketItem[msgContent.object].frames[msgContent.frame].nodes[msgContent.node];
        } else if (msgContent.frame) {
            tempThisObject = pocketItem[msgContent.object].frames[msgContent.frame];
        } else {
            tempThisObject = pocketItem[msgContent.object];
        }
    }

    if (msgContent.frame && !tempThisObject) {
        console.warn('The tool that sent this message doesn\'t exist - ignore the message', msgContent);
        return;
    }

    tempThisObject = tempThisObject || {};

    if (msgContent.width && msgContent.height) {
        let activeKey = msgContent.node ? msgContent.node : msgContent.frame;

        var overlay = document.getElementById(activeKey);
        var iFrame = document.getElementById('iframe' + activeKey);
        var svg = document.getElementById('svg' + activeKey);

        var top = ((globalStates.width - msgContent.height) / 2);
        var left = ((globalStates.height - msgContent.width) / 2);
        overlay.style.width = msgContent.width;
        overlay.style.height = msgContent.height;
        overlay.style.top = top;
        overlay.style.left = left;

        iFrame.style.width = msgContent.width;
        iFrame.style.height = msgContent.height;
        iFrame.style.top = top;
        iFrame.style.left = left;

        let vehicle = realityEditor.getVehicle(msgContent.object, msgContent.frame, msgContent.node);
        if (vehicle) {
            vehicle.frameSizeX = msgContent.width;
            vehicle.frameSizeY = msgContent.height;
            vehicle.width = msgContent.width;
            vehicle.height = msgContent.height;
        }

        if (svg) {
            svg.style.width = msgContent.width;
            svg.style.height = msgContent.height;

            realityEditor.gui.ar.moveabilityOverlay.createSvg(svg);
        }


        if (globalStates.editingMode || realityEditor.device.getEditingVehicle() === tempThisObject) {
            // svg.style.display = 'inline';
            // svg.classList.add('visibleEditingSVG');

            overlay.querySelector('.corners').style.visibility = 'visible';

        } else {
            // svg.style.display = 'none';
            // svg.classList.remove('visibleEditingSVG');

            overlay.querySelector('.corners').style.visibility = 'hidden';

        }
    }

    // Forward the touch events from the nodes to the overall touch event collector

    if (typeof msgContent.eventObject !== "undefined") {

        if(msgContent.eventObject.type === "touchstart"){
            realityEditor.device.touchInputs.screenTouchStart(msgContent.eventObject);
        } else if(msgContent.eventObject.type === "touchend"){
            realityEditor.device.touchInputs.screenTouchEnd(msgContent.eventObject);
        } else if(msgContent.eventObject.type === "touchmove"){
            realityEditor.device.touchInputs.screenTouchMove(msgContent.eventObject);
        }
        return;
    }

    if (typeof msgContent.screenObject !== "undefined") {
        realityEditor.gui.screenExtension.receiveObject(msgContent.screenObject);
    }

    if (typeof msgContent.sendScreenObject !== "undefined") {
        if(msgContent.sendScreenObject){
            realityEditor.gui.screenExtension.registeredScreenObjects[msgContent.frame] = {
                object : msgContent.object,
                frame : msgContent.frame,
                node: msgContent.node
            };
            realityEditor.gui.screenExtension.visibleScreenObjects[msgContent.frame] = {
                object: msgContent.object,
                frame: msgContent.frame,
                node: msgContent.node,
                x: 0,
                y: 0
            };
        }
    }

    if (msgContent.sendMatrix === true) {
        if (tempThisObject.integerVersion >= 32) {
            tempThisObject.sendMatrix = true;
            let activeKey = msgContent.node ? msgContent.node : msgContent.frame;
            if (activeKey === msgContent.frame) { // only send these into frames, not nodes
                // send the projection matrix into the iframe (e.g. for three.js to use)
                globalDOMCache["iframe" + activeKey].contentWindow.postMessage(
                    '{"projectionMatrix":' + JSON.stringify(globalStates.realProjectionMatrix) + "}", '*');
            }
        }
    }

    if (typeof msgContent.sendMatrices !== "undefined") {
        if (msgContent.sendMatrices.model === true || msgContent.sendMatrices.view === true) {
            if (tempThisObject.integerVersion >= 32) {
                if(!tempThisObject.sendMatrices) tempThisObject.sendMatrices = {};
                tempThisObject.sendMatrices.model = msgContent.sendMatrices.model;
                tempThisObject.sendMatrices.view = msgContent.sendMatrices.view;
                let activeKey = msgContent.node ? msgContent.node : msgContent.frame;
                if (activeKey === msgContent.frame) {
                    globalDOMCache["iframe" + activeKey].contentWindow.postMessage(
                        '{"projectionMatrix":' + JSON.stringify(globalStates.realProjectionMatrix) + "}", '*');
                }
            }
        }
        if (msgContent.sendMatrices.groundPlane === true) {
            if (tempThisObject.integerVersion >= 32) {
               if(!tempThisObject.sendMatrices) tempThisObject.sendMatrices = {};
                tempThisObject.sendMatrices.groundPlane = true;
                let activeKey = msgContent.node ? msgContent.node : msgContent.frame;
                if (activeKey === msgContent.frame) {
                    globalDOMCache["iframe" + activeKey].contentWindow.postMessage(
                        '{"projectionMatrix":' + JSON.stringify(globalStates.realProjectionMatrix) + "}", '*');
                }
            }
        }
        if (msgContent.sendMatrices.anchoredModelView === true) {
            if (tempThisObject.integerVersion >= 32) {
                if(!tempThisObject.sendMatrices) tempThisObject.sendMatrices = {};
                tempThisObject.sendMatrices.anchoredModelView = true;
                let activeKey = msgContent.node ? msgContent.node : msgContent.frame;
                if (activeKey === msgContent.frame) {
                    globalDOMCache["iframe" + activeKey].contentWindow.postMessage(
                        '{"projectionMatrix":' + JSON.stringify(globalStates.realProjectionMatrix) + "}", '*');
                }
            }
        }
        if (msgContent.sendMatrices.devicePose === true) {
            if (tempThisObject.integerVersion >= 32) {
                if(!tempThisObject.sendMatrices) tempThisObject.sendMatrices = {};
                tempThisObject.sendMatrices.devicePose = true;
                let activeKey = msgContent.node ? msgContent.node : msgContent.frame;
                if (activeKey === msgContent.frame) {
                    // send the projection matrix into the iframe (e.g. for three.js to use)
                    globalDOMCache["iframe" + activeKey].contentWindow.postMessage(
                        '{"projectionMatrix":' + JSON.stringify(globalStates.realProjectionMatrix) + "}", '*');
                }
            }
        }
        if (msgContent.sendMatrices.allObjects === true) {
            if (tempThisObject.integerVersion >= 32) {
                if(!tempThisObject.sendMatrices) tempThisObject.sendMatrices = {};
                tempThisObject.sendMatrices.allObjects = true;
                let activeKey = msgContent.node ? msgContent.node : msgContent.frame;
                if (activeKey === msgContent.frame) {
                    // send the projection matrix into the iframe (e.g. for three.js to use)
                    globalDOMCache["iframe" + activeKey].contentWindow.postMessage(
                        '{"projectionMatrix":' + JSON.stringify(globalStates.realProjectionMatrix) + "}", '*');
                }
            }
        }

        let isGroundPlaneVisualizerEnabled = realityEditor.gui.settings.toggleStates.visualizeGroundPlane;
        globalStates.useGroundPlane = realityEditor.gui.ar.draw.doesAnythingUseGroundPlane() ||
                                        isGroundPlaneVisualizerEnabled ||
                                        realityEditor.gui.settings.toggleStates.repositionGroundAnchors;
        realityEditor.app.callbacks.startGroundPlaneTrackerIfNeeded();
    }

    if (msgContent.sendScreenPosition === true) {
        if (tempThisObject.integerVersion >= 32) {
            tempThisObject.sendScreenPosition = true;
        }
    }

    if (msgContent.sendDeviceDistance) {
        tempThisObject.sendDeviceDistance = msgContent.sendDeviceDistance;
    }

    if (typeof msgContent.sendObjectPositions !== 'undefined') {
        tempThisObject.sendObjectPositions = msgContent.sendObjectPositions;
    }

    if (msgContent.sendAcceleration === true) {

        if (tempThisObject.integerVersion >= 32) {

            tempThisObject.sendAcceleration = true;

            if (globalStates.sendAcceleration === false) {
                globalStates.sendAcceleration = true;
                if (window.DeviceMotionEvent) {
                    window.addEventListener("deviceorientation", function () {

                    });

                    window.addEventListener("devicemotion", function (event) {

                        var thisState = globalStates.acceleration;

                        thisState.x = event.acceleration.x;
                        thisState.y = event.acceleration.y;
                        thisState.z = event.acceleration.z;

                        thisState.alpha = event.rotationRate.alpha;
                        thisState.beta = event.rotationRate.beta;
                        thisState.gamma = event.rotationRate.gamma;

                        // Manhattan Distance :-D
                        thisState.motion =
                            Math.abs(thisState.x) +
                            Math.abs(thisState.y) +
                            Math.abs(thisState.z) +
                            Math.abs(thisState.alpha) +
                            Math.abs(thisState.beta) +
                            Math.abs(thisState.gamma);

                    }, false);
                }
            }
        }
    }

    if (msgContent.globalMessage) {
        var iframes = document.getElementsByTagName('iframe');
        for (let i = 0; i < iframes.length; i++) {

            if (iframes[i].id !== "iframe" + msgContent.node && iframes[i].style.visibility !== "hidden") {
                var objectKey = iframes[i].getAttribute("data-object-key");
                if (objectKey) {
                    var receivingObject = (objectKey === 'pocket') ? (pocketItem[objectKey]) : objects[objectKey];
                    if (receivingObject.integerVersion >= 32) {
                        var msg = {};
                        if (receivingObject.integerVersion >= 170) {
                            msg = {globalMessage: msgContent.globalMessage};
                        } else {
                            msg = {ohGlobalMessage: msgContent.ohGlobalMessage};
                        }
                        iframes[i].contentWindow.postMessage(JSON.stringify(msg), "*");
                    }
                }
            }
        }
    }

    if (msgContent.sendMessageToFrame) {

        var iframe = globalDOMCache['iframe' + msgContent.sendMessageToFrame.destinationFrame];
        if (iframe) {
            iframe.contentWindow.postMessage(JSON.stringify(msgContent), '*');
        }

        // var iframes = document.getElementsByTagName('iframe');
        // for (var i = 0; i < iframes.length; i++) {
        //
        //     if (iframes[i].id !== "iframe" + msgContent.node && iframes[i].style.visibility !== "hidden") {
        //         var objectKey = iframes[i].getAttribute("data-object-key");
        //         if (objectKey) {
        //             var receivingObject = (objectKey === 'pocket') ? (pocketItem[objectKey]) : objects[objectKey];
        //             if (receivingObject.integerVersion >= 32) {
        //                 var msg = {};
        //                 if (receivingObject.integerVersion >= 170) {
        //                     msg = {globalMessage: msgContent.globalMessage};
        //                 } else {
        //                     msg = {ohGlobalMessage: msgContent.ohGlobalMessage};
        //                 }
        //                 iframes[i].contentWindow.postMessage(JSON.stringify(msg), "*");
        //             }
        //         }
        //     }
        // }
    }

    if (typeof msgContent.alwaysFaceCamera === 'boolean') {
        tempThisObject.alwaysFaceCamera = msgContent.alwaysFaceCamera;
    }

    if (typeof msgContent.fullScreen === "boolean") {
        if (msgContent.fullScreen === true) {

            tempThisObject.fullScreen = true;

            if (msgContent.fullscreenZPosition) {
                tempThisObject.fullscreenZPosition = msgContent.fullscreenZPosition;
            }

            let zIndex = tempThisObject.fullscreenZPosition || globalStates.defaultFullscreenFrameZ; // defaults to background

            document.getElementById("object" + msgContent.frame).style.transform =
                'matrix3d(1, 0, 0, 0,' +
                '0, 1, 0, 0,' +
                '0, 0, 1, 0,' +
                '0, 0, ' + zIndex + ', 1)';

            globalDOMCache[tempThisObject.uuid].dataset.leftBeforeFullscreen = globalDOMCache[tempThisObject.uuid].style.left;
            globalDOMCache[tempThisObject.uuid].dataset.topBeforeFullscreen = globalDOMCache[tempThisObject.uuid].style.top;

            globalDOMCache[tempThisObject.uuid].style.opacity = '0'; // svg overlay still exists so we can reposition, but invisible
            globalDOMCache[tempThisObject.uuid].style.left = '0';
            globalDOMCache[tempThisObject.uuid].style.top = '0';

            globalDOMCache['iframe' + tempThisObject.uuid].dataset.leftBeforeFullscreen = globalDOMCache['iframe' + tempThisObject.uuid].style.left;
            globalDOMCache['iframe' + tempThisObject.uuid].dataset.topBeforeFullscreen = globalDOMCache['iframe' + tempThisObject.uuid].style.top;

            globalDOMCache['iframe' + tempThisObject.uuid].style.left = '0';
            globalDOMCache['iframe' + tempThisObject.uuid].style.top = '0';
            globalDOMCache['iframe' + tempThisObject.uuid].style.margin = '-2px';

            globalDOMCache['iframe' + tempThisObject.uuid].classList.add('webGlFrame');

            globalDOMCache['object' + tempThisObject.uuid].style.zIndex = zIndex;

            if (realityEditor.device.editingState.frame === msgContent.frame) {
                realityEditor.device.resetEditingState();
                realityEditor.device.clearTouchTimer();
            }

            // check if this requiresExclusive, and there is already an exclusive one, then kick that out of fullscreen
            if (tempThisObject.isFullScreenExclusive) {
                realityEditor.gui.ar.draw.ensureOnlyCurrentFullscreen(msgContent.object, msgContent.frame);
            }

        }
        if (msgContent.fullScreen === false) {
            if (!msgContent.node) { // ignore messages from nodes of this frame
                realityEditor.gui.ar.draw.removeFullscreenFromFrame(msgContent.object, msgContent.frame, msgContent.fullScreenAnimated);
                realityEditor.envelopeManager.hideBlurredBackground(msgContent.frame);
            }
        }

        // update containsStickyFrame property on object whenever this changes, so that we dont have to recompute every frame
        let object = realityEditor.getObject(msgContent.object);
        if (object) {
            object.containsStickyFrame = realityEditor.gui.ar.draw.doesObjectContainStickyFrame(msgContent.object);
        }

    } else if(typeof msgContent.fullScreen === "string") {
        if (msgContent.fullScreen === "sticky") {

            tempThisObject.fullScreen = "sticky";

            if (msgContent.fullscreenZPosition) {
                tempThisObject.fullscreenZPosition = msgContent.fullscreenZPosition;
            }

            // z-index can be specified. if not, goes to background if not full2D, foreground if full2D
            let zIndex = tempThisObject.fullscreenZPosition ||
                (msgContent.fullScreenFull2D || tempThisObject.isFullScreenFull2D) ?
                globalStates.defaultFullscreenFull2DFrameZ : globalStates.defaultFullscreenFrameZ;

            if (typeof msgContent.fullScreenAnimated !== 'undefined') {

                const parentDiv = globalDOMCache['object' + msgContent.frame];
                let tempAnimDiv = document.createElement('div');
                tempAnimDiv.classList.add('temp-anim-div');
                tempAnimDiv.style.transform = globalDOMCache['object' + msgContent.frame].style.transform;
                tempAnimDiv.style.width = globalDOMCache['object' + msgContent.frame].childNodes[0].style.width;
                tempAnimDiv.style.height = globalDOMCache['object' + msgContent.frame].childNodes[0].style.height;
                tempAnimDiv.style.top = globalDOMCache['object' + msgContent.frame].childNodes[0].style.top;
                tempAnimDiv.style.left = globalDOMCache['object' + msgContent.frame].childNodes[0].style.left;
                document.getElementById('GUI').appendChild(tempAnimDiv);
                setTimeout(() => {
                    // To obtain this hard-coded matrix3d(), I added a tool, closed it to reveal the icon, and moved the camera towards the tool, 
                    // so that it almost fills up the screen in the center. And then I get the matrix3d of the object that the tool is attached to. 
                    // Very hacky, hope to make it procedural in the future
                    tempAnimDiv.style.transform = 'matrix3d(643.374, -0.373505, 0.000212662, 0.000212647, 0.372554, 643.38, 0.000554764, 0.000554727, -2.77404, 4.28636, 0.500033, 0.5, -1406.67, 2173.54, 34481.6, 253.541)';
                    tempAnimDiv.style.top = '0';
                    tempAnimDiv.style.left = '0';
                    tempAnimDiv.style.width = parentDiv.style.width;
                    tempAnimDiv.style.height = parentDiv.style.height;
                    tempAnimDiv.classList.add('temp-anim-div-anim');
                    setTimeout(() => {
                        tempAnimDiv.parentElement.removeChild(tempAnimDiv);
                    }, 500);
                }, 10);
            }
            
            if (typeof msgContent.fullScreenFull2D !== 'undefined') {
                if (msgContent.fullScreenFull2D) {
                    tempThisObject.isFullScreenFull2D = true; // if "sticky" fullscreen, gets called multiple times, so need to store in the frame
                    realityEditor.envelopeManager.showBlurredBackground(msgContent.frame);
                } else {
                    tempThisObject.isFullScreenFull2D = false;
                    realityEditor.envelopeManager.hideBlurredBackground(msgContent.frame);
                }
            }

            // make the div invisible while it switches to fullscreen mode, so we don't see a jump in content vs mode
            document.getElementById("object" + msgContent.frame).classList.add('transitioningToFullscreen');
            setTimeout(function() {
                document.getElementById("object" + msgContent.frame).classList.remove('transitioningToFullscreen');
            }, 200);

            document.getElementById("object" + msgContent.frame).style.transform =
                'matrix3d(1, 0, 0, 0,' +
                '0, 1, 0, 0,' +
                '0, 0, 1, 0,' +
                '0, 0, ' + zIndex + ', 1)';

            globalDOMCache[tempThisObject.uuid].dataset.leftBeforeFullscreen = globalDOMCache[tempThisObject.uuid].style.left;
            globalDOMCache[tempThisObject.uuid].dataset.topBeforeFullscreen = globalDOMCache[tempThisObject.uuid].style.top;

            globalDOMCache[tempThisObject.uuid].style.opacity = '0';
            globalDOMCache[tempThisObject.uuid].style.left = '0';
            globalDOMCache[tempThisObject.uuid].style.top = '0';

            globalDOMCache['iframe' + tempThisObject.uuid].dataset.leftBeforeFullscreen = globalDOMCache['iframe' + tempThisObject.uuid].style.left;
            globalDOMCache['iframe' + tempThisObject.uuid].dataset.topBeforeFullscreen = globalDOMCache['iframe' + tempThisObject.uuid].style.top;

            globalDOMCache['iframe' + tempThisObject.uuid].style.left = '0';
            globalDOMCache['iframe' + tempThisObject.uuid].style.top = '0';
            globalDOMCache['iframe' + tempThisObject.uuid].style.margin = '-2px';

            globalDOMCache['iframe' + tempThisObject.uuid].classList.add('webGlFrame');

            globalDOMCache['object' + tempThisObject.uuid].style.zIndex = zIndex;

            // update containsStickyFrame property on object whenever this changes, so that we dont have to recompute every frame
            let object = realityEditor.getObject(msgContent.object);
            if (object) {
                object.containsStickyFrame = true;
            }

            // check if this requiresExclusive, and there is already an exclusive one, then kick that out of fullscreen
            if (tempThisObject.isFullScreenExclusive) {
                realityEditor.gui.ar.draw.ensureOnlyCurrentFullscreen(msgContent.object, msgContent.frame);
            }
        }
    }

    if (typeof msgContent.full2D !== 'undefined') {
        if (msgContent.full2D) {
            // this is useful to make tools from external sites bigger, since we can't manually scale them while full2D is enabled
            const UPDATE_SCALE_OF_FULL2D_TOOLS = true;
            if (UPDATE_SCALE_OF_FULL2D_TOOLS) {
                let activeVehicle = realityEditor.getFrame(msgContent.object, msgContent.frame);
                realityEditor.gui.ar.positioning.setVehicleScale(activeVehicle, 3.0);
            }
            if (globalDOMCache[msgContent.frame]) {
                globalDOMCache[msgContent.frame].classList.add('deactivatedIframeOverlay');
            }
        } else {
            if (globalDOMCache[msgContent.frame]) {
                globalDOMCache[msgContent.frame].classList.remove('deactivatedIframeOverlay');
            }
        }
    }

    if(typeof msgContent.stickiness === "boolean") {
        tempThisObject.stickiness = msgContent.stickiness;
    }

    if (typeof msgContent.isFullScreenExclusive !== "undefined") {
        tempThisObject.isFullScreenExclusive = msgContent.isFullScreenExclusive;

        // check if this requiresExclusive, and there is already an exclusive one, then kick that out of fullscreen
        if (tempThisObject.isFullScreenExclusive) {
            realityEditor.gui.ar.draw.ensureOnlyCurrentFullscreen(msgContent.object, msgContent.frame);
        }
    }

    if (typeof msgContent.getIsExclusiveFullScreenOccupied !== "undefined") {
        if (globalDOMCache['iframe' + msgContent.frame]) {
            globalDOMCache['iframe' + msgContent.frame].contentWindow.postMessage(JSON.stringify({
                fullScreenOccupiedStatus: realityEditor.gui.ar.draw.getAllVisibleExclusiveFrames().length > 0
            }), '*');
        }
    }

    if (typeof msgContent.nodeIsFullScreen !== 'undefined') {
        let nodeName = msgContent.nodeName;

        let thisNodeKey = null;
        Object.keys(tempThisObject.nodes).map(function(nodeKey) {
            if (tempThisObject.nodes[nodeKey].name === nodeName) {
                thisNodeKey = nodeKey;
            }
        });

        if (thisNodeKey) {
            this.setNodeFullScreen(tempThisObject.objectId, tempThisObject.uuid, nodeName, msgContent);
        } else {
            this.addPendingNodeAdjustment(tempThisObject.objectId, tempThisObject.uuid, nodeName, JSON.parse(JSON.stringify(msgContent)));
        }
    }

    if (typeof msgContent.moveNode !== "undefined") {
        let thisFrame = realityEditor.getFrame(msgContent.object, msgContent.frame);

        // move each node within this frame with a matching name to the provided x,y coordinates
        Object.keys(thisFrame.nodes).map(function(nodeKey) {
            return thisFrame.nodes[nodeKey];
        }).filter(function(node) {
            return node.name === msgContent.moveNode.name;
        }).forEach(function(node) {
            node.x = (msgContent.moveNode.x) || 0;
            node.y = (msgContent.moveNode.y) || 0;

            var positionData = realityEditor.gui.ar.positioning.getPositionData(node);
            var content = {};
            content.x = positionData.x;
            content.y = positionData.y;
            content.scale = positionData.scale;

            content.lastEditor = globalStates.tempUuid;
            let urlEndpoint = realityEditor.network.getURL(objects[msgContent.object].ip, realityEditor.network.getPort(objects[msgContent.object]), '/object/' + msgContent.object + "/frame/" + msgContent.frame + "/node/" + node.uuid + "/nodeSize/");
            realityEditor.network.postData(urlEndpoint, content);
        });
    }

    if (typeof msgContent.resetNodes !== "undefined") {

        realityEditor.forEachNodeInFrame(msgContent.object, msgContent.frame, function(thisObjectKey, thisFrameKey, thisNodeKey) {

            // delete links to and from the node
            realityEditor.forEachFrameInAllObjects(function(thatObjectKey, thatFrameKey) {
                var thatFrame = realityEditor.getFrame(thatObjectKey, thatFrameKey);
                Object.keys(thatFrame.links).forEach(function(linkKey) {
                    var thisLink = thatFrame.links[linkKey];
                    if (((thisLink.objectA === thisObjectKey) && (thisLink.frameA === thisFrameKey) && (thisLink.nodeA === thisNodeKey)) ||
                        ((thisLink.objectB === thisObjectKey) && (thisLink.frameB === thisFrameKey) && (thisLink.nodeB === thisNodeKey))) {
                        delete thatFrame.links[linkKey];
                        realityEditor.network.deleteLinkFromObject(objects[thatObjectKey].ip, thatObjectKey, thatFrameKey, linkKey);
                    }
                });
            });

            // remove it from the DOM
            realityEditor.gui.ar.draw.deleteNode(thisObjectKey, thisFrameKey, thisNodeKey);
            // delete it from the server
            realityEditor.network.deleteNodeFromObject(objects[thisObjectKey].ip, thisObjectKey, thisFrameKey, thisNodeKey);

        });

    }

    if (typeof msgContent.beginTouchEditing !== "undefined") {
        let activeKey = msgContent.node || msgContent.frame;
        var element = document.getElementById(activeKey);
        realityEditor.device.beginTouchEditing(element);
    }

    if (typeof msgContent.touchEvent !== "undefined") {
        var event = msgContent.touchEvent;
        var target = document.getElementById(msgContent.frame);
        if (!target) {
            return;
        }
        var fakeEvent = {
            target: target,
            currentTarget: target,
            clientX: event.x,
            clientY: event.y,
            pageX: event.x,
            pageY: event.y,
            preventDefault: function () {
            }
        };
        if (event.type === 'touchend') {
            realityEditor.device.onDocumentPointerUp(fakeEvent);
            realityEditor.device.onMultiTouchEnd(fakeEvent);
            globalStates.tempEditingMode = false;
            globalStates.unconstrainedSnapInitialPosition = null;
            realityEditor.device.deactivateFrameMove(msgContent.frame);
            let frame = globalDOMCache['iframe' + msgContent.frame];
            if (frame && !msgContent.node) {
                frame.contentWindow.postMessage(JSON.stringify({
                    stopTouchEditing: true
                }), "*");
            }
        }
    }

    if (typeof msgContent.visibilityDistance !== "undefined") {
        let activeVehicle = realityEditor.getFrame(msgContent.object, msgContent.frame);

        activeVehicle.distanceScale = msgContent.visibilityDistance;
    }

    if (typeof msgContent.moveDelay !== "undefined") {
        let activeVehicle = realityEditor.getFrame(msgContent.object, msgContent.frame);

        if (activeVehicle) {
            activeVehicle.moveDelay = msgContent.moveDelay;
        }
    }

    if (msgContent.loadLogicIcon) {
        this.loadLogicIcon(msgContent);
    }

    if (msgContent.loadLogicName) {
        this.loadLogicName(msgContent);
    }

    if (typeof msgContent.publicData !== "undefined") {

        let frame = realityEditor.getFrame(msgContent.object, msgContent.frame);
        let node = realityEditor.getNode(msgContent.object, msgContent.frame, msgContent.node);

        if (frame && node) {
            if (!publicDataCache.hasOwnProperty(msgContent.frame)) {
                publicDataCache[msgContent.frame] = {};
            }
            publicDataCache[msgContent.frame][node.name] = msgContent.publicData;
            frame.publicData = msgContent.publicData;
            node.publicData = JSON.parse(JSON.stringify(msgContent.publicData));

            var TEMP_DISABLE_REALTIME_PUBLIC_DATA = true;

            if (!TEMP_DISABLE_REALTIME_PUBLIC_DATA) {
                var keys = realityEditor.getKeysFromVehicle(frame);
                realityEditor.network.realtime.broadcastUpdate(keys.objectKey, keys.frameKey, keys.nodeKey, 'publicData', msgContent.publicData);
            }
        }

    }

    if (typeof msgContent.videoRecording !== "undefined") {
        if (msgContent.videoRecording) {
            realityEditor.device.videoRecording.startRecordingForFrame(msgContent.object, msgContent.frame);
        } else {
            realityEditor.device.videoRecording.stopRecordingForFrame(msgContent.object, msgContent.frame);
        }
    }

    if (typeof msgContent.virtualizerRecording !== "undefined") {
        if (msgContent.virtualizerRecording) {
            realityEditor.device.videoRecording.startVirtualizerRecording();
        } else {
            realityEditor.device.videoRecording.stopVirtualizerRecording((baseUrl, recordingId, deviceId) => {
                const thisMsg = {
                    virtualizerRecordingData: {
                        baseUrl,
                        recordingId,
                        deviceId
                    }
                };
                globalDOMCache["iframe" + msgContent.frame].contentWindow.postMessage(JSON.stringify(thisMsg), '*');
            });
        }
    }

    if (typeof msgContent.getScreenshotBase64 !== "undefined") {
        realityEditor.network.frameIdForScreenshot = msgContent.frame;
        realityEditor.app.getSnapshot("S", function(base64String) {
            var thisMsg = {
                getScreenshotBase64: base64String
                // frameKey: realityEditor.network.frameIdForScreenshot
            };
            globalDOMCache["iframe" + realityEditor.network.frameIdForScreenshot].contentWindow.postMessage(JSON.stringify(thisMsg), '*');
        });
    }

    if (typeof msgContent.openKeyboard !== "undefined") {
        if (msgContent.openKeyboard) {
            realityEditor.device.keyboardEvents.openKeyboard();
        } else {
            realityEditor.device.keyboardEvents.closeKeyboard();
        }
    }

    if (typeof msgContent.ignoreAllTouches !== "undefined") {
        let frame = realityEditor.getFrame(msgContent.object, msgContent.frame);
        frame.ignoreAllTouches = msgContent.ignoreAllTouches;
    }

    if (typeof msgContent.getScreenDimensions !== "undefined") {
        globalDOMCache["iframe" + msgContent.frame].contentWindow.postMessage(JSON.stringify({
            screenDimensions: {
                width: globalStates.height,
                height: globalStates.width
            }
        }), '*');
    }

    // adjusts the iframe and touch overlay size based on a message from the iframe about the size of its contents changing
    if (typeof msgContent.changeFrameSize !== 'undefined') {
        let width = msgContent.changeFrameSize.width;
        let height = msgContent.changeFrameSize.height;

        let iFrame = document.getElementById('iframe' + msgContent.frame);
        let overlay = document.getElementById(msgContent.frame);

        iFrame.style.width = width + 'px';
        iFrame.style.height = height + 'px';
        overlay.style.width = width + 'px';
        overlay.style.height = height + 'px';

        let cornerPadding = 24;
        overlay.querySelector('.corners').style.width = width + cornerPadding*2 + 'px';
        overlay.querySelector('.corners').style.height = height + cornerPadding*2 + 'px';
    }

    // this is the API that frames can use to define which nodes they should have
    if (typeof msgContent.initNode !== 'undefined') {
        let nodeData = msgContent.initNode.nodeData;
        let nodeKey = msgContent.frame + nodeData.name;
        realityEditor.network.createNode(msgContent.object, msgContent.frame, nodeKey, nodeData);
    }

    // this is deprecated alias that can be used instead of initNode
    if (typeof msgContent.createNode !== "undefined") {
        let nodeData = msgContent.createNode;
        let nodeKey = msgContent.frame + nodeData.name;
        realityEditor.network.createNode(msgContent.object, msgContent.frame, nodeKey, nodeData);
    }

    if (typeof msgContent.useWebGlWorker !== 'undefined') {
        realityEditor.gui.glRenderer.addWebGlProxy(msgContent.frame);
    }

    if (typeof msgContent.attachesTo !== 'undefined') {
        let attachesTo = msgContent.attachesTo;

        if (!attachesTo || !(attachesTo.length >= 1)) {
            return;
        }

        let object = realityEditor.getObject(msgContent.object);

        // check if this object is incompatible
        let shouldInclude = false;
        if (attachesTo.includes('object')) {
            shouldInclude = true;
        }
        if (attachesTo.includes('world')) {
            if (object.isWorldObject) {
                shouldInclude = true;
            }
        }
        if (shouldInclude) { return; } // compatible - no need to do anything

        let loyaltyString = attachesTo.includes('object') ? 'object' : (attachesTo.includes('world') ? 'world' : null);
        realityEditor.sceneGraph.setLoyalty(loyaltyString, msgContent.object, msgContent.frame, msgContent.node);
    }

    if (typeof msgContent.getWorldId !== 'undefined') {
        // trigger the getWorldId callback
        realityEditor.sceneGraph.network.triggerLocalizationCallbacks(msgContent.object);
    }

    if (typeof msgContent.sendPositionInWorld !== 'undefined') {
        tempThisObject.sendPositionInWorld = true;
    }

    if (typeof msgContent.getPositionInWorld !== 'undefined') {
        let response = {};

        // check what it's best worldId should be
        let worldObjectId = realityEditor.sceneGraph.getWorldId();

        // only works if its localized against a world object
        if (worldObjectId) {
            let toolSceneNode = realityEditor.sceneGraph.getSceneNodeById(msgContent.frame);//.worldMatrix;
            let worldSceneNode = realityEditor.sceneGraph.getSceneNodeById(worldObjectId);//.worldMatrix;
            let relativeMatrix = toolSceneNode.getMatrixRelativeTo(worldSceneNode);

            response.getPositionInWorld = {
                objectId: msgContent.object,
                worldId: worldObjectId,
                worldMatrix: relativeMatrix
            }
        } else {
            response.getPositionInWorld = {
                objectId: msgContent.object,
                worldId: null,
                worldMatrix: null
            }
        }

        if (globalDOMCache["iframe" + msgContent.frame]) {
            globalDOMCache["iframe" + msgContent.frame].contentWindow.postMessage(JSON.stringify(response), '*');
        }
    }

    if (typeof msgContent.errorNotification !== 'undefined') {
        let errorMessageText = msgContent.errorNotification;
        let messageTime = 5000;

        // create UI if needed
        let errorNotificationUI = document.getElementById('errorNotificationUI');
        let textContainer = document.getElementById('errorNotificationText');
        if (!errorNotificationUI) {
            errorNotificationUI = document.createElement('div');
            errorNotificationUI.id = 'errorNotificationUI';
            errorNotificationUI.classList.add('statusBar');
            document.body.appendChild(errorNotificationUI);

            textContainer = document.createElement('div');
            textContainer.id = 'errorNotificationText';
            errorNotificationUI.classList.add('statusBarText');
            errorNotificationUI.appendChild(textContainer);
        }

        // show and populate with message
        errorNotificationUI.classList.add('statusBar');
        errorNotificationUI.classList.remove('statusBarHidden');
        textContainer.innerHTML = errorMessageText;

        setTimeout(function () {
            // let errorNotificationUI = document.getElementById('errorNotificationUI');
            if (!errorNotificationUI) {
                return;
            } // no need to hide it if it doesn't exist

            errorNotificationUI.classList.add('statusBarHidden');
            errorNotificationUI.classList.remove('statusBar');
        }, messageTime);
    }

    if (typeof msgContent.setPinned !== "undefined") {
        realityEditor.network.setPinned(msgContent.object, msgContent.frame, msgContent.setPinned);
    }
};

/**
 * Call this when a tool uses initNode or sendCreateNode to add a new node to the tool
 * @param {string} objectKey
 * @param {string} frameKey
 * @param {string} nodeKey
 * @param {Object} nodeData
 */
realityEditor.network.createNode = function(objectKey, frameKey, nodeKey, nodeData) {
    let frame = realityEditor.getFrame(objectKey, frameKey);
    if (!frame) return;
    if (typeof frame.nodes[nodeKey] !== 'undefined') return; // don't create the node if it already exists

    let node = new Node();
    frame.nodes[nodeKey] = node;
    
    node.objectId = objectKey;
    node.frameId = frameKey;
    node.name = nodeData.name;
    
    function getRandomPosition() {
        return realityEditor.device.utilities.randomIntInc(0, 200) - 100;
    }
    
    // assign properties from the nodeData, but only if they exist
    node.type = (typeof nodeData.type !== 'undefined' && nodeData.type) || node.type;
    node.x = (typeof nodeData.x !== 'undefined' && nodeData.x) || getRandomPosition();
    node.y = (typeof nodeData.y !== 'undefined' && nodeData.y) || getRandomPosition();
    node.scale = (typeof nodeData.scaleFactor !== 'undefined' && nodeData.scaleFactor) || node.scale;
    node.data.value = (typeof nodeData.defaultValue !== 'undefined' && nodeData.defaultValue) || node.data.value;
    
    realityEditor.sceneGraph.addNode(objectKey, frameKey, nodeKey, node);
    
    if (nodeData.attachToGroundPlane) {
        realityEditor.sceneGraph.attachToGroundPlane(objectKey, frameKey, nodeKey);
    }
    
    // post node to server
    let object = realityEditor.getObject(objectKey);
    realityEditor.network.postNewNode(object.ip, objectKey, frameKey, nodeKey, node, (response) => {
        if (!response.node) return;
        
        let serverNode = (typeof response.node === 'string') ? JSON.parse(response.node) : response.node;
        for (let key in serverNode) {
            node[key] = serverNode[key]; // update local node to match server node
        }
        
        // trigger onNodeAddedToFrame callbacks
        let nodeAddedCallbacks = realityEditor.network.nodeAddedCallbacks;
        if (nodeAddedCallbacks[objectKey] && nodeAddedCallbacks[objectKey][frameKey]) {
            nodeAddedCallbacks[objectKey][frameKey].forEach(callback => {
                if (typeof callback !== 'function') return;
                callback(nodeKey);
            });
        }
    });
}

// allow modules to perform an action in response to the iframe loading and spatialInterface.initNode being processed
// and the user interface posting the node to the server and the server responding with a success
realityEditor.network.onNodeAddedToFrame = function(objectKey, frameKey, callback) {
    let nodeAddedCallbacks = realityEditor.network.nodeAddedCallbacks;
    if (typeof nodeAddedCallbacks[objectKey] === 'undefined') {
        nodeAddedCallbacks[objectKey] = {};
    }
    if (typeof nodeAddedCallbacks[objectKey][frameKey] === 'undefined') {
        nodeAddedCallbacks[objectKey][frameKey] = [];
    }
    nodeAddedCallbacks[objectKey][frameKey].push(callback);
}

realityEditor.network.setNodeFullScreen = function(objectKey, frameKey, nodeName, msgContent) {
    let tempThisObject = realityEditor.getFrame(objectKey, frameKey);

    let thisNodeKey = null;
    Object.keys(tempThisObject.nodes).map(function(nodeKey) {
        if (tempThisObject.nodes[nodeKey].name === nodeName) {
            thisNodeKey = nodeKey;
        }
    });

    let isFullscreen = msgContent.nodeIsFullScreen;

    let thisNode = tempThisObject.nodes[thisNodeKey];
    if (thisNode) {
        thisNode.fullScreen = isFullscreen;

        let element = globalDOMCache[thisNodeKey];
        let iframeElement = globalDOMCache['iframe' + thisNodeKey];
        let objectElement = globalDOMCache['object' + thisNodeKey];

        if (isFullscreen) {
            // don't need to set objectElement.style.transform here because that happens in gui.ar.draw
            element.dataset.leftBeforeFullscreen = element.style.left;
            element.dataset.topBeforeFullscreen = element.style.top;
            element.style.opacity = '0'; // svg overlay still exists so we can reposition, but invisible
            element.style.left = '0';
            element.style.top = '0';

            iframeElement.dataset.leftBeforeFullscreen = iframeElement.style.left;
            iframeElement.dataset.topBeforeFullscreen = iframeElement.style.top;
            iframeElement.style.left = '0';
            iframeElement.style.top = '0';
            iframeElement.style.margin = '-2px';

        } else {
            objectElement.style.zIndex = '';

            element.style.opacity = '1';
            if (element.dataset.leftBeforeFullscreen) {
                // reset left/top offset when returns to non-fullscreen
                element.style.left = element.dataset.leftBeforeFullscreen;
            }
            if (element.dataset.topBeforeFullscreen) {
                element.style.top = element.dataset.topBeforeFullscreen;
            }

            if (iframeElement.dataset.leftBeforeFullscreen) {
                iframeElement.style.left = iframeElement.dataset.leftBeforeFullscreen;
            }
            if (iframeElement.dataset.topBeforeFullscreen) {
                iframeElement.style.top = iframeElement.dataset.topBeforeFullscreen;
            }
        }
    }
}

realityEditor.network.setPinned = function(objectKey, frameKey, isPinned) {
    let object = realityEditor.getObject(objectKey);
    let frame = realityEditor.getFrame(objectKey, frameKey);

    if (object && frame) {
        if (isPinned !== frame.pinned) {
            frame.pinned = isPinned;

            let port = realityEditor.network.getPort(object);
            var urlEndpoint = realityEditor.network.getURL(object.ip, port, '/object/' + objectKey + '/frame/' + frameKey + '/pinned/');
            let content = {
                isPinned: isPinned
            };
            this.postData(urlEndpoint, content, function(err, _response) {
                if (err) {
                    console.warn('error posting setPinned to ' + urlEndpoint, err);
                }
            })
        }
    }
};

realityEditor.network.getNewObjectForFrame = function(objectKey, frameKey, attachesTo) {
    let frame = realityEditor.getFrame(objectKey, frameKey);

    var possibleObjectKeys = realityEditor.network.availableFrames.getPossibleObjectsForFrame(frame.src);

    // get the closest object that is in possibleObjectKeys and attaches to
    return realityEditor.gui.ar.getClosestObject(function(objectKey) {
        if (possibleObjectKeys.indexOf(objectKey) > -1) {
            let thatObject = realityEditor.getObject(objectKey);
            let shouldIncludeThat = false;
            if (attachesTo.includes('object')) {
                shouldIncludeThat = true;
            }
            if (attachesTo.includes('world')) {
                if (thatObject.isWorldObject) {
                    shouldIncludeThat = true;
                }
            }
            if (shouldIncludeThat) {
                return true;
            }
        }
        return false;
    })[0];
};

// TODO: this is a potentially incorrect way to implement this... figure out a more generalized way to pass closure variables into app.callbacks
realityEditor.network.frameIdForScreenshot = null;

/**
 * Updates the icon of a logic node in response to UDP action message
 * @param {{object: string, frame: string, node: string, loadLogicIcon: string}} data - loadLogicIcon is either "auto", "custom", or "null"
 */
realityEditor.network.loadLogicIcon = function(data) {
    var iconImage = data.loadLogicIcon;
    var logicNode = realityEditor.getNode(data.object, data.frame, data.node);
    if (logicNode) {
        logicNode.iconImage = iconImage;
        if (typeof logicNode.nodeMemoryCustomIconSrc !== 'undefined') {
            delete logicNode.nodeMemoryCustomIconSrc;
        }
        realityEditor.gui.ar.draw.updateLogicNodeIcon(logicNode);
    }
};

/**
 * Updates the name text of a logic node in response to UDP action message
 * @param {{object: string, frame: string, node: string, loadLogicName: string}} data - loadLogicName is the new name
 */
realityEditor.network.loadLogicName = function(data) {
    var logicNode = realityEditor.getNode(data.object, data.frame, data.node);
    logicNode.name = data.loadLogicName;

    // update node text label on AR view
    globalDOMCache["iframe" + logicNode.uuid].contentWindow.postMessage(
        JSON.stringify( { renameNode: logicNode.name }) , "*");

    // // update model and view for pocket menu
    // var savedIndex = realityEditor.gui.memory.nodeMemories.getIndexOfLogic(logicNode);
    // if (savedIndex > -1) {
    //     realityEditor.gui.memory.nodeMemories.states.memories[savedIndex].name = logicNode.name;
    //     var nodeMemoryContainer = document.querySelector('.nodeMemoryBar').children[savedIndex];
    //     [].slice.call(nodeMemoryContainer.children).forEach(function(child) {
    //         if (!child.classList.contains('memoryNode') {
    //             child.innerHeight = logicNode.name;
    //         }
    //     });
    // }

    // upload name to server
    var object = realityEditor.getObject(data.object);
    this.postNewNodeName(object.ip, data.object, data.frame, data.node, logicNode.name);
};

/**
 * POST /rename to the logic node to update it on the server
 * @param {string} ip
 * @param {string} objectKey
 * @param {string} frameKey
 * @param {string} nodeKey
 * @param {string} name
 */
realityEditor.network.postNewNodeName = function(ip, objectKey, frameKey, nodeKey, name) {
    var contents = {
        nodeName: name,
        lastEditor: globalStates.tempUuid
    };

    this.postData(realityEditor.network.getURL(ip, realityEditor.network.getPort(objects[objectKey]), '/object/' + objectKey + "/frame/" +  frameKey + "/node/" + nodeKey + "/rename/"), contents);
};

/**
 * When the settings menu posts up its new state to the rest of the application, refresh/update all settings
 * Also used for the settings menu to request data from the application, such as the list of Found Objects
 * @param {object} msgContent
 */
realityEditor.network.onSettingPostMessage = function (msgContent) {

    var self = document.getElementById("settingsIframe");

    /**
     * Get all the setting states
     */

    if (msgContent.settings.getSettings) {
        self.contentWindow.postMessage(JSON.stringify({
            getSettings: realityEditor.gui.settings.generateGetSettingsJsonMessage()
        }), "*");
    }

    if (msgContent.settings.getMainDynamicSettings) {
        self.contentWindow.postMessage(JSON.stringify({
            getMainDynamicSettings: realityEditor.gui.settings.generateDynamicSettingsJsonMessage(realityEditor.gui.settings.MenuPages.MAIN)
        }), "*");
    }

    if (msgContent.settings.getDevelopDynamicSettings) {
        self.contentWindow.postMessage(JSON.stringify({
            getDevelopDynamicSettings: realityEditor.gui.settings.generateDynamicSettingsJsonMessage(realityEditor.gui.settings.MenuPages.DEVELOP)
        }), "*");
    }

    if (msgContent.settings.getEnvironmentVariables) {
        self.contentWindow.postMessage(JSON.stringify({
            getEnvironmentVariables: realityEditor.device.environment.variables
        }), "*");
    }

    // this is used for the "Found Objects" settings menu, to request the list of all found objects to be posted back into the settings iframe
    if (msgContent.settings.getObjects) {

        var thisObjects = {};

        for (let objectKey in realityEditor.objects) {
            var thisObject = realityEditor.getObject(objectKey);

            var isInitialized = realityEditor.app.targetDownloader.isObjectTargetInitialized(objectKey) || // either target downloaded
                                objectKey === realityEditor.worldObjects.getLocalWorldId(); // or it's the _WORLD_local

            thisObjects[objectKey] = {
                name: thisObject.name,
                ip: thisObject.ip,
                port: realityEditor.network.getPort(thisObject),
                version: thisObject.version,
                frames: {},
                initialized: isInitialized,
                isAnchor: realityEditor.gui.ar.anchors.isAnchorObject(objectKey),
                isWorld: thisObject.isWorldObject,
                isOcclusionActive: realityEditor.gui.threejsScene.isOcclusionActive(objectKey),
                isNavigable: window.localStorage.getItem(`realityEditor.navmesh.${objectKey}`) != null
            };

            if (thisObject.isWorldObject) {
                // getOrigin returns null if not seen yet, matrix if has been seen
                thisObjects[objectKey].isLocalized = !!realityEditor.worldObjects.getOrigin(objectKey);
            } else if (thisObject.isAnchor) {
                // anchors are localized if their world object has been seen
                thisObjects[objectKey].isLocalized = realityEditor.gui.ar.anchors.isAnchorObjectDetected(objectKey);
            }

            for (let frameKey in thisObject.frames) {
               var thisFrame = realityEditor.getFrame(objectKey, frameKey);
                if(thisFrame) {
                    thisObjects[objectKey].frames[frameKey] = {
                        name: thisFrame.name,
                        nodes: Object.keys(thisFrame.nodes).length,
                        links: Object.keys(thisFrame.links).length
                    }
                }
            }
        }

        self.contentWindow.postMessage(JSON.stringify({getObjects: thisObjects}), "*");
    }

    /**
     * This is where all the setters are placed for the Settings menu
     */

    // iterates over all possible settings (extendedTracking, editingMode, zoneText, ...., etc) and updates local variables and triggers side effects based on new state values
    if (msgContent.settings.setSettings) {

        // sets property value for each dynamically-added toggle
        realityEditor.gui.settings.addedToggles.forEach(function(toggle) {
            if (typeof msgContent.settings.setSettings[toggle.propertyName] !== "undefined") {
                realityEditor.gui.settings.toggleStates[toggle.propertyName] = msgContent.settings.setSettings[toggle.propertyName];
                toggle.onToggleCallback(msgContent.settings.setSettings[toggle.propertyName]);
            }

            if (typeof msgContent.settings.setSettings[toggle.propertyName + 'Text'] !== "undefined") {
                toggle.onTextCallback(msgContent.settings.setSettings[toggle.propertyName + 'Text']);
            }
        });

    }

    // can directly trigger native app APIs with message of correct format @todo: figure out if this is currently used?
    if (msgContent.settings.functionName) {
        realityEditor.app.appFunctionCall(msgContent.settings.functionName, msgContent.settings.messageBody, null);
    }
};

/**
 * function calls triggered by buttons in the settings' Found Objects menu
 * @param {object} msgContent
 */
realityEditor.network.onFoundObjectButtonMessage = function(msgContent) {

    if (msgContent.foundObjectsButton.hideSettings) {
        realityEditor.gui.settings.hideSettings();
    }

    if (msgContent.foundObjectsButton.locateObjects) {
        // split up objectKeys by ip to correctly format the whereIs information
        globalStates.spatial.whereIs = {};
        for (let objectKey in msgContent.foundObjectsButton.locateObjects) {
            let object = realityEditor.getObject(objectKey);
            if (object) {
                let ip = object.ip;
                if (typeof globalStates.spatial.whereIs[ip] === 'undefined') {
                    globalStates.spatial.whereIs[ip] = {};
                }
                globalStates.spatial.whereIs[ip][objectKey] = msgContent.foundObjectsButton.locateObjects[objectKey];
            }
        }
    }

    if (msgContent.foundObjectsButton.snapAnchorToScreen) {
        let objectKey = msgContent.foundObjectsButton.snapAnchorToScreen;
        realityEditor.gui.ar.anchors.snapAnchorToScreen(objectKey);
    }
};

/**
 * Ask a specific server to respond with which objects it has
 * The server will respond with a list of json objects matching the format of discovery heartbeats
 * Array.<{id: string, ip: string, vn: number, tcs: string, zone: string}>
 *     These heartbeats are processed like any other heartbeats
 * @param {string} serverUrl - url for the reality server to download objects from, e.g. 10.10.10.20:8080
 */
realityEditor.network.discoverObjectsFromServer = function(serverUrl) {
    var prefix = (serverUrl.indexOf('https://') === -1) ? ('https://') : ((serverUrl.indexOf('http://') === -1) ? ('http://') : (''));
    var portSuffix = (/(:[0-9]+)$/.test(serverUrl)) ? ('') : (':' + defaultHttpPort);
    var url = prefix + serverUrl + portSuffix + '/allObjects/';
    realityEditor.network.getData(null, null, null, url, function(_nullObj, _nullFrame, _nullNode, msg) {
        msg.forEach(function(heartbeat) {
            realityEditor.network.addHeartbeatObject(heartbeat);
        });
    });
};

/**
 * Helper function to perform a DELETE request on the server
 * @param {string} url
 * @param {object} content
 */
realityEditor.network.deleteData = function (url, content) {
    var request = new XMLHttpRequest();
    request.open('DELETE', url, true);
    var _this = this;
    request.onreadystatechange = function () {
        if (request.readyState === 4) _this.cout("It deleted!");
    };
    request.setRequestHeader("Content-type", "application/json");
    //request.setRequestHeader("Content-length", params.length);
    // request.setRequestHeader("Connection", "close");
    if (content) {
        request.send(JSON.stringify(content));
    } else {
        request.send();
    }
    this.cout("deleteData");
};

/**
 * Helper function to get the version number of the object. Defaults to 170.
 * @param {string} objectKey
 * @return {number}
 */
realityEditor.network.testVersion = function (objectKey) {
    var thisObject = realityEditor.getObject(objectKey);
    if (!thisObject) {
        return 170;
    } else {
        return thisObject.integerVersion;
    }
};

/**
 * Makes a DELETE request to the server to remove a frame from an object. Only works for global frames, not local.
 * @param {string} ip
 * @param {string} objectKey
 * @param {string} frameKey
 */
realityEditor.network.deleteFrameFromObject = function(ip, objectKey, frameKey) {
    this.cout("I am deleting a frame: " + ip);
    var frameToDelete = realityEditor.getFrame(objectKey, frameKey);
    if (frameToDelete) {
        if (frameToDelete.location !== 'global') {
            console.warn('WARNING: TRYING TO DELETE A LOCAL FRAME');
            return;
        }
    } else {
        console.warn('cant tell if local or global... frame has already been deleted on editor');
    }
    var contents = {lastEditor: globalStates.tempUuid};
    this.deleteData(realityEditor.network.getURL(ip, realityEditor.network.getPort(objects[objectKey]), '/object/' + objectKey + "/frames/" + frameKey), contents);
};

/**
 * Makes a POST request to add a new frame to the object
 * @param {string} ip
 * @param {string} objectKey
 * @param {Frame} contents
 * @param {function} callback
 */
realityEditor.network.postNewFrame = function(ip, objectKey, contents, callback) {
    contents.lastEditor = globalStates.tempUuid;
    this.postData(realityEditor.network.getURL(ip, realityEditor.network.getPort(objects[objectKey]), '/object/' + objectKey + "/addFrame/"), contents, callback);
};

/**
 * Duplicates a frame on the server (except gives it a new uuid). Used in response to pulling on staticCopy frames.
 * @param {string} ip
 * @param {string} objectKey
 * @param {string} frameKey
 * @param {object|undefined} contents - currently doesn't need this, can exclude or pass in empty object {}
 */
realityEditor.network.createCopyOfFrame = function(ip, objectKey, frameKey, contents) {
    contents = contents || {};
    contents.lastEditor = globalStates.tempUuid;

    var oldFrame = realityEditor.getFrame(objectKey, frameKey);

    var cachedPositionData = {
        x: oldFrame.ar.x,
        y: oldFrame.ar.y,
        scale: oldFrame.ar.scale,
        matrix: oldFrame.ar.matrix
    };

    this.postData(realityEditor.network.getURL(ip, realityEditor.network.getPort(objects[objectKey]), '/object/' + objectKey + "/frames/" + frameKey  + "/copyFrame/"), contents, function(err, response) {
        if (err) {
            console.warn('unable to make copy of frame ' + frameKey);
        } else {
            var responseFrame = response.frame;
            var newFrame = new Frame();
            for (let propertyKey in responseFrame) {
                if (!responseFrame.hasOwnProperty(propertyKey)) continue;
                newFrame[propertyKey] = responseFrame[propertyKey];
            }
            var thisObject = realityEditor.getObject(objectKey);

            // make this staticCopy so it replaces the old static copy
            newFrame.staticCopy = true;

            // copy position data directly from the old one in the editor so it is correctly placed to start (server version might have old data)
            newFrame.ar = cachedPositionData;
            thisObject.frames[response.frameId] = newFrame;
        }
    });
};

/**
 * Makes a DELETE request to remove a link from the frame it is on (or object, for older versions)
 * @todo: at this point, we can probably stop supporting the non-frame versions
 * @param {string} ip
 * @param {string} objectKey
 * @param {string} frameKey
 * @param {string} linkKey
 */
realityEditor.network.deleteLinkFromObject = function (ip, objectKey, frameKey, linkKey) {
    // generate action for all links to be reloaded after upload
    this.cout("I am deleting a link: " + ip);

    if (this.testVersion(objectKey) > 162) {
        this.deleteData(realityEditor.network.getURL(ip, realityEditor.network.getPort(objects[objectKey]), '/object/' + objectKey + "/frame/" + frameKey + "/link/" + linkKey + "/editor/" + globalStates.tempUuid + "/deleteLink/"));
    } else {
        this.deleteData(realityEditor.network.getURL(ip, realityEditor.network.getPort(objects[objectKey]), '/object/' + objectKey + "/link/" + linkKey));
    }
};

/**
 * Makes a DELETE request to remove a node from the frame it is on
 * @param {string} ip
 * @param {string} objectKey
 * @param {string} frameKey
 * @param {string} nodeKey
 */
realityEditor.network.deleteNodeFromObject = function (ip, objectKey, frameKey, nodeKey) {
    // generate action for all links to be reloaded after upload
    this.cout("I am deleting a node: " + ip);
    this.deleteData(realityEditor.network.getURL(ip, realityEditor.network.getPort(objects[objectKey]), '/object/' + objectKey + "/frame/" + frameKey + "/node/" + nodeKey + "/editor/" + globalStates.tempUuid + "/deleteLogicNode/"));
};

/**
 * Makes a DELETE request to remove a block from the logic node it is on
 * @param {string} ip
 * @param {string} objectKey
 * @param {string} frameKey
 * @param {string} nodeKey
 * @param {string} blockKey
 */
realityEditor.network.deleteBlockFromObject = function (ip, objectKey, frameKey, nodeKey, blockKey) {
    // generate action for all links to be reloaded after upload
    this.cout("I am deleting a block: " + ip);
    // /logic/*/*/block/*/
    this.deleteData(realityEditor.network.getURL(ip, realityEditor.network.getPort(objects[objectKey]), '/object/' + objectKey + "/frame/" + frameKey + "/node/" + nodeKey + "/block/" + blockKey + "/editor/" + globalStates.tempUuid + "/deleteBlock/"));
};

/**
 *
 * @param {string} ip
 * @param {string} objectKey
 * @param {string} frameKey
 * @param {string} nodeKey
 * @param {string} linkKey
 */
realityEditor.network.deleteBlockLinkFromObject = function (ip, objectKey, frameKey, nodeKey, linkKey) {
    // generate action for all links to be reloaded after upload
    this.cout("I am deleting a block link: " + ip);
    // /logic/*/*/link/*/
    this.deleteData(realityEditor.network.getURL(ip, realityEditor.network.getPort(objects[objectKey]), '/object/' + objectKey + "/frame/" + frameKey + "/node/" + nodeKey + "/link/" + linkKey + "/editor/" + globalStates.tempUuid + "/deleteBlockLink/"));
};

/**
 *
 * @param {string} ip
 * @param {string} objectKey
 * @param {string} frameKey
 * @param {string} nodeKey
 */
realityEditor.network.updateNodeBlocksSettingsData = function(ip, objectKey, frameKey, nodeKey) {
    var urlEndpoint = realityEditor.network.getURL(ip, realityEditor.network.getPort(objects[objectKey]), '/object/' + objectKey + "/node/" + nodeKey);
    this.getData(objectKey, frameKey, nodeKey, urlEndpoint, function (objectKey, frameKey, nodeKey, res) {
        for (var blockKey in res.blocks) {
            if (!res.blocks.hasOwnProperty(blockKey)) continue;
            if (res.blocks[blockKey].type === 'default') continue;
            // TODO: refactor using getter functions
            objects[objectKey].frames[frameKey].nodes[nodeKey].blocks[blockKey].publicData = res.blocks[blockKey].publicData;
            objects[objectKey].frames[frameKey].nodes[nodeKey].blocks[blockKey].privateData = res.blocks[blockKey].privateData;
        }
    });
};

/**
 * Helper function to make a GET request to the server.
 * The objectKey, frameKey, and nodeKey are optional and will just be passed into the callback as additional arguments.
 * @param {string|undefined} objectKey
 * @param {string|undefined} frameKey
 * @param {string|undefined} nodeKey
 * @param {string} url
 * @param {function<string, string, string, object>} callback
 * @param {*} options
 */
realityEditor.network.getData = function (objectKey, frameKey, nodeKey, url, callback, options = {bypassCache: false}) {
    if (!nodeKey) nodeKey = null;
    if (!frameKey) frameKey = null;
    var req = new XMLHttpRequest();
    let urlSuffix = options.bypassCache ? `?timestamp=${new Date().getTime()}` : '';
    try {
        req.open('GET', url + urlSuffix, true);
        if (options.bypassCache) {
            req.setRequestHeader('Cache-control', 'no-cache');
        }
        // Just like regular ol' XHR
        req.onreadystatechange = function () {
            if (req.readyState === 4) {
                if (req.status >= 200 && req.status <= 299) {
                    // JSON.parse(req.responseText) etc.
                    if (req.responseText) {
                        callback(objectKey, frameKey, nodeKey, JSON.parse(req.responseText));
                    } else {
                        callback(objectKey, frameKey, nodeKey, req.responseText);
                    }
                } else {
                    // Handle error case
                    console.warn("could not load content for GET:" + url);
                }
            }
        };

        req.onerror = (e) => {
          console.error('realityEditor.network.getData xhr error', url, e);
        };
        req.ontimeout = (e) => {
          console.error('realityEditor.network.getData xhr timeout', url, e);
        };

        req.send();

    }
    catch (e) {
        this.cout("could not connect to" + url);
    }
};

/**
 * Helper function to POST data as json to url, calling callback with the JSON-encoded response data when finished
 * @param {String} url
 * @param {Object} body
 * @param {Function<Error, Object>} callback
 */
realityEditor.network.postData = function (url, body, callback) {
    var request = new XMLHttpRequest();
    var params = JSON.stringify(body);
    request.open('POST', url, true);
    request.onreadystatechange = function () {
        if (request.readyState !== 4) {
            return;
        }
        if (!callback) {
            return;
        }

        if (request.status >= 200 && request.status <= 299) {
            try {
                callback(null, JSON.parse(request.responseText));
            } catch (e) {
                callback({status: request.status, error: e, failure: true}, null);
            }
            return;
        }

        callback({status: request.status, failure: true}, null);
    };

    request.setRequestHeader("Content-type", "application/json");
    //request.setRequestHeader("Content-length", params.length);
    // request.setRequestHeader("Connection", "close");
    request.send(params);
};

/**
 * Makes a POST request to add a new link from objectA, frameA, nodeA, to objectB, frameB, nodeB
 * Only goes through with it after checking to make sure there is no network loop
 * @param {Link} thisLink
 * @param {string|undefined} existingLinkKey - include if you want server to use this as the link key. otherwise randomly generates it.
 */
realityEditor.network.postLinkToServer = function (thisLink, existingLinkKey) {

    var thisObjectA = realityEditor.getObject(thisLink.objectA);
    var thisFrameA = realityEditor.getFrame(thisLink.objectA, thisLink.frameA);
    var thisNodeA = realityEditor.getNode(thisLink.objectA, thisLink.frameA, thisLink.nodeA);

    var thisObjectB = realityEditor.getObject(thisLink.objectB);
    var thisFrameB = realityEditor.getFrame(thisLink.objectB, thisLink.frameB);
    var thisNodeB = realityEditor.getNode(thisLink.objectB, thisLink.frameB, thisLink.nodeB);

    // if exactly one of objectA and objectB is the localWorldObject of the phone, prevent the link from being made
    var localWorldObjectKey = realityEditor.worldObjects.getLocalWorldId();
    var isBetweenLocalWorldAndOtherServer = (thisLink.objectA === localWorldObjectKey && thisLink.objectB !== localWorldObjectKey) ||
        (thisLink.objectA !== localWorldObjectKey && thisLink.objectB === localWorldObjectKey);

    var okForNewLink = this.checkForNetworkLoop(thisLink.objectA, thisLink.frameA, thisLink.nodeA, thisLink.logicA, thisLink.objectB, thisLink.frameB, thisLink.nodeB, thisLink.logicB) && !isBetweenLocalWorldAndOtherServer;

    if (okForNewLink) {
        var linkKey = this.realityEditor.device.utilities.uuidTimeShort();
        if (existingLinkKey) {
            linkKey = existingLinkKey;
        }

        var namesA, namesB;
        var color = "";

        if (thisLink.logicA !== false) {

            if (thisLink.logicA === 0) color = "BLUE";
            if (thisLink.logicA === 1) color = "GREEN";
            if (thisLink.logicA === 2) color = "YELLOW";
            if (thisLink.logicA === 3) color = "RED";

            namesA = [thisObjectA.name, thisFrameA.name, thisNodeA.name + ":" + color];
        } else {
            namesA = [thisObjectA.name, thisFrameA.name, thisNodeA.name];
        }

        if (thisLink.logicB !== false) {

            if (thisLink.logicB === 0) color = "BLUE";
            if (thisLink.logicB === 1) color = "GREEN";
            if (thisLink.logicB === 2) color = "YELLOW";
            if (thisLink.logicB === 3) color = "RED";

            namesB = [thisObjectB.name, thisFrameB.name, thisNodeB.name + ":" + color];
        } else {
            namesB = [thisObjectB.name, thisFrameB.name, thisNodeB.name];
        }

        // this is for backword compatibility
        if (this.testVersion(thisLink.objectA) > 165) {

            thisFrameA.links[linkKey] = {
                objectA: thisLink.objectA,
                frameA: thisLink.frameA,
                nodeA: thisLink.nodeA,
                logicA: thisLink.logicA,
                namesA: namesA,
                objectB: thisLink.objectB,
                frameB: thisLink.frameB,
                nodeB: thisLink.nodeB,
                logicB: thisLink.logicB,
                namesB: namesB
            };

        } else {
            thisFrameA.links[linkKey] = {
                ObjectA: thisLink.objectA,
                ObjectB: thisLink.objectB,
                locationInA: thisLink.nodeA,
                locationInB: thisLink.nodeB,
                ObjectNameA: namesA,
                ObjectNameB: namesB
            };

            if (thisLink.logicA !== false || thisLink.logicB !== false) {
                return;
            }
        }

        // push new connection to objectA
        //todo this is a work around to not crash the server. only temporarly for testing
        //  if(globalProgram.logicA === false && globalProgram.logicB === false) {
        this.postNewLink(thisObjectA.ip, thisLink.objectA, thisLink.frameA, linkKey, thisFrameA.links[linkKey]);
        //  }
    }
};

/**
 * Subroutine that postLinkToServer calls after it has determined that there is no network loop, to actually perform the network request
 * @param {string} ip
 * @param {string} objectKey
 * @param {string} frameKey
 * @param {string} linkKey
 * @param {Link} thisLink
 */
realityEditor.network.postNewLink = function (ip, objectKey, frameKey, linkKey, thisLink) {
    // generate action for all links to be reloaded after upload
    thisLink.lastEditor = globalStates.tempUuid;
    this.cout("sending Link");
    this.postData(realityEditor.network.getURL(ip, realityEditor.network.getPort(objects[objectKey]), '/object/' + objectKey + "/frame/" + frameKey + "/link/" + linkKey + '/addLink/'), thisLink, function (_err, _response) {
        // console.log(response);
    });
};

/**
 * Makes a POST request to add a new node to a frame
 * @param {string} ip
 * @param {string} objectKey
 * @param {string} frameKey
 * @param {string} nodeKey
 * @param {Node} thisNode
 */
realityEditor.network.postNewNode = function (ip, objectKey, frameKey, nodeKey, thisNode, callback) {
    thisNode.lastEditor = globalStates.tempUuid;
    this.postData(realityEditor.network.getURL(ip, realityEditor.network.getPort(objects[objectKey]), '/object/' + objectKey + '/frame/' + frameKey + '/node/' + nodeKey + '/addNode'), thisNode, function (err, response) {
        if (err) {
            console.warn('postNewNode error:', err);
        } else if (callback) {
            callback(response);
        }
    });

};

/**
 * Makes a POST request to add a new crafting board link (logic block link) to the logic node
 * @param {string} ip
 * @param {string} objectKey
 * @param {string} frameKey
 * @param {string} nodeKey
 * @param {string} linkKey
 * @param {BlockLink} thisLink
 */
realityEditor.network.postNewBlockLink = function (ip, objectKey, frameKey, nodeKey, linkKey, thisLink) {
    this.cout("sending Block Link");
    var linkMessage = this.realityEditor.gui.crafting.utilities.convertBlockLinkToServerFormat(thisLink);
    linkMessage.lastEditor = globalStates.tempUuid;
    // /logic/*/*/link/*/
    this.postData(realityEditor.network.getURL(ip, realityEditor.network.getPort(objects[objectKey]), '/object/' + objectKey + "/frame/" + frameKey + "/node/" + nodeKey + "/link/" + linkKey + "/addBlockLink/"), linkMessage, function () {
    });
};

/**
 * Makes a POST request to add a new logic node to a frame
 * @param {string} ip
 * @param {string} objectKey
 * @param {string} frameKey
 * @param {string} nodeKey
 * @param {Logic} logic
 */
realityEditor.network.postNewLogicNode = function (ip, objectKey, frameKey, nodeKey, logic) {
    this.cout("sending Logic Node");
    // /logic/*/*/node/

    var simpleLogic = this.realityEditor.gui.crafting.utilities.convertLogicToServerFormat(logic);
    simpleLogic.lastEditor = globalStates.tempUuid;
    this.postData(realityEditor.network.getURL(ip, realityEditor.network.getPort(objects[objectKey]), '/object/' + objectKey + "/frame/" + frameKey + "/node/" + nodeKey + "/addLogicNode/"), simpleLogic, function () {
    });
};

/**
 * Makes a POST request to move a logic block from one grid (x,y) position to another
 * @todo: update to use a PUT request in all instances where we are modifying rather than creating
 * @param {string} ip
 * @param {string} objectKey
 * @param {string} frameKey
 * @param {string} logicKey
 * @param {string} blockKey
 * @param {{x: number, y: number}} content
 */
realityEditor.network.postNewBlockPosition = function (ip, objectKey, frameKey, logicKey, blockKey, content) {
    // generate action for all links to be reloaded after upload
    this.cout("I am moving a block: " + ip);
    // /logic/*/*/block/*/

    content.lastEditor = globalStates.tempUuid;
    if (typeof content.x === "number" && typeof content.y === "number") {
        this.postData(realityEditor.network.getURL(ip, realityEditor.network.getPort(objects[objectKey]), '/object/' + objectKey + "/frame/" + frameKey + "/node/" + logicKey + "/block/" + blockKey + "/blockPosition/"), content, function () {
        });
    }
};

/**
 * Makes a POST request to add a new logic block to a logic node
 * @param {string} ip
 * @param {string} objectKey
 * @param {string} frameKey
 * @param {string} nodeKey
 * @param {string} blockKey
 * @param {Logic} block
 */
realityEditor.network.postNewBlock = function (ip, objectKey, frameKey, nodeKey, blockKey, block) {
    this.cout("sending Block");
    // /logic/*/*/block/*/
    block.lastEditor = globalStates.tempUuid;

    this.postData(realityEditor.network.getURL(ip, realityEditor.network.getPort(objects[objectKey]),'/object/' + objectKey + "/frame/" + frameKey + "/node/" + nodeKey + "/block/" + blockKey + "/addBlock/"), block, function () {
    });
};

/**
 * Recursively check if adding the specified link would introduce a cycle in the network topology
 * @todo fully understand what's happening here and verify that this really works
 * @todo make sure this works for logic block links too
 * @param {string} objectAKey
 * @param {string} frameAKey
 * @param {string} nodeAKey
 * @param {string} logicAKey
 * @param {string} objectBKey
 * @param {string} frameBKey
 * @param {string} nodeBKey
 * @param {string} logicBKey
 * @return {boolean} - true if it's ok to add
 */
realityEditor.network.checkForNetworkLoop = function (objectAKey, frameAKey, nodeAKey, _logicAKey, objectBKey, frameBKey, nodeBKey, _logicBKey) {
    var signalIsOk = true;
    var thisFrame = realityEditor.getFrame(objectAKey, frameAKey);
    var thisFrameLinks = thisFrame.links;

    // check if connection is with it self
    if (objectAKey === objectBKey && frameAKey === frameBKey && nodeAKey === nodeBKey) {
        signalIsOk = false;
    }

    // todo check that objects are making these checks as well for not producing overlapeses.
    // check if this connection already exists?
    if (signalIsOk) {
        for (var thisSubKey in thisFrameLinks) {
            if (thisFrameLinks[thisSubKey].objectA === objectAKey &&
                thisFrameLinks[thisSubKey].objectB === objectBKey &&
                thisFrameLinks[thisSubKey].frameA === frameAKey &&
                thisFrameLinks[thisSubKey].frameB === frameBKey &&
                thisFrameLinks[thisSubKey].nodeA === nodeAKey &&
                thisFrameLinks[thisSubKey].nodeB === nodeBKey) {
                signalIsOk = false;
            }
        }
    }

    function searchL(objectA, frameA, nodeA, objectB, frameB, nodeB) {
        var thisFrame = realityEditor.getFrame(objectB, frameB);
        // TODO: make sure that these links dont get created in the first place - or that they get deleted / rerouted when destination frame changes
        if (!thisFrame) return;

        for (var key in thisFrame.links) {  // this is within the frame
            // this.cout(objectB);
            var Bn = thisFrame.links[key];  // this is the link to work with
            if (nodeB === Bn.nodeA) {  // check if
                if (nodeA === Bn.nodeB && objectA === Bn.objectB && frameA === Bn.frameB) {
                    signalIsOk = false;
                    break;
                } else {
                    searchL(objectA, frameA, nodeA, Bn.objectB, Bn.frameB, Bn.nodeB);
                }
            }
        }
    }

    // check that there is no endless loops through it self or any other connections
    if (signalIsOk) {
        searchL(objectAKey, frameAKey, nodeAKey, objectBKey, frameBKey, nodeBKey);
    }

    return signalIsOk;
};

/**
 * Debug method to reset the position of a specified frame or node.
 * Doesn't actually reset the position to origin, just refreshes the position, so you need to also manually set the position to 0,0,[] before calling this
 * @param {string} objectKey
 * @param {string} frameKey
 * @param {string} nodeKey
 * @param {string|undefined} type - "ui" if resetting a frame, null/undefined if resetting a node
 */
realityEditor.network.sendResetContent = function (objectKey, frameKey, nodeKey, type) {

    var tempThisObject = {};
    if (type !== "ui") {
        tempThisObject = realityEditor.getNode(objectKey, frameKey, nodeKey);
    } else {
        tempThisObject = realityEditor.getFrame(objectKey, frameKey);
    }

    if (!tempThisObject) {
        console.warn("Can't reset content of undefined object", objectKey, frameKey, nodeKey, type);
        return;
    }

    var positionData = realityEditor.gui.ar.positioning.getPositionData(tempThisObject);

    var content = {};
    content.x = positionData.x;
    content.y = positionData.y;
    content.scale = positionData.scale;

    if (typeof positionData.matrix === "object") {
        content.matrix = positionData.matrix;
    }

    content.lastEditor = globalStates.tempUuid;

    if (typeof content.x === "number" && typeof content.y === "number" && typeof content.scale === "number") {
        realityEditor.gui.ar.utilities.setAverageScale(objects[objectKey]);
        var urlEndpoint;
        if (type !== 'ui') {
            urlEndpoint = realityEditor.network.getURL(objects[objectKey].ip, realityEditor.network.getPort(objects[objectKey]), '/object/' + objectKey + "/frame/" + frameKey + "/node/" + nodeKey + "/nodeSize/");
        } else {
            urlEndpoint = realityEditor.network.getURL(objects[objectKey].ip, realityEditor.network.getPort(objects[objectKey]), '/object/' + objectKey + "/frame/" + frameKey + "/node/" + nodeKey + "/size/");
        }
        this.postData(urlEndpoint, content);
    }

};

/**
 * Makes a POST request to commit the state of the specified object to the server's git system, so that it can be reset to this point
 * @param {string} objectKey
 */
realityEditor.network.sendSaveCommit = function (objectKey) {
   var urlEndpoint = realityEditor.network.getURL(objects[objectKey].ip, realityEditor.network.getPort(objects[objectKey]), '/object/' + objectKey + "/saveCommit/");
   var content = {};
   this.postData(urlEndpoint, content, function(){});
};

/**
 * Makes a POST request to reset the state of the object on the server to the last commit
 * (eventually updates the local state too, after the server resets and pings the app with an update action message)
 * @param {string} objectKey
 */
realityEditor.network.sendResetToLastCommit = function (objectKey) {
    var urlEndpoint = realityEditor.network.getURL(objects[objectKey].ip, realityEditor.network.getPort(objects[objectKey]), '/object/' + objectKey + "/resetToLastCommit/");
    var content = {};
    this.postData(urlEndpoint, content, function(){});
};

realityEditor.network.toBeInitialized = {};
realityEditor.network.isFirstInitialization = function(objectKey, frameKey, nodeKey) {
    let activeKey = nodeKey || frameKey;
    if (this.toBeInitialized[activeKey]) {
        delete this.toBeInitialized[activeKey];
        return true;
    }
    return false;
};

/**
 * Gets set as the "onload" function of each frame/node iframe element.
 * When the iframe contents finish loading, update some local state that depends on its size, and
 * post a message into the frame with data including its object/frame/node keys, the GUI state, etc
 * @param objectKey
 * @param frameKey
 * @param nodeKey
 */
realityEditor.network.onElementLoad = function (objectKey, frameKey, nodeKey) {

    realityEditor.gui.ar.draw.notLoading = false;

    if (nodeKey === "null") nodeKey = null;

    var version = 170;
    var object = realityEditor.getObject(objectKey);
    if (object) {
        version = object.integerVersion;
    }
    var frame = realityEditor.getFrame(objectKey, frameKey);
    var nodes = frame ? frame.nodes : {};

    var oldStyle = {
        obj: objectKey,
        pos: nodeKey,
        objectValues: object ? object.nodes : {},
        interface: globalStates.interface
    };

    var simpleNodes = this.utilities.getNodesJsonForIframes(nodes);

    var newStyle = {
        object: objectKey,
        frame: frameKey,
        objectData: {},
        node: nodeKey,
        nodes: simpleNodes,
        port: realityEditor.network.getPort(object),
        interface: globalStates.interface,
        firstInitialization: realityEditor.network.isFirstInitialization(objectKey, frameKey, nodeKey),
        parentLocation: window.location.href
    };

    if (version < 170 && objectKey === nodeKey) {
        newStyle = oldStyle;
    }

    if (object && object.ip) {
        newStyle.objectData = {
            ip: object.ip,
            port: realityEditor.network.getPort(object)
        };
    }
    let activeKey = nodeKey || frameKey;

    // if (globalDOMCache['svg' + activeKey]) {
    //     realityEditor.gui.ar.moveabilityOverlay.createSvg(globalDOMCache['svg' + activeKey]);
    // }

    globalDOMCache["iframe" + activeKey].setAttribute('loaded', true);
    globalDOMCache["iframe" + activeKey].contentWindow.postMessage(JSON.stringify(newStyle), '*');

    if (nodeKey) {
        var node = realityEditor.getNode(objectKey, frameKey, nodeKey);
        if (node.type === 'logic') {
            realityEditor.gui.ar.draw.updateLogicNodeIcon(node);
        }

        this.processPendingNodeAdjustments(objectKey, frameKey, node.name, function(objectKey, frameKey, nodeName, msgContent) {
            if (typeof msgContent.nodeIsFullScreen !== 'undefined') {
                realityEditor.network.setNodeFullScreen(objectKey, frameKey, nodeName, msgContent); // TODO: actually do this after onElementLoad for the node
            }
        });
    }

    // adjust move-ability corner UI to match true width and height of frame contents
    if (globalDOMCache['iframe' + activeKey].clientWidth > 0) { // get around a bug where corners would resize to 0 for new logic nodes
        setTimeout(function() {
            var trueSize = {
                width: globalDOMCache['iframe' + activeKey].clientWidth,
                height: globalDOMCache['iframe' + activeKey].clientHeight
            };

            var cornerPadding = 24;
            globalDOMCache[activeKey].querySelector('.corners').style.width = trueSize.width + cornerPadding*2 + 'px';
            globalDOMCache[activeKey].querySelector('.corners').style.height = trueSize.height + cornerPadding*2 + 'px';
        }, 100); // resize corners after a slight delay to ensure that the frame has fully initialized with the correct size
    }

    // show the blue corners as soon as the frame loads
    if (realityEditor.device.editingState.frame === frameKey && realityEditor.device.editingState.node === nodeKey) {
        // document.getElementById('svg' + (nodeKey || frameKey)).classList.add('visibleEditingSVG');
        globalDOMCache[(nodeKey || frameKey)].querySelector('.corners').style.visibility = 'visible';
    }

    if (globalDOMCache['iframe' + (nodeKey || frameKey)].dataset.isReloading) {
        delete globalDOMCache['iframe' + (nodeKey || frameKey)].dataset.isReloading;
        realityEditor.network.callbackHandler.triggerCallbacks('elementReloaded', {objectKey: objectKey, frameKey: frameKey, nodeKey: nodeKey});
    } else {
        realityEditor.network.callbackHandler.triggerCallbacks('elementLoaded', {objectKey: objectKey, frameKey: frameKey, nodeKey: nodeKey});
    }

    // this is used so we can render a placeholder until it loads
    globalDOMCache['iframe' + (nodeKey || frameKey)].dataset.doneLoading = true;

    this.cout("on_load");
};

/**
 * Makes a POST request to add a lock to the specified node. Whether or not you are actually allowed to add the
 *   lock is determined within the server, based on the state of the node and the password and lock type you provide
 * @todo: get locks working again, this time with real security (e.g. encryption)
 * @param {string} ip
 * @param {string} objectKey
 * @param {string} frameKey
 * @param {string} nodeKey
 * @param {{lockPassword: string, lockType: string}} content - lockType is "full" or "half" (see documentation in device/security.js)
 */
realityEditor.network.postNewLockToNode = function (ip, objectKey, frameKey, nodeKey, content) {
    this.postData(realityEditor.network.getURL(ip, realityEditor.network.getPort(objects[objectKey]), '/object/' + objectKey + "/frame/" + frameKey + "/node/" + nodeKey + "/addLock/"), content, function () {
    });
};

/**
 * Makes a DELETE request to remove a lock from the specified node, given a password to use to unlock it
 * @todo: encrypt / etc
 * @param {string} ip
 * @param {string} objectKey
 * @param {string} frameKey
 * @param {string} nodeKey
 * @param {string} password
 */
realityEditor.network.deleteLockFromNode = function (ip, objectKey, frameKey, nodeKey, password) {
// generate action for all links to be reloaded after upload
    this.deleteData(realityEditor.network.getURL(ip, realityEditor.network.getPort(objects[objectKey]), '/object/' + objectKey + "/frame/" + frameKey + "/node/" + nodeKey + "/password/" + password + "/deleteLock/"));
};

/**
 * Makes a POST request to add a lock to the specified link.
 * @param {string} ip
 * @param {string} objectKey
 * @param {string} frameKey
 * @param {string} linkKey
 * @param {{lockPassword: string, lockType: string}} content
 */
realityEditor.network.postNewLockToLink = function (ip, objectKey, frameKey, linkKey, content) {
// generate action for all links to be reloaded after upload
    this.postData(realityEditor.network.getURL(ip, realityEditor.network.getPort(objects[objectKey]), '/object/' + objectKey + "/frame/" + frameKey + "/link/" + linkKey + "/addLock/"), content, function () {
    });
    // postData((realityEditor.network.useHTTPS ? 'https' : 'http') + '://' +ip+ ':' + httpPort+"/", content);
    //console.log('post --- ' + (realityEditor.network.useHTTPS ? 'https' : 'http') + '://' + ip + ':' + httpPort + '/object/' + thisObjectKey + "/link/lock/" + thisLinkKey);

};

/**
 * Makes a DELETE request to remove a lock from the specific link
 * @param {string} ip
 * @param {string} objectKey
 * @param {string} frameKey
 * @param {string} linkKey
 * @param {string} password
 */
realityEditor.network.deleteLockFromLink = function (ip, objectKey, frameKey, linkKey, password) {
// generate action for all links to be reloaded after upload
    this.deleteData(realityEditor.network.getURL(ip, realityEditor.network.getPort(objects[objectKey]), '/object/' + objectKey + "/frame/" + frameKey + "/link/" + linkKey + "/password/" + password + "/deleteLock/"));
};

/**
 * Makes a POST request when a frame is pushed into a screen or pulled out into AR, to update state on server
 * (updating on server causes the in-screen version of the frame to show/hide as a response)
 * @param {string} ip
 * @param {string} objectKey
 * @param {string} frameKey
 * @param {string} newVisualization - (either 'ar' or 'screen') the new visualization mode you want to change to
 * @param {{x: number, y: number, scale: number, matrix: Array.<number>}|null} oldVisualizationPositionData - optionally sync the other position data to the server before changing visualization modes. In practice, when we push into a screen we reset the AR frame's positionData to the origin
 */
realityEditor.network.updateFrameVisualization = function(ip, objectKey, frameKey, newVisualization, oldVisualizationPositionData) {

    var urlEndpoint = realityEditor.network.getURL(ip, realityEditor.network.getPort(objects[objectKey]), '/object/' + objectKey + "/frame/" + frameKey + "/visualization/");
    var content = {
        visualization: newVisualization,
        oldVisualizationPositionData: oldVisualizationPositionData
    };
    this.postData(urlEndpoint, content, function (_err, _response) {});
};

/**
 * Makes a DELETE request to remove a frame's publicData from the server
 * (used e.g. when a frame is moved from one object to another, the old copy of its public data needs to be deleted)
 * @param {string} ip
 * @param {string} objectKey
 * @param {string} frameKey
 */
realityEditor.network.deletePublicData = function(ip, objectKey, frameKey) {
    this.deleteData(realityEditor.network.getURL(ip, realityEditor.network.getPort(objects[objectKey]), '/object/' + objectKey + "/frame/" + frameKey + "/publicData"));
};

/**
 * Makes a POST request to upload a frame's publicData to the server
 * (used e.g. when a frame is moved from one object to another, to upload public data to new object/server)
 * @param {string} ip
 * @param {string} objectKey
 * @param {string} frameKey
 * @param publicData
 */
realityEditor.network.postPublicData = function(ip, objectKey, frameKey, publicData) {

    var urlEndpoint = realityEditor.network.getURL(ip, realityEditor.network.getPort(objects[objectKey]), '/object/' + objectKey + "/frame/" + frameKey + "/publicData");
    var content = {
        publicData: publicData,
        lastEditor: globalStates.tempUuid
    };

    this.postData(urlEndpoint, content, function (_err, _response) {});
};

/**
 * Helper function to locate the iframe element associated with a certain frame, and post a message into it
 * @param {string} frameKey
 * @param {object} message - JSON data to send into the frame
 */
realityEditor.network.postMessageIntoFrame = function(frameKey, message) {
    var frame = document.getElementById('iframe' + frameKey);
    if (frame) {
        frame.contentWindow.postMessage(JSON.stringify(message), "*");
    }
};

/**
 * Makes a POST request to update groupIds on the server when a frame is added to or removed from a group
 * @param {string} ip
 * @param {string} objectKey
 * @param {string} frameKey
 * @param {string|null} newGroupID - either groupId or null for none
 */
realityEditor.network.updateGroupings = function(ip, objectKey, frameKey, newGroupID) {
    var urlEndpoint = realityEditor.network.getURL(ip, realityEditor.network.getPort(objects[objectKey]), '/object/' + objectKey + "/frame/" + frameKey + "/group/");
    var content = {
        group: newGroupID,
        lastEditor: globalStates.tempUuid
    };
    this.postData(urlEndpoint, content, function (_err, _response) {})
};

/**
 * Makes a POST request to update the (x,y,scale,matrix) position data of a frame or node on the server
 * @param {Frame|Node} activeVehicle
 * @param {boolean} ignoreMatrix - include this if you only want to update (x,y,scale) not the transformation matrix
 */
realityEditor.network.postVehiclePosition = function(activeVehicle, ignoreMatrix = false) {
    if (activeVehicle) {
        var positionData = realityEditor.gui.ar.positioning.getPositionData(activeVehicle);
        var content = {};
        content.x = positionData.x;
        content.y = positionData.y;
        content.scale = positionData.scale;
        if (!ignoreMatrix) {
            content.matrix = positionData.matrix;
        }
        content.lastEditor = globalStates.tempUuid;

        var endpointSuffix = realityEditor.isVehicleAFrame(activeVehicle) ? "/size/" : "/nodeSize/";
        var keys = realityEditor.getKeysFromVehicle(activeVehicle);
        var urlEndpoint = realityEditor.network.getURL(realityEditor.getObject(keys.objectKey).ip, realityEditor.network.getPort(realityEditor.getObject(keys.objectKey)), '/object/' + keys.objectKey + "/frame/" + keys.frameKey + "/node/" + keys.nodeKey + endpointSuffix);
        realityEditor.network.postData(urlEndpoint, content);
    }
};

/**
 * Upload the current position of an object (via its transformation matrix) relative to the
 * closest world object origin. Used for anchors.
 * @param {string} ip
 * @param {string} objectKey
 * @param {Array.<number>} matrix
 * @param {string} worldId
 */
realityEditor.network.postObjectPosition = function(ip, objectKey, matrix, worldId) {
    let port = realityEditor.network.getPort(objects[objectKey]);
    var urlEndpoint = realityEditor.network.getURL(ip, port, '/object/' + objectKey + "/matrix");
    let content = {
        matrix: matrix,
        worldId: worldId,
        lastEditor: globalStates.tempUuid
    };
    this.postData(urlEndpoint, content, function(err, _response) {
        if (err) {
            console.warn('error posting object position to ' + urlEndpoint, err);
        }
    });
};

realityEditor.network.searchAndDownloadUnpinnedFrames = function (ip, port) {
    realityEditor.network.search.searchFrames(ip, port, {src: 'communication'}, function(matchingFrame) {
        let object = realityEditor.getObject(matchingFrame.objectId);
        if (!object) {
            return;
        }

        if (typeof object.unpinnedFrameKeys !== 'undefined' && typeof object.frames[matchingFrame.uuid] === 'undefined') {
            let index = object.unpinnedFrameKeys.indexOf(matchingFrame.uuid);
            if (index > -1) {
                object.frames[matchingFrame.uuid] = matchingFrame;
                realityEditor.network.initializeDownloadedFrame(matchingFrame.objectId, matchingFrame.uuid, matchingFrame);

                // it's still unpinned, but it's already downloaded so it can be removed from this list
                object.unpinnedFrameKeys.splice(index, 1);
            }
        }
    });
};<|MERGE_RESOLUTION|>--- conflicted
+++ resolved
@@ -136,14 +136,8 @@
     let secret = null;
 
     if (parseInt(Number(identifier))) {
-<<<<<<< HEAD
         protocol = realityEditor.network.useHTTPS ? "https": "http";
-        url = server;
-        port = identifier;
-=======
-        protocol = "http"
         host = `${server}:${identifier}`;
->>>>>>> d7787d93
     } else {
         let s = realityEditor.network.state;
 
