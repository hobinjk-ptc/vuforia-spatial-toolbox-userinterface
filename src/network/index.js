/**
 * @preserve
 *
 *                                      .,,,;;,'''..
 *                                  .'','...     ..',,,.
 *                                .,,,,,,',,',;;:;,.  .,l,
 *                               .,',.     ...     ,;,   :l.
 *                              ':;.    .'.:do;;.    .c   ol;'.
 *       ';;'                   ;.;    ', .dkl';,    .c   :; .'.',::,,'''.
 *      ',,;;;,.                ; .,'     .'''.    .'.   .d;''.''''.
 *     .oxddl;::,,.             ',  .'''.   .... .'.   ,:;..
 *      .'cOX0OOkdoc.            .,'.   .. .....     'lc.
 *     .:;,,::co0XOko'              ....''..'.'''''''.
 *     .dxk0KKdc:cdOXKl............. .. ..,c....
 *      .',lxOOxl:'':xkl,',......'....    ,'.
 *           .';:oo:...                        .
 *                .cd,      ╔═╗┌┬┐┬┌┬┐┌─┐┬─┐    .
 *                  .l;     ║╣  │││ │ │ │├┬┘    '
 *                    'l.   ╚═╝─┴┘┴ ┴ └─┘┴└─   '.
 *                     .o.                   ...
 *                      .''''','.;:''.........
 *                           .'  .l
 *                          .:.   l'
 *                         .:.    .l.
 *                        .x:      :k;,.
 *                        cxlc;    cdc,,;;.
 *                       'l :..   .c  ,
 *                       o.
 *                      .,
 *
 *      ╦═╗┌─┐┌─┐┬  ┬┌┬┐┬ ┬  ╔═╗┌┬┐┬┌┬┐┌─┐┬─┐  ╔═╗┬─┐┌─┐ ┬┌─┐┌─┐┌┬┐
 *      ╠╦╝├┤ ├─┤│  │ │ └┬┘  ║╣  │││ │ │ │├┬┘  ╠═╝├┬┘│ │ │├┤ │   │
 *      ╩╚═└─┘┴ ┴┴─┘┴ ┴  ┴   ╚═╝─┴┘┴ ┴ └─┘┴└─  ╩  ┴└─└─┘└┘└─┘└─┘ ┴
 *
 *
 * Created by Valentin on 10/22/14.
 *
 * Copyright (c) 2015 Valentin Heun
 * Modified by Valentin Heun 2014, 2015, 2016, 2017
 * Modified by Benjamin Reynholds 2016, 2017
 * Modified by James Hobin 2016, 2017
 *
 * All ascii characters above must be included in any redistribution.
 *
 * This Source Code Form is subject to the terms of the Mozilla Public
 * License, v. 2.0. If a copy of the MPL was not distributed with this
 * file, You can obtain one at http://mozilla.org/MPL/2.0/.
 */

createNameSpace("realityEditor.network");
 
realityEditor.network.addHeartbeatObject = function (beat) {
    /*
     if (globalStates.platform) {
     window.location.href = "of://gotbeat_" + beat.id;
     }
     */
    var _this = this;
    if (beat.id) {
        if (!objects[beat.id]) {
            this.getData('http://' + beat.ip + ':' + httpPort + '/object/' + beat.id, beat.id, function (req, thisKey) {
                if (req && thisKey) {
                    objects[thisKey] = req;
                    var thisObject = objects[thisKey];
                    // this is a work around to set the state of an objects to not being visible.
                    thisObject.objectVisible = false;
                    thisObject.screenZ = 1000;
                    thisObject.fullScreen = false;
                    thisObject.sendMatrix = false;
                    thisObject.sendAcceleration = false;
                    thisObject.integerVersion = parseInt(objects[thisKey].version.replace(/\./g, ""));

                    if (thisObject.matrix === null || typeof thisObject.matrix !== "object") {
                        thisObject.matrix = [];
                    }

                    for (var nodeKey in objects[thisKey].nodes) {
                        thisObject = objects[thisKey].nodes[nodeKey];
                        if (thisObject.matrix === null || typeof thisObject.matrix !== "object") {
                            thisObject.matrix = [];
                        }
                        thisObject.loaded = false;
                        thisObject.visible = false;

                        if(thisObject.type === "logic") {
                            thisObject.guiState = new LogicGUIState();
                            var container = document.getElementById('craftingBoard');
                            thisObject.grid = new _this.realityEditor.gui.crafting.grid.Grid(container.clientWidth - menuBarWidth, container.clientHeight, thisObject.uuid);
                            //_this.realityEditor.gui.crafting.utilities.convertLinksFromServer(thisObject);
                        }
                    }

                    if (!thisObject.protocol) {
                        thisObject.protocol = "R0";
                    }

                    if (thisObject.integerVersion < 170) {

                        _this.utilities.rename(thisObject, "folder", "name");
                        _this.utilities.rename(thisObject, "objectValues", "nodes");
                        _this.utilities.rename(thisObject, "objectLinks", "links");
                        delete thisObject["matrix3dMemory"];

                        for (var linkKey in objects[thisKey].links) {
                            thisObject = objects[thisKey].links[linkKey];

                            _this.utilities.rename(thisObject, "ObjectA", "objectA");
                            _this.utilities.rename(thisObject, "locationInA", "nodeA");
                            _this.utilities.rename(thisObject, "ObjectNameA", "nameA");

                            _this.utilities.rename(thisObject, "ObjectB", "objectB");
                            _this.utilities.rename(thisObject, "locationInB", "nodeB");
                            _this.utilities.rename(thisObject, "ObjectNameB", "nameB");
                            _this.utilities.rename(thisObject, "endlessLoop", "loop");
                            _this.utilities.rename(thisObject, "countLinkExistance", "health");
                        }

                        for (var nodeKey in objects[thisKey].nodes) {
                            thisObject = objects[thisKey].nodes[nodeKey];
                            _this.utilities.rename(thisObject, "plugin", "type");
                            _this.utilities.rename(thisObject, "appearance", "type");
                            thisObject.data = {
                                value: thisObject.value,
                                mode: thisObject.mode,
                                unit: "",
                                unitMin: 0,
                                unitMax: 1
                            };
                            delete thisObject.value;
                            delete thisObject.mode;

                        }

                    }

                    objects[thisKey].uuid = thisKey;

                    for (var nodeKey in objects[thisKey].nodes) {
                         objects[thisKey].nodes[nodeKey].uuid = nodeKey;
                    }

                    for (var linkKey in objects[thisKey].links) {
                        objects[thisKey].links[linkKey].uuid = linkKey;
                    }

                    _this.cout(JSON.stringify(objects[thisKey]));

                    _this.realityEditor.gui.memory.addObjectMemory(objects[thisKey]);
                }
            });
        }
    }
};

realityEditor.network.updateObject = function (origin, remote, thisKey) {

    origin.x = remote.x;
    origin.y = remote.y;
    origin.scale = remote.scale;
    origin.developer = remote.developer;

    if(remote.matrix) {
       origin.matrix = remote.matrix;
    }

    for (var nodeKey in remote.nodes) {
        if(!origin.nodes[nodeKey]) {
            origin.nodes[nodeKey] = remote.nodes[nodeKey];
        } else {

            origin.nodes[nodeKey].x =  remote.nodes[nodeKey].x;
            origin.nodes[nodeKey].y =  remote.nodes[nodeKey].y;
            origin.nodes[nodeKey].scale =  remote.nodes[nodeKey].scale;

            origin.nodes[nodeKey].name =  remote.nodes[nodeKey].name;
            if(remote.nodes[nodeKey].text)
                origin.nodes[nodeKey].text =  remote.nodes[nodeKey].text;
            if(remote.nodes[nodeKey].matrix)
            origin.nodes[nodeKey].matrix =  remote.nodes[nodeKey].matrix;
        }

        if(globalDOMCach["iframe" + nodeKey]) {
            if(globalDOMCach["iframe" + nodeKey]._loaded)
                realityEditor.network.onElementLoad(thisKey, nodeKey);
        }
    }


    var missingFrames = {};
    for (var frameKey in origin.frames) {
        missingFrames[frameKey] = true;
    }

    if (!remote.frames) {
        remote.frames = {};
    }

    for (var frameKey in remote.frames) {
        if(!origin.frames[frameKey]) {
            origin.frames[frameKey] = remote.frames[frameKey];
            continue;
        }
        missingFrames[frameKey] = false;
        var oFrame = origin.frames[frameKey];
        var rFrame = remote.frames[frameKey];
        oFrame.x = rFrame.x;
        oFrame.y = rFrame.y;
        oFrame.scale = rFrame.scale;

        oFrame.name = rFrame.name;
        if(rFrame.matrix) {
            oFrame.matrix = rFrame.matrix;
        }

        if (globalDOMCach["iframe" + frameKey] && globalDOMCach["iframe" + frameKey]._loaded) {
            realityEditor.network.onElementLoad(thisKey, frameKey);
        }

    }

    for (var frameKey in missingFrames) {
        if (!missingFrames[frameKey]) {
            continue;
        }
        // Frame was deleted on remote, let's delete it here
        realityEditor.gui.frame.deleteLocally(origin.objectId, frameKey);
    }
};


realityEditor.network.updateNode = function (origin, remote, thisKey, nodeKey) {

    //console.log(remote.links, origin.links, remote.blocks, origin.blocks);

    var isRemoteNodeDeleted = (Object.keys(remote).length === 0 && remote.constructor === Object);

    // delete local node if needed
    if (origin && isRemoteNodeDeleted) {

        realityEditor.gui.ar.draw.deleteNode(thisKey, nodeKey);

        if (objects[thisKey].nodes[nodeKey]) {
            delete objects[thisKey].nodes[nodeKey];
        }
        return;
    }

    if(!origin) {

        origin = remote;

    } else {

        origin.x =  remote.x;
        origin.y =  remote.y;
        origin.scale =  remote.scale;
        origin.name =  remote.name;
        if(remote.text) {
            origin.text =  remote.text;
        }
        if(remote.matrix) {
            origin.matrix =  remote.matrix;
        }
        origin.lockPassword = remote.lockPassword;
        origin.lockType = remote.lockType;
        console.log("update node: lockPassword = " + remote.lockPassword + ", lockType = " + remote.lockType);

        if(origin.type === "logic") {
            if (!origin.guiState) {
                origin.guiState = new LogicGUIState();
            }

            if (!origin.grid) {
                var container = document.getElementById('craftingBoard');
                origin.grid = new realityEditor.gui.crafting.grid.Grid(container.clientWidth - menuBarWidth, container.clientHeight, origin.uuid);
            }

        }

    }

    if (remote.blocks) {
        this.utilities.syncBlocksWithRemote(origin, remote.blocks);
    }

    if (remote.links) {
        this.utilities.syncLinksWithRemote(origin, remote.links);
    }

    realityEditor.gui.crafting.updateGrid(objects[thisKey].nodes[nodeKey].grid);

    if(globalStates.currentLogic) {

        if(globalStates.currentLogic.uuid === nodeKey) {

            console.log("YES");
            realityEditor.gui.crafting.forceRedraw(globalStates.currentLogic);

        }

    } else {
        console.log("NO");

        if(globalDOMCach["iframe" + nodeKey]) {
            if(globalDOMCach["iframe" + nodeKey]._loaded)
                realityEditor.network.onElementLoad(thisKey, nodeKey);
        }
    }

};

realityEditor.network.onAction = function (action) {
    var _this = this;
    var thisAction;
    if(typeof action === "object")
    {
        thisAction = action;
    } else {
        thisAction = JSON.parse(action);
    }

    if(thisAction.lastEditor === globalStates.tempUuid) {
		console.log(thisAction.lastEditor);
		console.log(globalStates.tempUuid);
		console.log("------------------------------------- its my self");
		return;
	}

    // reload links for a specific object.

    if (typeof thisAction.reloadLink !== "undefined") {

        if(thisAction.reloadLink.object in objects) {
            this.getData('http://' + objects[thisAction.reloadLink.object].ip + ':' + httpPort + '/object/' + thisAction.reloadLink.object, thisAction.reloadLink.object, function (req, thisKey) {

                if (objects[thisKey].integerVersion < 170) {
                    objects[thisKey].links = req.links;
                    for (var linkKey in objects[thisKey].links) {
                        var thisObject = objects[thisKey].links[linkKey];

                        _this.utilities.rename(thisObject, "ObjectA", "objectA");
                        _this.utilities.rename(thisObject, "locationInA", "nodeA");
                        _this.utilities.rename(thisObject, "ObjectNameA", "nameA");

                        _this.utilities.rename(thisObject, "ObjectB", "objectB");
                        _this.utilities.rename(thisObject, "locationInB", "nodeB");
                        _this.utilities.rename(thisObject, "ObjectNameB", "nameB");
                        _this.utilities.rename(thisObject, "endlessLoop", "loop");
                        _this.utilities.rename(thisObject, "countLinkExistance", "health");
                    }
                }
                else {
                    objects[thisKey].links = req.links;
                }

				objects[thisKey].uuid = thisKey;

				for (var nodeKey in objects[thisKey].nodes) {
					objects[thisKey].nodes[nodeKey].uuid = nodeKey;
				}

				for (var linkKey in objects[thisKey].links) {
					objects[thisKey].links[linkKey].uuid = linkKey;
				}

                // cout(objects[thisKey]);

                _this.cout("got links");
            });
        }
    }

    if (typeof thisAction.reloadObject !== "undefined") {
console.log("gotdata");
        if(thisAction.reloadObject.object in objects) {
            this.getData('http://' + objects[thisAction.reloadObject.object].ip + ':' + httpPort + '/object/' + thisAction.reloadObject.object, thisAction.reloadObject.object, function (req, thisKey) {

                if (objects[thisKey].integerVersion < 170) {
                    if(typeof req.objectValues !== "undefined")
                        req.nodes = req.objectValues;
                }

                realityEditor.network.updateObject(objects[thisKey], req, thisKey);

                _this.cout("got object");


            });
        }
    }

    if (typeof thisAction.reloadNode !== "undefined") {
        console.log("gotdata: "+thisAction.reloadNode.object +" "+thisAction.reloadNode.node);
        console.log('http://' + objects[thisAction.reloadNode.object].ip + ':' + httpPort + '/object/' + thisAction.reloadNode.object + "/node/" + thisAction.reloadNode.node+"/");
        if(thisAction.reloadNode.object in objects) {
            // TODO: getData         webServer.get('/object/*/') ... instead of /object/node

            this.getData(
                    'http://' + objects[thisAction.reloadNode.object].ip + ':' + httpPort + '/object/' + thisAction.reloadNode.object + "/node/" + thisAction.reloadNode.node+"/", thisAction.reloadNode.object, function (req, thisKey, thisNode) {

                    console.log("------------------------------");
                    console.log(thisKey+"  "+thisNode);
                        console.log(req);

                        if(!objects[thisKey].nodes[thisNode]){
                            objects[thisKey].nodes[thisNode] = req;
                        } else {
                            realityEditor.network.updateNode(objects[thisKey].nodes[thisNode], req, thisKey, thisNode);
                        }


                    _this.cout("got object");

                }, thisAction.reloadNode.node);
            }
        }


    if (typeof thisAction.advertiseConnection !== "undefined") {
        this.realityEditor.advertisement.logic(thisAction.advertiseConnection);
    }


    if (thisAction.loadMemory) {
        var id = thisAction.loadMemory.object;
        var url = 'http://' + thisAction.loadMemory.ip + ':' + httpPort + '/object/' + id;

        this.getData(url, id, function (req, thisKey) {
            _this.cout('received memory', req.memory);
            objects[thisKey].memory = req.memory;
            _this.realityEditor.gui.memory.addObjectMemory(objects[thisKey]);
        });
    }

    for(var key in thisAction) {
        this.cout("found action: " + JSON.stringify(key));
    }
};

realityEditor.network.onInternalPostMessage = function(e) {
    var msgContent = {};
    if (e.data) {
        msgContent = JSON.parse(e.data);

    } else {
        msgContent = JSON.parse(e);
    }

    if (typeof msgContent.settings !== "undefined") {
        realityEditor.network.onSettingPostMessage(msgContent);
        return;
    }


    if (msgContent.resendOnElementLoad) {
        var elt = document.getElementById('iframe' + msgContent.nodeKey);
        if (elt) {
            var data = elt.dataset;
            realityEditor.network.onElementLoad(data.objectKey, data.nodeKey);
        }
    }

    var tempThisObject = {};
    var thisVersionNumber;

    if (!msgContent.version) {
        thisVersionNumber = 0;
    }
    else {
        thisVersionNumber = msgContent.version;
    }

    if (thisVersionNumber >= 170) {
        if ((!msgContent.object) || (!msgContent.object)) return;
    } else {
        if ((!msgContent.obj) || (!msgContent.pos)) return;
        msgContent.object = msgContent.obj;
        msgContent.node = msgContent.pos;
    }

    if (msgContent.object in objects) {
        if (msgContent.node === msgContent.object) {
            tempThisObject = objects[msgContent.object];
        } else if (msgContent.node in objects[msgContent.object].nodes) {
            tempThisObject = objects[msgContent.object].nodes[msgContent.node];
        } else if (msgContent.node in objects[msgContent.object].frames) {
            tempThisObject = objects[msgContent.object].frames[msgContent.node];
        } else return;

    } else if (msgContent.object in pocketItem) {
        if (msgContent.node === msgContent.object) {
            tempThisObject = pocketItem[msgContent.object];
        } else {
            if (msgContent.node in pocketItem[msgContent.object].nodes) {
                tempThisObject = pocketItem[msgContent.object].nodes[msgContent.node];
            } else return;
        }

    } else return;

    if (msgContent.width && msgContent.height) {
        var thisMsgNode = document.getElementById(msgContent.node);
        var top = ((globalStates.width - msgContent.height) / 2);
        var left = ((globalStates.height - msgContent.width) / 2);
        thisMsgNode.style.width = msgContent.width;
        thisMsgNode.style.height = msgContent.height;
        thisMsgNode.style.top = top;
        thisMsgNode.style.left = left;

        thisMsgNode = document.getElementById("iframe" + msgContent.node);
        thisMsgNode.style.width = msgContent.width;
        thisMsgNode.style.height = msgContent.height;
        thisMsgNode.style.top = top;
        thisMsgNode.style.left = left;

        if (tempThisObject.frameTouchSynthesizer) {
            var cover = tempThisObject.frameTouchSynthesizer.cover;
            cover.style.width = msgContent.width;
            cover.style.height = msgContent.height;
            cover.style.top = top;
            cover.style.left = left;
        }
    }

    if (typeof msgContent.sendMatrix !== "undefined") {

        if (msgContent.sendMatrix === true) {

            if (tempThisObject.integerVersion >= 32) {

                tempThisObject.sendMatrix = true;
                document.getElementById("iframe" + msgContent.node).contentWindow.postMessage(
                    '{"projectionMatrix":' + JSON.stringify(globalStates.realProjectionMatrix) + "}", '*');
            }
        }
    }


    if (typeof msgContent.sendAcceleration !== "undefined") {
        console.log(msgContent.sendAcceleration);
        if (msgContent.sendAcceleration === true) {

            if (tempThisObject.integerVersion >= 32) {

                tempThisObject.sendAcceleration = true;

                if (globalStates.sendAcceleration === false) {
                    globalStates.sendAcceleration = true;
                    if (window.DeviceMotionEvent) {
                        console.log("motion activated");

                        window.addEventListener("deviceorientation", function () {

                        });

                        window.addEventListener("devicemotion", function (event) {

                            var thisState = globalStates.acceleration;

                            thisState.x = event.acceleration.x;
                            thisState.y = event.acceleration.y;
                            thisState.z = event.acceleration.z;

                            thisState.alpha = event.rotationRate.alpha;
                            thisState.beta = event.rotationRate.beta;
                            thisState.gamma = event.rotationRate.gamma;

                            // Manhattan Distance :-D
                            thisState.motion =
                                Math.abs(thisState.x) +
                                Math.abs(thisState.y) +
                                Math.abs(thisState.z) +
                                Math.abs(thisState.alpha) +
                                Math.abs(thisState.beta) +
                                Math.abs(thisState.gamma);

                        }, false);
                    } else {
                        console.log("DeviceMotionEvent is not supported");
                    }
                }
            }
        }
    }

    if (msgContent.globalMessage) {
        var iframes = document.getElementsByTagName('iframe');
        for (var i = 0; i < iframes.length; i++) {

            if (iframes[i].id !== "iframe" + msgContent.node && iframes[i].style.visibility !== "hidden") {
                var receivingObject = objects[iframes[i].id.substr(6)];
                if (receivingObject.integerVersion >= 32) {
                    var msg = {};
                    if (receivingObject.integerVersion >= 170) {
                        msg = {globalMessage: msgContent.globalMessage};
                    } else {
                        msg = {ohGlobalMessage: msgContent.ohGlobalMessage};
                    }
                    iframes[i].contentWindow.postMessage(JSON.stringify(msg), "*");
                }
            }
        }
    }

    if (typeof msgContent.fullScreen === "boolean") {
        // console.log("gotfullscreenmessage");
        if (msgContent.fullScreen === true) {
            tempThisObject.fullScreen = true;
            console.log("fullscreen: " + tempThisObject.fullScreen);
            document.getElementById("thisObject" + msgContent.node).style.webkitTransform =
                'matrix3d(1, 0, 0, 0,' +
                '0, 1, 0, 0,' +
                '0, 0, 1, 0,' +
                '0, 0, 0, 1)';

        }
        if (msgContent.fullScreen === false) {

            tempThisObject.fullScreen = false;
        }

    }

    if (typeof msgContent.createNode !== "undefined") {
        var node = new Node();
        node.name = msgContent.createNode.name;
        node.frame = msgContent.node;
        var nodeKey = node.frame + msgContent.createNode.name;
        var nodesIndex = 0;
        var object = objects[msgContent.object];
        for (var otherNodeKey in object.nodes) {
            var otherNode = object.nodes[otherNodeKey];
            if (otherNodeKey === nodeKey) {
                break;
            }
            if (otherNode.frame === msgContent.node) {
                nodesIndex += 1;
            }
        }
        node.x = (tempThisObject.x || 0) + 200 * nodesIndex;
        node.y = (tempThisObject.y || 0) + 200 * nodesIndex;
        object.nodes[nodeKey] = node;
        realityEditor.network.postNewNode(object.ip, msgContent.object, nodeKey, node);
    }

    if (typeof msgContent.beginTouchEditing !== "undefined") {
        var element = document.getElementById(msgContent.node);
        realityEditor.device.beginTouchEditing(element);
    }

    if (typeof msgContent.touchEvent !== "undefined") {
        var event = msgContent.touchEvent;
        var target = document.getElementById(msgContent.node);
        if (!target) {
            return;
        }
        var fakeEvent = {
            currentTarget: target,
            clientX: event.x,
            clientY: event.y,
            pageX: event.x,
            pageY: event.y,
            preventDefault: function(){}
        };
        if (event.type === 'touchmove') {
            if (overlayDiv.style.display !== 'inline') {
                realityEditor.device.onDocumentPointerDown(fakeEvent);
            }
            realityEditor.device.onDocumentPointerMove(fakeEvent);
            realityEditor.device.onTouchMove(fakeEvent);
        } else if (event.type === 'touchend') {
            realityEditor.device.onDocumentPointerUp(fakeEvent);
            realityEditor.device.onMultiTouchEnd(fakeEvent);
            var frame = document.getElementById('iframe' + msgContent.node);
            if (frame) {
                frame.contentWindow.postMessage(JSON.stringify({
                    stopTouchEditing: true
                }), "*");
            }
        }
    }

};


realityEditor.network.onSettingPostMessage = function(msgContent) {

    var self = document.getElementById("settingsIframe");


    /**
     * Get all the setting states
     *
     */

    if (msgContent.settings.getSettings) {
        self.contentWindow.postMessage(JSON.stringify({getSettings: {
            extendedTracking: globalStates.extendedTracking,
            editingMode: globalStates.editingMode,
            clearSkyState: globalStates.clearSkyState,
            instantState: globalStates.instantState,
            externalState: globalStates.externalState,
            settingsButton : globalStates.settingsButtonState,
<<<<<<< HEAD
            lockingMode: globalStates.lockingMode,
            lockPassword: globalStates.lockPassword
=======
            realityState: globalStates.realityState
>>>>>>> 9947c5ef
        }
        }), "*");
    }

    if(msgContent.settings.getObjects){

        var thisObjects = {};

        for (var keyPref in objects) {
            thisObjects[keyPref] = {
              name: objects[keyPref].name,
                ip:    objects[keyPref].ip,
                version : objects[keyPref].version,
                nodes: Object.keys(objects[keyPref].nodes).length,
                links: Object.keys(objects[keyPref].links).length

            };
        }

        self.contentWindow.postMessage(JSON.stringify({getObjects: thisObjects}), "*");
    }


    /**
     * This is where all the setters are palced for the Settings menu
     *
     */

    if (msgContent.settings.setSettings) {
        if (typeof msgContent.settings.setSettings.extendedTracking !== "undefined") {

            globalStates.extendedTracking = msgContent.settings.setSettings.extendedTracking;

            console.log("jetzt aber mal richtig hier!!", globalStates.extendedTracking);

            if (globalStates.extendedTracking === true) {
                window.location.href = "of://extendedTrackingOn";
            } else {
                window.location.href = "of://extendedTrackingOff";
            }
        }

        if (typeof msgContent.settings.setSettings.editingMode !== "undefined") {

            if (msgContent.settings.setSettings.editingMode) {

                realityEditor.device.addEventHandlers();
                globalStates.editingMode = true;

                window.location.href = "of://developerOn";
                globalMatrix.matrixtouchOn = "";
            } else {
                realityEditor.device.removeEventHandlers();
                globalStates.editingMode = false;
                window.location.href = "of://developerOff";
            }

        }

        if (typeof msgContent.settings.setSettings.instantState !== "undefined") {

            if (msgContent.settings.setSettings.instantState) {
                globalStates.instantState = true;
                window.location.href = "of://instantOn";

            } else {
                globalStates.editingMode = false;
                window.location.href = "of://instantOff";
            }
        }

        if (typeof msgContent.settings.setSettings.clearSkyState !== "undefined") {

            if (msgContent.settings.setSettings.clearSkyState) {
                globalStates.clearSkyState = true;
                window.location.href = "of://clearSkyOn";

            } else {
                globalStates.clearSkyState = false;
                window.location.href = "of://clearSkyOff";
            }
        }

<<<<<<< HEAD
        if (typeof msgContent.settings.setSettings.lockingToggle !== "undefined") {

            console.log("received message in settings");

            if (msgContent.settings.setSettings.lockingToggle) {
                window.location.href = "of://authenticateTouch";

            } else {
                globalStates.lockingMode = false;
                //globalStates.authenticatedUser = null;
                globalStates.lockPassword = null;
            }
        }

        if (typeof msgContent.settings.setSettings.lockPassword !== "undefined") {
            
            globalStates.lockPassword = msgContent.settings.setSettings.lockPassword;
            console.log("received lock password: " + globalStates.lockPassword);
        }
=======
        if (typeof msgContent.settings.setSettings.realityState !== "undefined") {

            if (msgContent.settings.setSettings.realityState) {
                realityEditor.gui.menus.on("reality",["realityGui"]);
                globalStates.realityState = true;
                window.location.href = "of://realityOn";
            } else {
                realityEditor.gui.menus.off("main",["gui","reset","unconstrained"]);
                realityEditor.gui.menus.on("main",["gui"]);
                globalStates.realityState = false;
                window.location.href = "of://realityOff";
            }
        }
>>>>>>> 9947c5ef
    }
};

realityEditor.network.deleteData = function(url, content) {
    var request = new XMLHttpRequest();
    request.open('DELETE', url, true);
    var _this = this;
    request.onreadystatechange = function () {
        if (request.readyState == 4) _this.cout("It deleted!");
    };
    request.setRequestHeader("Content-type", "application/json");
    //request.setRequestHeader("Content-length", params.length);
    // request.setRequestHeader("Connection", "close");
    if (content) {
        request.send(JSON.stringify(content));
    } else {
        request.send();
    }
    this.cout("deleteData");
};

realityEditor.network.deleteLinkFromObject = function(ip, thisObjectKey, thisKey) {
    // generate action for all links to be reloaded after upload
    this.cout("I am deleting a link: " + ip);
    this.deleteData('http://' + ip + ':' + httpPort + '/object/' + thisObjectKey + "/link/" + thisKey+"/lastEditor/"+globalStates.tempUuid);
};

realityEditor.network.deleteNodeFromObject = function(ip, thisObjectKey, thisKey) {
    // generate action for all links to be reloaded after upload
    this.cout("I am deleting a node: " + ip);
    this.deleteData('http://' + ip + ':' + httpPort + '/logic/' + thisObjectKey + "/" + thisKey+"/node/lastEditor/"+globalStates.tempUuid);
};

realityEditor.network.deleteBlockFromObject = function(ip, thisObjectKey, thisLogicKey, thisBlockKey) {
    // generate action for all links to be reloaded after upload
    this.cout("I am deleting a block: " + ip);
    // /logic/*/*/block/*/
    this.deleteData('http://' + ip + ':' + httpPort + '/logic/' + thisObjectKey + "/" + thisLogicKey + "/block/" + thisBlockKey+"/lastEditor/"+globalStates.tempUuid);
};

realityEditor.network.deleteBlockLinkFromObject = function(ip, thisObjectKey, thisLogicKey, thisBlockLinkKey) {
    // generate action for all links to be reloaded after upload
    this.cout("I am deleting a block link: " + ip);
    // /logic/*/*/link/*/
    this.deleteData('http://' + ip + ':' + httpPort + '/logic/' + thisObjectKey + "/" + thisLogicKey + "/link/" + thisBlockLinkKey+"/lastEditor/"+globalStates.tempUuid);
};

realityEditor.network.getData = function(url, thisKey, callback, thisNode) {
    if(!thisNode) thisNode = null;
    var _this = this;
    var req = new XMLHttpRequest();
    try {
        req.open('GET', url, true);
        // Just like regular ol' XHR
        req.onreadystatechange = function () {
            if (req.readyState === 4) {
                if (req.status === 200) {
                    // JSON.parse(req.responseText) etc.
                    if(req.responseText)
                        callback(JSON.parse(req.responseText), thisKey, thisNode);
                } else {
                    // Handle error case
                    console.log("could not load content")
                    _this.cout("could not load content");
                }
            }
        };
        req.send();

    }
    catch (e) {
        this.cout("could not connect to" + url);
    }
};

/**
 * POST data as json to url, calling callback with the
 * JSON-encoded response data when finished
 * @param {String} url
 * @param {Object} body
 * @param {Function<Error, Object>} callback
 */
realityEditor.network.postData = function(url, body, callback) {
    var request = new XMLHttpRequest();
    var params = JSON.stringify(body);
    request.open('POST', url, true);
    request.onreadystatechange = function () {
        if (request.readyState !== 4) {
            return;
        }
        if (!callback) {
            return;
        }

        if (request.status === 200) {
            try {
                callback(null, JSON.parse(request.responseText));
            } catch(e) {
                callback({status: request.status, error: e, failure: true}, null);
            }
            return;
        }

        callback({status: request.status, failure: true}, null);
    };

    request.setRequestHeader("Content-type", "application/json");
    //request.setRequestHeader("Content-length", params.length);
    // request.setRequestHeader("Connection", "close");
    request.send(params);
};

realityEditor.network.postLinkToServer = function(linkObject, objects){
    var thisTempObject = objects[linkObject.objectA];
    var thisTempObjectLinks = thisTempObject.links;
    var thisOtherTempObject = objects[linkObject.objectB];

    var okForNewLink = this.checkForNetworkLoop(linkObject.objectA, linkObject.nodeA, linkObject.logicA, linkObject.objectB, linkObject.nodeB, linkObject.logicB);

    //  window.location.href = "of://event_" + objects[globalProgram.objectA].visible;
    
    if (okForNewLink) {
        var thisKeyId = this.realityEditor.device.utilities.uuidTimeShort();

        var namesA, namesB;

        if(linkObject.logicA !== false){

            var color;

            if(linkObject.logicA === 0) color = "BLUE";
            if(linkObject.logicA === 1) color = "GREEN";
            if(linkObject.logicA === 2) color = "YELLOW";
            if(linkObject.logicA === 3) color = "RED";

            namesA = [thisTempObject.name, thisTempObject.nodes[linkObject.nodeA].name +":"+color];
        } else {
            namesA =  [thisTempObject.name, thisTempObject.nodes[linkObject.nodeA].name];
        }

        if(linkObject.logicB !== false){

            var color;

            if(linkObject.logicB === 0) color = "BLUE";
            if(linkObject.logicB === 1) color = "GREEN";
            if(linkObject.logicB === 2) color = "YELLOW";
            if(linkObject.logicB === 3) color = "RED";

            namesB = [thisOtherTempObject.name, thisOtherTempObject.nodes[linkObject.nodeB].name +":"+color];
        } else {
            namesB =  [thisOtherTempObject.name, thisOtherTempObject.nodes[linkObject.nodeB].name];
        }
        
        thisTempObjectLinks[thisKeyId] = {
            objectA: linkObject.objectA,
            objectB: linkObject.objectB,
            nodeA: linkObject.nodeA,
            nodeB: linkObject.nodeB,
            logicA: linkObject.logicA,
            logicB: linkObject.logicB,
            namesA: namesA,
            namesB: namesB
        };

        // push new connection to objectA
        //todo this is a work around to not crash the server. only temporarly for testing
        //  if(globalProgram.logicA === false && globalProgram.logicB === false) {
        this.postNewLink(thisTempObject.ip, linkObject.objectA, thisKeyId, thisTempObjectLinks[thisKeyId]);
        //  }
    }
};

realityEditor.network.postNewLink = function(ip, thisObjectKey, thisKey, content) {
    // generate action for all links to be reloaded after upload
    content.lastEditor = globalStates.tempUuid;
        this.cout("sending Link");
    this.postData('http://' + ip + ':' + httpPort + '/object/' + thisObjectKey + "/link/" + thisKey, content);
};

realityEditor.network.postNewNode = function(ip, objectKey, nodeKey, node) {
    node.lastEditor = globalStates.tempUuid;
    this.postData('http://' + ip + ':' + httpPort + '/object/' + objectKey + '/node/' + nodeKey, node, function(err) {
        if (err) {
            console.log('postNewNode error:', err);
        }
    });

};

realityEditor.network.postNewBlockLink = function(ip, thisObjectKey, thisLogicKey, thisBlockLinkKey, blockLink) {
    this.cout("sending Block Link");
    var simpleBlockLink = this.realityEditor.gui.crafting.utilities.convertBlockLinkToServerFormat(blockLink);
    simpleBlockLink.lastEditor = globalStates.tempUuid;
    // /logic/*/*/link/*/
    this.postData('http://' + ip + ':' + httpPort + '/logic/' + thisObjectKey + "/" + thisLogicKey + "/link/" + thisBlockLinkKey, simpleBlockLink);
};

realityEditor.network.postNewLogicNode = function(ip, thisObjectKey, thisLogicKey, logic) {
    this.cout("sending Logic Node");
    // /logic/*/*/node/

    var simpleLogic = this.realityEditor.gui.crafting.utilities.convertLogicToServerFormat(logic);
    simpleLogic.lastEditor = globalStates.tempUuid;
    this.postData('http://' + ip + ':' + httpPort + '/logic/' + thisObjectKey + "/" + thisLogicKey + "/node/", simpleLogic);
};

realityEditor.network.postNewBlockPosition = function(ip, thisObjectKey, thisLogicKey, thisBlockKey, content) {
    // generate action for all links to be reloaded after upload
    this.cout("I am moving a block: " + ip);
    // /logic/*/*/block/*/
    content.lastEditor = globalStates.tempUuid;
    if (typeof content.x === "number" && typeof content.y === "number") {
        this.postData('http://' + ip + ':' + httpPort + '/logic/' + thisObjectKey + "/" + thisLogicKey +"/blockPosition/" + thisBlockKey, content);
    }
};

realityEditor.network.postNewBlock = function(ip, thisObjectKey, thisLogicKey, thisBlockKey, block) {
    this.cout("sending Block");
    // /logic/*/*/block/*/
    block.lastEditor = globalStates.tempUuid;
    this.postData('http://' + ip + ':' + httpPort + '/logic/' + thisObjectKey + "/" + thisLogicKey + "/block/" + thisBlockKey, block);
};

realityEditor.network.checkForNetworkLoop = function(globalObjectA, globalLocationInA, globalLogicA, globalObjectB, globalLocationInB,globalLogicB) {
    var signalIsOk = true;
    var thisTempObject = objects[globalObjectA];
    var thisTempObjectLinks = thisTempObject.links;

    // check if connection is with it self
    if (globalObjectA === globalObjectB && globalLocationInA === globalLocationInB) {
        signalIsOk = false;
    }

    // todo check that objects are making these checks as well for not producing overlapeses.
    // check if this connection already exists?
    if (signalIsOk) {
        for (var thisSubKey in thisTempObjectLinks) {
            if (thisTempObjectLinks[thisSubKey].objectA === globalObjectA &&
                thisTempObjectLinks[thisSubKey].objectB === globalObjectB &&
                thisTempObjectLinks[thisSubKey].nodeA === globalLocationInA &&
                thisTempObjectLinks[thisSubKey].nodeB === globalLocationInB) {
                signalIsOk = false;
            }
        }
    }
    // check that there is no endless loops through it self or any other connections
    if (signalIsOk) {
        searchL(globalLocationInB, globalObjectB, globalLocationInA, globalObjectA);

        function searchL(nodeB, objectB, nodeA, objectA) {
            for (var key in objects[objectB].links) {
                this.cout(objectB);
                var Bn = objects[objectB].links[key];
                if (nodeB === Bn.nodeA) {
                    if (nodeA === Bn.nodeB && objectA === Bn.objectB) {
                        signalIsOk = false;
                        break;
                    } else {
                        searchL(Bn.nodeB, Bn.objectB, nodeA, objectA);
                    }
                }
            }
        }
    }

    return signalIsOk;
};


realityEditor.network.sendResetContent = function(object, node, type) {
// generate action for all links to be reloaded after upload

    var tempThisObject = {};
    if (type === "node") {
        tempThisObject = objects[object].nodes[node];
    } else if(type === "logic"){
        // todo might result in error??
        tempThisObject = objects[object].nodes[node];
    }
    else if (type === "ui"){
        if (object === node) {
            tempThisObject = objects[object];
        } else {
            console.warn('Refusing to reset content of frame');
            return;
        }
    }
    var content = {};
    content.x = tempThisObject.x;
    content.y = tempThisObject.y;
    content.scale = tempThisObject.scale;

    if (typeof tempThisObject.matrix === "object") {
        content.matrix = tempThisObject.matrix;
    }

    content.lastEditor = globalStates.tempUuid;
    if (typeof content.x === "number" && typeof content.y === "number" && typeof content.scale === "number") {
        this.postData('http://' + objects[object].ip + ':' + httpPort + '/object/' + object + "/size/" + node, content);
    }

};

/**
 * @desc
 * @param objectKey
 * @param nodeKey
 * @return
 **/


realityEditor.network.onElementLoad = function(objectKey, nodeKey) {

    globalStates.notLoading = false;
    // window.location.href = "of://event_test_"+nodeKey;

    // cout("posting Msg");
    var nodes;
    var version = 170;
    if (!objects[objectKey]) {
        nodes = {};
    } else {
        nodes = objects[objectKey].nodes;
        version = objects[objectKey].integerVersion;
    }

    var oldStyle = {
        obj: objectKey,
        pos: nodeKey,
        objectValues: nodes,
        interface: globalStates.interface
    };

    var simpleNodes = this.utilities.getNodesJsonForIframes(nodes);

    var newStyle = {
        object: objectKey,
        objectData:{},
        node: nodeKey,
        nodes: simpleNodes,
        interface: globalStates.interface
    };

    if (objects[objectKey] && objects[objectKey].ip) {
        newStyle.objectData = {
            ip: objects[objectKey].ip
        };
    }
    
    if (version < 170) {
        newStyle = oldStyle;
    }
    globalDOMCach["iframe" + nodeKey]._loaded = true;
    globalDOMCach["iframe" + nodeKey].contentWindow.postMessage(
        JSON.stringify(newStyle), '*');
    this.cout("on_load");
};

/**
 * @desc
 * @param
 * @param
 * @return
 **/

realityEditor.network.postNewLockToNode = function(ip, thisObjectKey, thisNodeKey, content) {

// generate action for all links to be reloaded after upload
    console.log("sending node lock (" + content.lockType + ")");
    this.postData('http://' + ip + ':' + httpPort + '/object/' + thisObjectKey + "/nodeLock/" + thisNodeKey, content);
    // postData('http://' +ip+ ':' + httpPort+"/", content);
    //console.log("sent lock");

};

/**
 * @desc
 * @param
 * @param
 * @return
 **/

realityEditor.network.deleteLockFromNode = function(ip, thisObjectKey, thisNodeKey, lockPassword) {
// generate action for all links to be reloaded after upload
    console.log("I am deleting a lock: " + ip);
    console.log("lockPassword is " + lockPassword);
    this.deleteData('http://' + ip + ':' + httpPort + '/object/' + thisObjectKey + "/nodeLock/" + thisNodeKey + "/password/" + lockPassword);
    //console.log("deleteLockFromObject");
};

/**
 * @desc
 * @param
 * @param
 * @return
 **/

realityEditor.network.postNewLockToLink = function(ip, thisObjectKey, thisLinkKey, content) {

// generate action for all links to be reloaded after upload
    console.log("sending link lock (" + content.lockType + ")");
    this.postData('http://' + ip + ':' + httpPort + '/object/' + thisObjectKey + "/linkLock/" + thisLinkKey, content);
    // postData('http://' +ip+ ':' + httpPort+"/", content);
    //console.log('post --- ' + 'http://' + ip + ':' + httpPort + '/object/' + thisObjectKey + "/link/lock/" + thisLinkKey);

};

/**
 * @desc
 * @param
 * @param
 * @return
 **/

realityEditor.network.deleteLockFromLink = function(ip, thisObjectKey, thisLinkKey, lockPassword) {
// generate action for all links to be reloaded after upload
    console.log("I am deleting a link lock: " + ip);
    console.log("lockPassword is " + lockPassword);
    this.deleteData('http://' + ip + ':' + httpPort + '/object/' + thisObjectKey + "/linkLock/" + thisLinkKey + "/password/" + lockPassword);
    //console.log('delete --- ' + 'http://' + ip + ':' + httpPort + '/object/' + thisObjectKey + "/link/lock/" + thisLinkKey + "/password/" + authenticatedUser);
};<|MERGE_RESOLUTION|>--- conflicted
+++ resolved
@@ -701,12 +701,9 @@
             instantState: globalStates.instantState,
             externalState: globalStates.externalState,
             settingsButton : globalStates.settingsButtonState,
-<<<<<<< HEAD
             lockingMode: globalStates.lockingMode,
             lockPassword: globalStates.lockPassword
-=======
             realityState: globalStates.realityState
->>>>>>> 9947c5ef
         }
         }), "*");
     }
@@ -790,7 +787,6 @@
             }
         }
 
-<<<<<<< HEAD
         if (typeof msgContent.settings.setSettings.lockingToggle !== "undefined") {
 
             console.log("received message in settings");
@@ -810,7 +806,7 @@
             globalStates.lockPassword = msgContent.settings.setSettings.lockPassword;
             console.log("received lock password: " + globalStates.lockPassword);
         }
-=======
+
         if (typeof msgContent.settings.setSettings.realityState !== "undefined") {
 
             if (msgContent.settings.setSettings.realityState) {
@@ -824,7 +820,6 @@
                 window.location.href = "of://realityOff";
             }
         }
->>>>>>> 9947c5ef
     }
 };
 
