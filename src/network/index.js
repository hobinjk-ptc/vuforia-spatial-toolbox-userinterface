--- conflicted
+++ resolved
@@ -187,8 +187,6 @@
         }
     }
 
-<<<<<<< HEAD
-=======
 
     var missingFrames = {};
     for (var frameKey in origin.frames) {
@@ -225,7 +223,6 @@
         // Frame was deleted on remote, let's delete it here
         realityEditor.gui.frame.deleteLocally(origin.objectId, frameKey);
     }
->>>>>>> f79de103
 };
 
 
