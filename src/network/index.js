/**
 * @preserve
 *
 *                                      .,,,;;,'''..
 *                                  .'','...     ..',,,.
 *                                .,,,,,,',,',;;:;,.  .,l,
 *                               .,',.     ...     ,;,   :l.
 *                              ':;.    .'.:do;;.    .c   ol;'.
 *       ';;'                   ;.;    ', .dkl';,    .c   :; .'.',::,,'''.
 *      ',,;;;,.                ; .,'     .'''.    .'.   .d;''.''''.
 *     .oxddl;::,,.             ',  .'''.   .... .'.   ,:;..
 *      .'cOX0OOkdoc.            .,'.   .. .....     'lc.
 *     .:;,,::co0XOko'              ....''..'.'''''''.
 *     .dxk0KKdc:cdOXKl............. .. ..,c....
 *      .',lxOOxl:'':xkl,',......'....    ,'.
 *           .';:oo:...                        .
 *                .cd,      ╔═╗┌┬┐┬┌┬┐┌─┐┬─┐    .
 *                  .l;     ║╣  │││ │ │ │├┬┘    '
 *                    'l.   ╚═╝─┴┘┴ ┴ └─┘┴└─   '.
 *                     .o.                   ...
 *                      .''''','.;:''.........
 *                           .'  .l
 *                          .:.   l'
 *                         .:.    .l.
 *                        .x:      :k;,.
 *                        cxlc;    cdc,,;;.
 *                       'l :..   .c  ,
 *                       o.
 *                      .,
 *
 *      ╦═╗┌─┐┌─┐┬  ┬┌┬┐┬ ┬  ╔═╗┌┬┐┬┌┬┐┌─┐┬─┐  ╔═╗┬─┐┌─┐ ┬┌─┐┌─┐┌┬┐
 *      ╠╦╝├┤ ├─┤│  │ │ └┬┘  ║╣  │││ │ │ │├┬┘  ╠═╝├┬┘│ │ │├┤ │   │
 *      ╩╚═└─┘┴ ┴┴─┘┴ ┴  ┴   ╚═╝─┴┘┴ ┴ └─┘┴└─  ╩  ┴└─└─┘└┘└─┘└─┘ ┴
 *
 *
 * Created by Valentin on 10/22/14.
 *
 * Copyright (c) 2015 Valentin Heun
 * Modified by Valentin Heun 2014, 2015, 2016, 2017
 * Modified by Benjamin Reynholds 2016, 2017
 * Modified by James Hobin 2016, 2017
 *
 * All ascii characters above must be included in any redistribution.
 *
 * This Source Code Form is subject to the terms of the Mozilla Public
 * License, v. 2.0. If a copy of the MPL was not distributed with this
 * file, You can obtain one at http://mozilla.org/MPL/2.0/.
 */

createNameSpace("realityEditor.network");

realityEditor.network.state = {
    proxyProtocol : null,
    proxyUrl : null,
    proxyPort : null,
    proxyNetwork : null,
    proxySecret : null
}

realityEditor.network.desktopURLSchema = {
    "type": "object",
    "items": {
        "properties": {
            "n": {"type": "string", "minLength": 1, "maxLength": 25, "pattern": "^[A-Za-z0-9_]*$"},
            "i": {"type": "string", "minLength": 1, "maxLength": 25, "pattern": "^[A-Za-z0-9_]*$"},
            "s": {"type": ["string", "null", "undefined"], "minLength": 0, "maxLength": 45, "pattern": "^[A-Za-z0-9_]*$"},
            "server" : {"type": "string", "minLength": 0, "maxLength": 2000, "pattern": "^[A-Za-z0-9~!@$%^&*()-_=+|;:,.]"},
            "protocol" : {"type": "string", "minLength": 1, "maxLength": 20, "enum": ["spatialtoolbox", "ws", "wss", "http", "https"]}
        },
        "required": ["n"],
        "expected": ["n", "s"],
    }
}

realityEditor.network.urlSchema = {
    "type": "object",
    "items": {
        "properties": {
            "n": {"type": "string", "minLength": 1, "maxLength": 25, "pattern": "^[A-Za-z0-9_]*$"},
            "i": {"type": "string", "minLength": 1, "maxLength": 25, "pattern": "^[A-Za-z0-9_]*$"},
            "s": {"type": ["string", "null", "undefined"], "minLength": 0, "maxLength": 45, "pattern": "^[A-Za-z0-9_]*$"},
            "server" : {"type": "string", "minLength": 0, "maxLength": 2000, "pattern": "^[A-Za-z0-9~!@$%^&*()-_=+|;:,.]"},
            "protocol" : {"type": "string", "minLength": 1, "maxLength": 20, "enum": ["spatialtoolbox", "ws", "wss", "http", "https"]}
        },
        "required": ["n", "i"],
        "expected": ["n", "i", "s"],
    }
}

realityEditor.network.qrSchema = {
    "type": "object",
    "items": {
        "properties": {
            "n": {"type": "string", "minLength": 1, "maxLength": 25, "pattern": "^[A-Za-z0-9_]*$"},
            "s": {"type": ["string", "null", "undefined"], "minLength": 0, "maxLength": 45, "pattern": "^[A-Za-z0-9_]*$"},
            "server" : {"type": "string", "minLength": 0, "maxLength": 2000, "pattern": "^[A-Za-z0-9~!@$%^&*()-_=+|;:,.]"},
            "protocol" : {"type": "string", "minLength": 1, "maxLength": 20, "enum": ["spatialtoolbox", "ws", "wss", "http", "https"]}
        },
        "required": ["n", "server","protocol"],
        "expected": ["n", "server", "protocol", "s"],
    }
}

/**
 * @type {Array.<{messageName: string, callback: function}>}
 */
realityEditor.network.postMessageHandlers = [];

/**
 * Creates an extendable method for other modules to register callbacks that will be triggered
 * from onInternalPostMessage events, without creating circular dependencies
 * @param {string} messageName
 * @param {function} callback
 */
realityEditor.network.addPostMessageHandler = function(messageName, callback) {
    this.postMessageHandlers.push({
        messageName: messageName,
        callback: callback
    });
};

realityEditor.network.getURL = function(server, identifier, route){

    let protocol = null;
    let url = null;
    let port = null;
    let network = null;
    let destinationIdentifier = null;
    let secret = null;
    
    if(parseInt(Number(identifier))){
        protocol = "http"
        url = server;
        port = identifier;
        } else {
        let s = realityEditor.network.state;
        
        if(s.proxyProtocol && s.proxyUrl && s.proxyPort) {
            protocol = s.proxyProtocol;
            url = s.proxyUrl;
            port = s.proxyPort;
        }
        
        if(s.proxyNetwork) network = s.proxyNetwork;
        if(s.proxySecret) secret = s.proxySecret;
        if(identifier) destinationIdentifier = identifier;
        }
        
    // concatenate URL
    let returnUrl = protocol + '://' + url + ':' + port;
    if(network) returnUrl += '/n/' + network;
    if(destinationIdentifier) returnUrl += '/i/' + destinationIdentifier;
    if(secret) returnUrl += '/s/' + secret;
    if(route) returnUrl += route;
    return returnUrl;
}

realityEditor.network.getIoTitle = function (identifier, title){
    if(parseInt(Number(identifier))) {
        return title;
    } else {
        let network = null;
        let destinationIdentifier = null;
        let secret = null;
        let s = realityEditor.network.state;
        if(s.proxyNetwork) network = s.proxyNetwork;
        if(s.proxySecret) secret = s.proxySecret;
        if(identifier) destinationIdentifier = identifier;

        let returnUrl = "";
        if(network) returnUrl += '/n/' + network;
        if(destinationIdentifier) returnUrl += '/i/' + destinationIdentifier;
        if(secret) returnUrl += '/s/' + secret;
        if(title.charAt(0) !== '/') returnUrl += '/';
        if(title) returnUrl += title;
        return returnUrl;
    }
}

realityEditor.network.getPort = function(object) {
    return object.port;
};
realityEditor.network.getPortByIp = function(ip) {
<<<<<<< HEAD
    let serverPort = null;
=======
    if (ip === '127.0.0.1') {
        return '49369';
    }

    let serverPort = defaultHttpPort;
    
    let thisObject = null;
>>>>>>> 280c81bd
    for(let key in objects){
        if(ip === objects[key].ip) {
            serverPort = objects[key].port;
            break;
        }
    }
    return serverPort;
};




/**
 * @type {Array.<{messageName: string, callback: function}>}
 */
realityEditor.network.udpMessageHandlers = [];

/**
 * Creates an extendable method for other modules to register callbacks that will be triggered
 * when the interface receives any UDP message, without creating circular dependencies
 * @param {string} messageName
 * @param {function} callback
 */
realityEditor.network.addUDPMessageHandler = function(messageName, callback) {
    this.udpMessageHandlers.push({
        messageName: messageName,
        callback: callback
    });
};

/**
 * @type {Array.<function>}
 */
realityEditor.network.objectDiscoveredCallbacks = [];

/**
 * Allow other modules to be notified when a new object is discovered and added to the system.
 * @param {function} callback
 */
realityEditor.network.addObjectDiscoveredCallback = function(callback) {
    this.objectDiscoveredCallbacks.push(callback);
};

/**
 * @type {CallbackHandler}
 */
realityEditor.network.callbackHandler = new realityEditor.moduleCallbacks.CallbackHandler('network/index');

/**
 * Adds a callback function that will be invoked when the specified function is called
 * @param {string} functionName
 * @param {function} callback
 */
realityEditor.network.registerCallback = function(functionName, callback) {
    if (!this.callbackHandler) {
        this.callbackHandler = new realityEditor.moduleCallbacks.CallbackHandler('network/index');
    }
    this.callbackHandler.registerCallback(functionName, callback);
};

realityEditor.network.pendingNodeAdjustments = {};

realityEditor.network.addPendingNodeAdjustment = function(objectKey, frameKey, nodeName, msgContent) {
    let pendings = this.pendingNodeAdjustments;
    if (typeof pendings[objectKey] === 'undefined') { pendings[objectKey] = {}; }
    if (typeof pendings[objectKey][frameKey] === 'undefined') { pendings[objectKey][frameKey] = {}; }
    if (typeof pendings[objectKey][frameKey][nodeName] === 'undefined') { pendings[objectKey][frameKey][nodeName] = []; }

    pendings[objectKey][frameKey][nodeName].push(msgContent);
}

realityEditor.network.processPendingNodeAdjustments = function(objectKey, frameKey, nodeName, callback) {
    let pendings = this.pendingNodeAdjustments;
    if (typeof pendings[objectKey] === 'undefined') { return; }
    if (typeof pendings[objectKey][frameKey] === 'undefined') { return; }
    if (typeof pendings[objectKey][frameKey][nodeName] === 'undefined') { return; }

    pendings[objectKey][frameKey][nodeName].forEach(function(msgContent) {
        callback(objectKey, frameKey, nodeName, JSON.parse(JSON.stringify(msgContent)));
    });
    delete pendings[objectKey][frameKey][nodeName];
}

/**
 * Converts an object with version < 1.7.0 to the new format:
 * Objects now have frames, which can have nodes, but in the old version there were no frames
 *  and the nodes just existed on the object itself
 * @param {Object} thisObject
 * @param {string} objectKey
 * @param {string} frameKey
 */
realityEditor.network.oldFormatToNew = function (thisObject, objectKey, frameKey) {
    if (typeof frameKey === "undefined") {
        frameKey = objectKey;
    }
    var _this = this;

    if (thisObject.integerVersion < 170) {

        _this.utilities.rename(thisObject, "folder", "name");
        _this.utilities.rename(thisObject, "objectValues", "nodes");
        _this.utilities.rename(thisObject, "objectLinks", "links");
        delete thisObject["matrix3dMemory"];

        if (!thisObject.frames) thisObject.frames = {};

        thisObject.frames[frameKey].name = thisObject.name;
        thisObject.frames[frameKey].nodes = thisObject.nodes;
        thisObject.frames[frameKey].links = thisObject.links;

        for (let linkKey in objects[objectKey].frames[frameKey].links) {
            thisObject = objects[objectKey].frames[frameKey].links[linkKey];

            _this.utilities.rename(thisObject, "ObjectA", "objectA");
            _this.utilities.rename(thisObject, "locationInA", "nodeA");
            if (!thisObject.frameA) thisObject.frameA = thisObject.objectA;
            _this.utilities.rename(thisObject, "ObjectNameA", "nameA");

            _this.utilities.rename(thisObject, "ObjectB", "objectB");
            _this.utilities.rename(thisObject, "locationInB", "nodeB");
            if (!thisObject.frameB) thisObject.frameB = thisObject.objectB;
            _this.utilities.rename(thisObject, "ObjectNameB", "nameB");
            _this.utilities.rename(thisObject, "endlessLoop", "loop");
            _this.utilities.rename(thisObject, "countLinkExistance", "health");
        }

        /*for (var nodeKey in objects[objectKey].nodes) {
         _this.utilities.rename(objects[objectKey].nodes, nodeKey, objectKey + nodeKey);
         }*/
        for (let nodeKey in objects[objectKey].frames[frameKey].nodes) {
            thisObject = objects[objectKey].frames[frameKey].nodes[nodeKey];
            _this.utilities.rename(thisObject, "plugin", "type");
            _this.utilities.rename(thisObject, "appearance", "type");

            if (thisObject.type === "default") {
                thisObject.type = "node";
            }


            thisObject.data = {
                value: thisObject.value,
                mode: thisObject.mode,
                unit: "",
                unitMin: 0,
                unitMax: 1
            };
            delete thisObject.value;
            delete thisObject.mode;

        }

    }

    objects[objectKey].uuid = objectKey;
    objects[objectKey].frames[frameKey].uuid = frameKey;

    for (let nodeKey in objects[objectKey].frames[frameKey].nodes) {
        objects[objectKey].frames[frameKey].nodes[nodeKey].uuid = nodeKey;
    }

    for (let linkKey in objects[objectKey].frames[frameKey].links) {
        objects[objectKey].frames[frameKey].links[linkKey].uuid = linkKey;
    }

};

/**
 * Properly initialize all the temporary, editor-only state for an object when it first gets added
 * @param {string} objectKey
 */
realityEditor.network.onNewObjectAdded = function(objectKey) {
    realityEditor.app.tap();

    var thisObject = realityEditor.getObject(objectKey);
    // this is a work around to set the state of an objects to not being visible.
    realityEditor.gui.ar.draw.setObjectVisible(thisObject, false);
    thisObject.screenZ = 1000;
    thisObject.fullScreen = false;
    thisObject.sendMatrix = false;
    thisObject.sendMatrices = {
        model: false,
        view: false,
        modelView : false,
        devicePose : false,
        groundPlane : false,
        anchoredModelView: false,
        allObjects : false
    };
    thisObject.sendScreenPosition = false;
    thisObject.sendAcceleration = false;
    thisObject.integerVersion = parseInt(objects[objectKey].version.replace(/\./g, ""));

    if (typeof thisObject.matrix === 'undefined') {
        thisObject.matrix = [];
    }

    let isImageTarget = !thisObject.isWorldObject && !thisObject.isAnchor;
    realityEditor.sceneGraph.addObject(objectKey, thisObject.matrix, isImageTarget);

    // thisObject.unpinnedFrameKeys = {};
    // thisObject.visibleUnpinnedFrames = {};

    for (let frameKey in objects[objectKey].frames) {
        var thisFrame = realityEditor.getFrame(objectKey, frameKey);
        realityEditor.network.initializeDownloadedFrame(objectKey, frameKey, thisFrame);
    }

    // Object.keys(thisObject.unpinnedFrameKeys).forEach(function(frameKey) {
    //     console.log('deleted unpinned frame (for now): ' + frameKey);
    //     delete thisObject.frames[frameKey];
    // });

    if (!thisObject.protocol) {
        thisObject.protocol = "R0";
    }

    objects[objectKey].uuid = objectKey;

    for (let frameKey in objects[objectKey].frames) {
        objects[objectKey].frames[frameKey].uuid = frameKey;
        for (let nodeKey in objects[objectKey].frames[frameKey].nodes) {
            objects[objectKey].frames[frameKey].nodes[nodeKey].uuid = nodeKey;
        }

        for (let linkKey in objects[objectKey].frames[frameKey].links) {
            objects[objectKey].frames[frameKey].links[linkKey].uuid = linkKey;
        }
    }

    realityEditor.gui.ar.utilities.setAverageScale(objects[objectKey]);

    this.cout(JSON.stringify(objects[objectKey]));

    // todo this needs to be looked at
    realityEditor.gui.memory.addObjectMemory(objects[objectKey]);

    // notify subscribed modules that a new object was added
    realityEditor.network.objectDiscoveredCallbacks.forEach(function(callback) {
        callback(objects[objectKey], objectKey);
    });
};

realityEditor.network.initializeDownloadedFrame = function(objectKey, frameKey, thisFrame) {
    // thisFrame.objectVisible = false; // gets set to false in draw.setObjectVisible function
    thisFrame.screenZ = 1000;
    thisFrame.fullScreen = false;
    thisFrame.sendMatrix = false;
    thisFrame.sendMatrices = {
        model: false,
        view: false,
        modelView : false,
        devicePose : false,
        groundPlane : false,
        anchoredModelView: false,
        allObjects : false
    };
    thisFrame.sendScreenPosition = false;
    thisFrame.sendAcceleration = false;
    thisFrame.integerVersion = parseInt(objects[objectKey].version.replace(/\./g, "")) || 300;
    thisFrame.visible = false;
    thisFrame.objectId = objectKey;

    if (typeof thisFrame.developer === 'undefined') {
        thisFrame.developer = true;
    }

    var positionData = realityEditor.gui.ar.positioning.getPositionData(thisFrame);

    if (positionData.matrix === null || typeof positionData.matrix !== "object") {
        positionData.matrix = [];
    }

    realityEditor.sceneGraph.addFrame(objectKey, frameKey, thisFrame, positionData.matrix);
    realityEditor.gui.ar.groundPlaneAnchors.sceneNodeAdded(objectKey, frameKey, thisFrame, positionData.matrix);

    for (let nodeKey in thisFrame.nodes) {
        var thisNode = thisFrame.nodes[nodeKey];
        realityEditor.network.initializeDownloadedNode(objectKey, frameKey, nodeKey, thisNode);
    }

    // TODO: invert dependency
    realityEditor.gui.ar.grouping.reconstructGroupStruct(frameKey, thisFrame);
};

realityEditor.network.initializeDownloadedNode = function(objectKey, frameKey, nodeKey, thisNode) {
    if (thisNode.matrix === null || typeof thisNode.matrix !== "object") {
        thisNode.matrix = [];
    }

    thisNode.objectId = objectKey;
    thisNode.frameId = frameKey;
    thisNode.loaded = false;
    thisNode.visible = false;

    if (typeof thisNode.publicData !== 'undefined') {
        if (!publicDataCache.hasOwnProperty(frameKey)) {
            publicDataCache[frameKey] = {};
        }
        publicDataCache[frameKey][thisNode.name] = thisNode.publicData;
    }

    if (thisNode.type === "logic") {
        thisNode.guiState = new LogicGUIState();
        let container = document.getElementById('craftingBoard');
        thisNode.grid = new realityEditor.gui.crafting.grid.Grid(container.clientWidth - realityEditor.gui.crafting.menuBarWidth, container.clientHeight, CRAFTING_GRID_WIDTH, CRAFTING_GRID_HEIGHT, nodeKey);
        //_this.realityEditor.gui.crafting.utilities.convertLinksFromServer(thisObject);
    }

    realityEditor.sceneGraph.addNode(objectKey, frameKey, nodeKey, thisNode, thisNode.matrix);
};

/**
 * Looks at an object heartbeat, and if the object hasn't been added yet, downloads it and initializes all appropriate state
 * @param {{id: string, ip: string, vn: number, tcs: string, zone: string}} beat - object heartbeat received via UDP
 */
realityEditor.network.addHeartbeatObject = function (beat) {
    if(beat)
    if (beat.id) {
        if (!objects[beat.id]) {
            // download the object data from its server
            let baseUrl = realityEditor.network.getURL(beat.ip, realityEditor.network.getPort(beat), '/object/' + beat.id);
            console.log(baseUrl);
            let queryParams = '?excludeUnpinned=true';
            this.getData(beat.id,  null, null, baseUrl+queryParams, function (objectKey, frameKey, nodeKey, msg) {
                if (msg && objectKey && !objects[objectKey]) {
                    // add the object
                    objects[objectKey] = msg;
                    objects[objectKey].ip = beat.ip;
                    if(beat.network) objects[objectKey].network = beat.network;
                    if(beat.port) objects[objectKey].port = beat.port;
                    // initialize temporary state and notify other modules
                    realityEditor.network.onNewObjectAdded(objectKey);
                    
                    var doesDeviceSupportJPGTargets = true; // TODO: verify this somehow instead of always true
                    if (doesDeviceSupportJPGTargets) {
                        // this tries DAT first, then resorts to JPG if DAT not found
                        realityEditor.app.targetDownloader.downloadAvailableTargetFiles(beat);
                    } else {
                        // download XML, DAT, and initialize tracker
                        realityEditor.app.targetDownloader.downloadTargetFilesForDiscoveredObject(beat);
                    }
                    
                    // check if onNewServerDetected callbacks should be triggered
                    realityEditor.network.checkIfNewServer(beat.ip);//, objectKey);
                }
            });
        } else {
            // if we receive a heartbeat of an object that has been created but it still needs targets
            // try to re-download its target data if possible/necessary
            var isInitialized = realityEditor.app.targetDownloader.isObjectTargetInitialized(beat.id) || // either target downloaded
                beat.id === realityEditor.worldObjects.getLocalWorldId(); // or it's the _WORLD_local

            if (!isInitialized && realityEditor.app.targetDownloader.isObjectReadyToRetryDownload(beat.id, beat.tcs)) {
                setTimeout(function() {
                    realityEditor.app.targetDownloader.downloadAvailableTargetFiles(beat);
                }, 1000);
            }
        }
    }
};

realityEditor.network.knownServers = []; // todo: make private to module
realityEditor.network.newServerDetectedCallbacks = [];

/**
 * Register a callback that will trigger for each serverIP currently known to the system and each new one as it is detected
 * @todo: use this method more consistently across the codebase instead of several modules implementing similar behavior
 * @param {function} callback
 */
realityEditor.network.onNewServerDetected = function(callback) {
    // register callback for future detections
    this.newServerDetectedCallbacks.push(callback);
    
    // immediate trigger for already known servers
    this.knownServers.forEach(function(serverIP) {
        callback(serverIP);
    });
};

/**
 * Checks if a server has already been detected, and if not, detect it and trigger callbacks
 * @param {string} serverIP
 */
realityEditor.network.checkIfNewServer = function (serverIP) {
    var foundExistingMatch = this.knownServers.indexOf(serverIP) > -1; // TODO: make robust against different formatting of "same" IP
    
    if (!foundExistingMatch) {
        this.knownServers.push(serverIP);
        
        // trigger callbacks
        this.newServerDetectedCallbacks.forEach(function(callback) {
            callback(serverIP);
        });
    }
};

/**
 * Updates an entire object, including all of its frames and nodes, to be in sync with the remote version on the server
 * @param {Objects} origin - the local copy of the Object
 * @param {Objects} remote - the copy of the Object downloaded from the server
 * @param {string} objectKey
 */
realityEditor.network.updateObject = function (origin, remote, objectKey) {

    console.log(origin, remote, objectKey);
    
    origin.x = remote.x;
    origin.y = remote.y;
    origin.scale = remote.scale;

    if (remote.matrix) {
        origin.matrix = remote.matrix;
    }
    
    // update each frame in the object // TODO: create an updateFrame function, the same way we have an updateNode function
    for (let frameKey in remote.frames) {
        if (!remote.frames.hasOwnProperty(frameKey)) continue;
        if (!origin.frames[frameKey]) {
            origin.frames[frameKey] = remote.frames[frameKey];

            origin.frames[frameKey].width = remote.frames[frameKey].width || 300;
            origin.frames[frameKey].height = remote.frames[frameKey].height || 300;
            
            origin.frames[frameKey].uuid = frameKey;

            console.log('added new frame', origin.frames[frameKey]);

            realityEditor.network.initializeDownloadedFrame(objectKey, frameKey, origin.frames[frameKey]);
            
        } else {
            origin.frames[frameKey].visualization = remote.frames[frameKey].visualization;
            origin.frames[frameKey].ar = remote.frames[frameKey].ar;
            origin.frames[frameKey].screen = remote.frames[frameKey].screen;
            origin.frames[frameKey].name = remote.frames[frameKey].name;
            
            // now update each node in the frame
            var remoteNodes = remote.frames[frameKey].nodes;
            var originNodes = origin.frames[frameKey].nodes;
            
            for (let nodeKey in remoteNodes) {
                if (!remoteNodes.hasOwnProperty(nodeKey)) continue;

                var originNode = originNodes[nodeKey];
                var remoteNode = remoteNodes[nodeKey];
                realityEditor.network.updateNode(originNode, remoteNode, objectKey, frameKey, nodeKey);
            }

            // remove extra nodes from origin that don't exist in remote
            for (let nodeKey in originNodes) {
                if (originNodes.hasOwnProperty(nodeKey) && !remoteNodes.hasOwnProperty(nodeKey)) {
                    realityEditor.gui.ar.draw.deleteNode(objectKey, frameKey, nodeKey);
                    realityEditor.network.callbackHandler.triggerCallbacks('vehicleDeleted', {objectKey: objectKey, frameKey: frameKey, nodeKey: nodeKey, additionalInfo: {}});
                }
            }
            
        }

        origin.frames[frameKey].links = JSON.parse(JSON.stringify(remote.frames[frameKey].links));

        // TODO: invert dependency
        realityEditor.gui.ar.grouping.reconstructGroupStruct(frameKey, origin.frames[frameKey]);
        
        if (globalDOMCache["iframe" + frameKey]) {
            if (globalDOMCache["iframe" + frameKey].getAttribute('loaded')) {
                realityEditor.network.onElementLoad(objectKey, frameKey, null);
            }
        }
    }

    // remove extra frames from origin that don't exist in remote
    for (let frameKey in origin.frames) {
        if (origin.frames.hasOwnProperty(frameKey) && !remote.frames.hasOwnProperty(frameKey)) {
            // delete origin.frames[frameKey];
            let frameType = origin.frames[frameKey].src;
            realityEditor.gui.ar.draw.deleteFrame(objectKey, frameKey);
            realityEditor.network.callbackHandler.triggerCallbacks('vehicleDeleted', {objectKey: objectKey, frameKey: frameKey, nodeKey: null, additionalInfo: {frameType: frameType}});
        }
    }
};

/**
 * Updates a node (works for logic nodes too) to be in sync with the remote version on the server
 * @param {Node|Logic} origin - the local copy
 * @param {Node|Logic} remote - the copy downloaded from the server
 * @param {string} objectKey
 * @param {string} frameKey
 * @param {string} nodeKey
 */
realityEditor.network.updateNode = function (origin, remote, objectKey, frameKey, nodeKey) {

    var isRemoteNodeDeleted = (Object.keys(remote).length === 0 && remote.constructor === Object);

    // delete local node if it exists locally but not on the server
    if (origin && isRemoteNodeDeleted) {

        realityEditor.gui.ar.draw.deleteNode(objectKey, frameKey, nodeKey);

        var thisNode = realityEditor.getNode(objectKey, frameKey, nodeKey);
        
        if (thisNode) {
            delete objects[objectKey].frames[frameKey].nodes[nodeKey];
        }
        return;
    }

    // create the local node if it exists on the server but not locally
    if (!origin) {

        origin = remote;

        if (origin.type === "logic") {
            if (!origin.guiState) {
                origin.guiState = new LogicGUIState();
            }

            if (!origin.grid) {
                let container = document.getElementById('craftingBoard');
                origin.grid = new realityEditor.gui.crafting.grid.Grid(container.clientWidth - realityEditor.gui.crafting.menuBarWidth, container.clientHeight, CRAFTING_GRID_WIDTH, CRAFTING_GRID_HEIGHT, origin.uuid);
            }

        }

        objects[objectKey].frames[frameKey].nodes[nodeKey] = origin;

        let positionData = realityEditor.gui.ar.positioning.getPositionData(origin);
        realityEditor.sceneGraph.addNode(objectKey, frameKey, nodeKey, origin, positionData.matrix);

    } else {
        // update the local node's properties to match the one on the server if they both exists

        origin.x = remote.x;
        origin.y = remote.y;
        origin.scale = remote.scale;
        origin.name = remote.name;
        origin.frameId = frameKey;
        origin.objectId = objectKey;
        
        if (remote.text) {
            origin.text = remote.text;
        }
        if (remote.matrix) {
            origin.matrix = remote.matrix;
        }
        origin.lockPassword = remote.lockPassword;
        origin.lockType = remote.lockType;
        origin.publicData = remote.publicData;
        // console.log("update node: lockPassword = " + remote.lockPassword + ", lockType = " + remote.lockType);

        // set up the crafting board for the local node if it's a logic node
        if (origin.type === "logic") {
            if (!origin.guiState) {
                origin.guiState = new LogicGUIState();
            }

            if (!origin.grid) {
                let container = document.getElementById('craftingBoard');
                origin.grid = new realityEditor.gui.crafting.grid.Grid(container.clientWidth - realityEditor.gui.crafting.menuBarWidth, container.clientHeight, CRAFTING_GRID_WIDTH, CRAFTING_GRID_HEIGHT, origin.uuid);
            }

        }

    }

    // if it's a logic node, update its logic blocks and block links to match the remote, and re-render them if the board is open
    if (remote.blocks) {
        this.utilities.syncBlocksWithRemote(origin, remote.blocks);
    }

    if (remote.links) {
        this.utilities.syncLinksWithRemote(origin, remote.links);
    }

    if (globalStates.currentLogic) {

        if (globalStates.currentLogic.uuid === nodeKey) {

            if (remote.type === 'logic') {
                realityEditor.gui.crafting.updateGrid(objects[objectKey].frames[frameKey].nodes[nodeKey].grid);
            }

            // console.log("YES");
            realityEditor.gui.crafting.forceRedraw(globalStates.currentLogic);

        }

    } else {
        // console.log("NO");

        if (globalDOMCache["iframe" + nodeKey]) {
            if (globalDOMCache["iframe" + nodeKey].getAttribute('loaded')) {
                realityEditor.network.onElementLoad(objectKey, frameKey, nodeKey);
            }
        }
    }

};

/**
 * When we receive any UDP message, this function triggers so that subscribed modules can react to specific messages
 * @param {string|object} message
 */
realityEditor.network.onUDPMessage = function(message) {
    if (typeof message === "string") {
        try {
            message = JSON.parse(message);
        } catch (error) {
            // error parsing JSON
        }
    }
    
    this.udpMessageHandlers.forEach(function(messageHandler) {
        if (typeof message[messageHandler.messageName] !== "undefined") {
            messageHandler.callback(message);
        }
    });
};

/**
 * When the app receives a UDP message with a field called "action", this gets triggered with the action contents.
 * Actions listened for include reload(Object|Frame|Node|Link), advertiseConnection, load(Memory|LogicIcon) and addFrame
 * @param {object|string} action
 */
realityEditor.network.onAction = function (action) {
    // console.log('onAction');
    var _this = this;
    var thisAction;
    if (typeof action === "object") {
        thisAction = action;
    } else {
        while (action.charAt(0) === '"') action = action.substr(1);
        while (action.charAt(action.length - 1) === ' ') action = action.substring(0, action.length - 1);
        while (action.charAt(action.length - 1) === '"') action = action.substring(0, action.length - 1);

        thisAction = {
            action: action
        };
    }

    if (thisAction.lastEditor === globalStates.tempUuid) {
        // console.log(thisAction.lastEditor);
        // console.log(globalStates.tempUuid);
        // console.log("------------------------------------- its my self");
        return;
    }

    // reload links for a specific object.

    if (typeof thisAction.reloadLink !== "undefined") {
        // compatibility with old version where object was ID
        if (thisAction.reloadLink.id) {
            thisAction.reloadLink.object = thisAction.reloadLink.id;
            // TODO: BEN set thisAction.reloadFrame
        }

        if (thisAction.reloadLink.object in objects) {
            let urlEndpoint = realityEditor.network.getURL(objects[thisAction.reloadLink.object].ip, realityEditor.network.getPort(objects[thisAction.reloadLink.object]), '/object/' + thisAction.reloadLink.object + '/frame/' +thisAction.reloadLink.frame);
            this.getData(thisAction.reloadLink.object, thisAction.reloadLink.frame, null, urlEndpoint, function (objectKey, frameKey, nodeKey, res) {
                
            // });
            // this.getData('http://' + objects[thisAction.reloadLink.object].ip + ':' + httpPort + '/object/' + thisAction.reloadLink.object + '/frame/' +thisAction.reloadLink.frame, thisAction.reloadLink.object, function (req, thisKey, frameKey) {

                var thisFrame = realityEditor.getFrame(objectKey, frameKey);
                if (objects[objectKey].integerVersion < 170) {

                    realityEditor.network.oldFormatToNew(objects[objectKey], objectKey, frameKey);
                    /*
                    objects[thisKey].links = req.links;
                    for (var linkKey in objects[thisKey].links) {
                        var thisObject = objects[thisKey].links[linkKey];

                        _this.utilities.rename(thisObject, "ObjectA", "objectA");
                        _this.utilities.rename(thisObject, "locationInA", "nodeA");
                        _this.utilities.rename(thisObject, "ObjectNameA", "nameA");

                        _this.utilities.rename(thisObject, "ObjectB", "objectB");
                        _this.utilities.rename(thisObject, "locationInB", "nodeB");
                        _this.utilities.rename(thisObject, "ObjectNameB", "nameB");
                        _this.utilities.rename(thisObject, "endlessLoop", "loop");
                        _this.utilities.rename(thisObject, "countLinkExistance", "health");
                    }
                    */
                }
                else {
                    thisFrame.links = res.links;
                }

                objects[objectKey].uuid = objectKey;
                thisFrame.uuid = frameKey;

                for (let nodeKey in thisFrame.nodes) {
                    thisFrame.nodes[nodeKey].uuid = nodeKey;
                }

                for (let linkKey in thisFrame.links) {
                    thisFrame.links[linkKey].uuid = linkKey;
                }

                // cout(objects[thisKey]);

                _this.cout("got links");
            });
        }
    }

    if (typeof thisAction.reloadObject !== "undefined") {
        console.log("gotdata");

        if (thisAction.reloadObject.object in objects) {

            let urlEndpoint = realityEditor.network.getURL(objects[thisAction.reloadObject.object].ip, realityEditor.network.getPort(objects[thisAction.reloadObject.object]), '/object/' + thisAction.reloadObject.object);
            this.getData(thisAction.reloadObject.object, thisAction.reloadObject.frame, null, urlEndpoint, function (objectKey, frameKey, nodeKey, res) {

                if (objects[objectKey].integerVersion < 170) {
                    if (typeof res.objectValues !== "undefined") {
                        res.nodes = res.objectValues;
                    }
                }
                
                console.log("updateObject", objects[objectKey], res, objectKey);

                realityEditor.network.updateObject(objects[objectKey], res, objectKey);

                _this.cout("got object");

            });
        }
    }
    
    if (typeof thisAction.reloadFrame !== "undefined") {
        let thisFrame = realityEditor.getFrame(thisAction.reloadFrame.object, thisAction.reloadFrame.frame);
        if (!thisFrame) {
            console.log('this is a new frame... add it to the object...');

            // actionSender({reloadFrame: {object: objectID, frame: frameID, propertiesToIgnore: propertiesToIgnore}, lastEditor: body.lastEditor});
            thisFrame = new Frame();
            
            let thisObject = realityEditor.getObject(thisAction.reloadFrame.object);
            thisObject.frames[thisAction.reloadFrame.frame] = thisFrame;
        }
        
        if (thisFrame) {

            let urlEndpoint = realityEditor.network.getURL(objects[thisAction.reloadFrame.object].ip, realityEditor.network.getPort(objects[thisAction.reloadFrame.object]), '/object/' + thisAction.reloadFrame.object + '/frame/' + thisAction.reloadFrame.frame);
            this.getData(thisAction.reloadFrame.object, thisAction.reloadFrame.frame, thisAction.reloadFrame.node, urlEndpoint, function(objectKey, frameKey, nodeKey, res) {
                console.log('got frame');
                
                for (let thisKey in res) {
                    if (!res.hasOwnProperty(thisKey)) continue;
                    if (!thisFrame.hasOwnProperty(thisKey)) continue;
                    if (thisAction.reloadFrame.propertiesToIgnore) {
                        if (thisAction.reloadFrame.propertiesToIgnore.indexOf(thisKey) > -1) continue;

                        // TODO: this is a temp fix to just ignore ar.x and ar.y but still send scale... find a more general way
                        if (thisKey === 'ar' &&
                            thisAction.reloadFrame.propertiesToIgnore.indexOf('ar.x') > -1 &&
                            thisAction.reloadFrame.propertiesToIgnore.indexOf('ar.y') > -1) {
                            
                            // this wasn't scaled -> update the x and y but not the scale
                            if (thisFrame.ar.scale === res.ar.scale && !thisAction.reloadFrame.wasTriggeredFromEditor) {
                                thisFrame.ar.x = res.ar.x;
                                thisFrame.ar.y = res.ar.y;
                            } else {
                                // this was scaled -> update the scale but not the x and y
                                thisFrame.ar.scale = res.ar.scale;
                            }
                            continue;
                        }
                        
                        // only rewrite existing properties of nodes, otherwise node.loaded gets removed and another element added
                        if (thisKey === 'nodes') {
                            for (let nodeKey in res.nodes) {
                                if (!thisFrame.nodes.hasOwnProperty(nodeKey)) {
                                    thisFrame.nodes[nodeKey] = res.nodes[nodeKey];
                                } else {
                                    for (let propertyKey in res.nodes[nodeKey]) {
                                        if (propertyKey === 'loaded') { continue; }
                                        thisFrame.nodes[nodeKey][propertyKey] = res.nodes[nodeKey][propertyKey];
                                    }
                                }
                            }
                            continue;
                        }
                    }
                    
                    thisFrame[thisKey] = res[thisKey];
                }

                // TODO: invert dependency
                realityEditor.gui.ar.grouping.reconstructGroupStruct(frameKey, thisFrame);

            });
        }
    }

    if (typeof thisAction.reloadNode !== "undefined") {
        console.log("gotdata: " + thisAction.reloadNode.object + " " + thisAction.reloadNode.frame+ " " + thisAction.reloadNode.node);
       // console.log('http://' + objects[thisAction.reloadNode.object].ip + ':' + httpPort + '/object/' + thisAction.reloadNode.object + "/node/" + thisAction.reloadNode.node + "/");
       let thisFrame = realityEditor.getFrame(thisAction.reloadNode.object, thisAction.reloadNode.frame);
       
        if (thisFrame !== null) {
            // TODO: getData         webServer.get('/object/*/') ... instead of /object/node

            let urlEndpoint = realityEditor.network.getURL(objects[thisAction.reloadNode.object].ip, realityEditor.network.getPort(objects[thisAction.reloadNode.object]), '/object/' + thisAction.reloadNode.object + '/frame/' + thisAction.reloadNode.frame + '/node/' + thisAction.reloadNode.node + '/');
            this.getData(thisAction.reloadObject.object, thisAction.reloadObject.frame, thisAction.reloadObject.node, urlEndpoint, function (objectKey, frameKey, nodeKey, res) {

            // this.getData(
                // 'http://' + objects[thisAction.reloadNode.object].ip + ':' + httpPort + '/object/' + thisAction.reloadNode.object + "/node/" + thisAction.reloadNode.node + "/", thisAction.reloadNode.object, function (req, objectKey, frameKey, nodeKey) {

                    console.log("------------------------------");
                    console.log(objectKey + "  " + frameKey + " " + nodeKey);

                    var thisFrame = realityEditor.getFrame(objectKey, frameKey);

                    if (!thisFrame.nodes[nodeKey]) {
                        thisFrame.nodes[nodeKey] = res;
                    } else {
                        realityEditor.network.updateNode(thisFrame.nodes[nodeKey], res, objectKey, frameKey, nodeKey);
                    }
                    
                    _this.cout("got object");

                }, thisAction.reloadNode.node);
        }
    }
    
    if (thisAction.loadMemory) {
        var id = thisAction.loadMemory.object;
        let urlEndpoint = realityEditor.network.getURL(thisAction.loadMemory.ip, realityEditor.network.getPort(objects[id]), '/object/' + id);
        this.getData(id, null, null, urlEndpoint, function (objectKey, frameKey, nodeKey, res) {

            // this.getData(url, id, function (req, thisKey) {
            _this.cout('received memory', res.memory);
            objects[objectKey].memory = res.memory;
            objects[objectKey].memoryCameraMatrix = res.memoryCameraMatrix;
            objects[objectKey].memoryProjectionMatrix = res.memoryProjectionMatrix;
            
            // _this.realityEditor.gui.memory.addObjectMemory(objects[objectKey]);
        });
    }
    
    if (thisAction.loadLogicIcon) {
        this.loadLogicIcon(thisAction.loadLogicIcon);
    }

    // Set states to locate object in space
    if (thisAction.spatial) {

        if(thisAction.spatial.locator){
            let spatial = globalStates.spatial;
            let action = thisAction.spatial.locator;
            if(!thisAction.spatial.ip) return;
            if(action.whereIs){
                spatial.whereIs[thisAction.spatial.ip] = JSON.parse(JSON.stringify(action.whereIs));
            }

            if(action.whereWas){
                spatial.whereWas[thisAction.spatial.ip] = JSON.parse(JSON.stringify(action.whereWas));
            }
            
            if(action.howFarIs){
                spatial.howFarIs[thisAction.spatial.ip] = JSON.parse(JSON.stringify(action.howFarIs));
            }
            
            if(action.velocityOf){
                spatial.velocityOf[thisAction.spatial.ip] = JSON.parse(JSON.stringify(action.velocityOf));
            }
            
        }
        realityEditor.gui.spatial.checkState()
        //  console.log(globalStates.spatial);
    }
    
    
    if (thisAction.addFrame) {
        console.log("addFrame");
        
        let thisObject = realityEditor.getObject(thisAction.addFrame.objectID);
        
        if (thisObject) {
            
            var frame = new Frame();
            
            frame.objectId = thisAction.addFrame.objectID;
            frame.name = thisAction.addFrame.name;

            var frameID = frame.objectId + frame.name;
            frame.uuid = frameID;

            frame.ar.x = thisAction.addFrame.x;
            frame.ar.y = thisAction.addFrame.y;
            frame.ar.scale = thisAction.addFrame.scale;
            frame.frameSizeX = thisAction.addFrame.frameSizeX;
            frame.frameSizeY = thisAction.addFrame.frameSizeY;
            
            frame.location = thisAction.addFrame.location;
            frame.src = thisAction.addFrame.src;
            
            // set other properties
            
            frame.animationScale = 0;
            frame.begin = realityEditor.gui.ar.utilities.newIdentityMatrix();
            frame.width = frame.frameSizeX;
            frame.height = frame.frameSizeY;
            frame.loaded = false;
            // frame.objectVisible = true;
            frame.screen = {
                x: frame.ar.x,
                y: frame.ar.y,
                scale: frame.ar.scale,
                matrix: frame.ar.matrix
            };
            // frame.screenX = 0;
            // frame.screenY = 0;
            frame.screenZ = 1000;
            frame.temp = realityEditor.gui.ar.utilities.newIdentityMatrix();

            // thisFrame.objectVisible = false; // gets set to false in draw.setObjectVisible function
            frame.fullScreen = false;
            frame.sendMatrix = false;
            frame.sendMatrices = {
                model: false,
                view: false,
                modelView : false,
                devicePose : false,
                groundPlane : false,
                anchoredModelView: false,
                allObjects : false
            };
            frame.sendScreenPosition = false;
            frame.sendAcceleration = false;
            frame.integerVersion = 300; //parseInt(objects[objectKey].version.replace(/\./g, ""));
            // thisFrame.visible = false;
            
            var nodeNames = thisAction.addFrame.nodeNames;
            nodeNames.forEach(function(nodeName) {
                var nodeUuid = frameID + nodeName;
                frame.nodes[nodeUuid] = new Node();
                var addedNode = frame.nodes[nodeUuid];
                addedNode.objectId = thisAction.addFrame.objectID;
                addedNode.frameId = frameID;
                addedNode.name = nodeName;
                addedNode.text = undefined;
                addedNode.type = 'node';
                addedNode.x = 0; //realityEditor.utilities.randomIntInc(0, 200) - 100;
                addedNode.y = 0; //realityEditor.utilities.randomIntInc(0, 200) - 100;
                addedNode.frameSizeX = 100;
                addedNode.frameSizeY = 100;

            });
            
            thisObject.frames[frameID] = frame;
            
        }
        

        // if (objects) {
        //     var thisObject = objects[thisAction.addFrame.objectID];
        //    
        //    
        //
        //     var urlEndpoint = 'http://' + objects[thisAction.reloadObject.object].ip + ':' + httpPort + '/object/' + thisAction.reloadObject.object;
        //     this.getData(thisAction.reloadObject.object, thisAction.reloadObject.frame, null, urlEndpoint, function (objectKey, frameKey, nodeKey, res) {
        //
        //         // }
        //         // this.getData('http://' + objects[thisAction.reloadObject.object].ip + ':' + httpPort + '/object/' + thisAction.reloadObject.object, thisAction.reloadObject.object, function (req, thisKey) {
        //
        //         if (objects[objectKey].integerVersion < 170) {
        //             if (typeof res.objectValues !== "undefined") {
        //                 res.nodes = res.objectValues;
        //             }
        //         }
        //
        //         console.log("updateObject", objects[objectKey], res, objectKey, frameKey);
        //
        //
        //         _this.cout("got object");
        //
        //     });
        // }
    }

    for (let key in thisAction) {
        this.cout("found action: " + JSON.stringify(key));
    }
};

/**
 * Gets triggered when an iframe makes a POST request to communicate with the Reality Editor via the object.js API
 * Also gets triggered when the settings.html (or other menus) makes a POST request
 * Modules can subscribe to these events by using realityEditor.network.addPostMessageHandler, in addition to the many
 * events already hard-coded into this method (todo: better organize these and move/distribute to the related modules)
 * @param {object|string} e - stringified or parsed event (works for either format)
 */
realityEditor.network.onInternalPostMessage = function (e) {
    var msgContent = {};
    
    // catch error when safari sends a misc event
    if (typeof e === 'object' && typeof e.data === 'object') {
        msgContent = e.data;
        
    } else if (e.data && typeof e.data !== 'object') {
        msgContent = JSON.parse(e.data);
    } else {
        msgContent = JSON.parse(e);
    }

    // iterates over all registered postMessageHandlers to trigger events in various modules
    this.postMessageHandlers.forEach(function(messageHandler) {
        if (typeof msgContent[messageHandler.messageName] !== 'undefined') {
            messageHandler.callback(msgContent[messageHandler.messageName], msgContent);
        }
    });
    
    if (typeof msgContent.settings !== "undefined") {
        realityEditor.network.onSettingPostMessage(msgContent);
        return;
    }

    if (typeof msgContent.foundObjectsButton !== 'undefined') {
        realityEditor.network.onFoundObjectButtonMessage(msgContent);
        return;
    }
    
    if (msgContent.resendOnElementLoad) {
        var elt = document.getElementById('iframe' + msgContent.nodeKey);
        if (elt) {
            var data = elt.dataset;
            realityEditor.network.onElementLoad(data.objectKey, data.frameKey, data.nodeKey);
        }
    }

    var tempThisObject = {};
    var thisVersionNumber = msgContent.version || 0; // defaults to 0 if no version included

    if (thisVersionNumber >= 170) {
        if ((!msgContent.object) || (!msgContent.object)) return; // TODO: is this a typo? checks identical condition twice
    } else {
        if ((!msgContent.obj) || (!msgContent.pos)) return;
        msgContent.object = msgContent.obj;
        msgContent.frame = msgContent.obj;
        msgContent.node = msgContent.pos;
    }
    
    // var thisFrame = realityEditor.getFrame(msgContent.object, msgContent.frame);
    // var thisNode = realityEditor.getNode(msgContent.node);
    // var activeVehicle = thisNode || thisFrame;
    
    // var activeKey = null;
    
    if (msgContent.node) {
        tempThisObject = realityEditor.getNode(msgContent.object, msgContent.frame, msgContent.node);
    } else if (msgContent.frame) {
        tempThisObject = realityEditor.getFrame(msgContent.object, msgContent.frame);
    } else if (msgContent.object) {
        tempThisObject = realityEditor.getObject(msgContent.object);
    }
    
    // make it work for pocket items too
    if (!tempThisObject && msgContent.object &&  msgContent.object in pocketItem) {
        if (msgContent.node && msgContent.frame) {
            tempThisObject = pocketItem[msgContent.object].frames[msgContent.frame].nodes[msgContent.node];
        } else if (msgContent.frame) {
            tempThisObject = pocketItem[msgContent.object].frames[msgContent.frame];
        } else {
            tempThisObject = pocketItem[msgContent.object];
        }
    }

    if (msgContent.frame && !tempThisObject) {
        console.log('The tool that sent this message doesn\'t exist - ignore the message', msgContent);
        return;
    }
    
    tempThisObject = tempThisObject || {};
    
    if (msgContent.width && msgContent.height) {
        let activeKey = msgContent.node ? msgContent.node : msgContent.frame;
        
        var overlay = document.getElementById(activeKey);
        var iFrame = document.getElementById('iframe' + activeKey);
        var svg = document.getElementById('svg' + activeKey);

        var top = ((globalStates.width - msgContent.height) / 2);
        var left = ((globalStates.height - msgContent.width) / 2);
        overlay.style.width = msgContent.width;
        overlay.style.height = msgContent.height;
        overlay.style.top = top;
        overlay.style.left = left;

        iFrame.style.width = msgContent.width;
        iFrame.style.height = msgContent.height;
        iFrame.style.top = top;
        iFrame.style.left = left;
        
        let vehicle = realityEditor.getVehicle(msgContent.object, msgContent.frame, msgContent.node);
        if (vehicle) {
            vehicle.frameSizeX = msgContent.width;
            vehicle.frameSizeY = msgContent.height;
            vehicle.width = msgContent.width;
            vehicle.height = msgContent.height;
        }

        if (svg) {
            svg.style.width = msgContent.width;
            svg.style.height = msgContent.height;

            realityEditor.gui.ar.moveabilityOverlay.createSvg(svg);
        }

        
        if (globalStates.editingMode || realityEditor.device.getEditingVehicle() === tempThisObject) {
            // svg.style.display = 'inline';
            // svg.classList.add('visibleEditingSVG');

            overlay.querySelector('.corners').style.visibility = 'visible';
            
        } else {
            // svg.style.display = 'none';
            // svg.classList.remove('visibleEditingSVG');

            overlay.querySelector('.corners').style.visibility = 'hidden';

        }
    }

    // Forward the touch events from the nodes to the overall touch event collector
    
    if (typeof msgContent.eventObject !== "undefined") {
        
        if(msgContent.eventObject.type === "touchstart"){
            realityEditor.device.touchInputs.screenTouchStart(msgContent.eventObject);
        } else if(msgContent.eventObject.type === "touchend"){
            realityEditor.device.touchInputs.screenTouchEnd(msgContent.eventObject);
        } else if(msgContent.eventObject.type === "touchmove"){
            realityEditor.device.touchInputs.screenTouchMove(msgContent.eventObject);
        }
        return;
    }

    if (typeof msgContent.screenObject !== "undefined") {
        realityEditor.gui.screenExtension.receiveObject(msgContent.screenObject);
    }
    
    if (typeof msgContent.sendScreenObject !== "undefined") {
        if(msgContent.sendScreenObject){
            realityEditor.gui.screenExtension.registeredScreenObjects[msgContent.frame] = {
                object : msgContent.object,
                frame : msgContent.frame,
                node: msgContent.node
            };
            realityEditor.gui.screenExtension.visibleScreenObjects[msgContent.frame] = {
                object: msgContent.object,
                frame: msgContent.frame,
                node: msgContent.node,
                x: 0,
                y: 0
            };
        }
    }
    
    if (msgContent.sendMatrix === true) {
        if (tempThisObject.integerVersion >= 32) {
            tempThisObject.sendMatrix = true;
            let activeKey = msgContent.node ? msgContent.node : msgContent.frame;
            if (activeKey === msgContent.frame) { // only send these into frames, not nodes
                // send the projection matrix into the iframe (e.g. for three.js to use)
                globalDOMCache["iframe" + activeKey].contentWindow.postMessage(
                    '{"projectionMatrix":' + JSON.stringify(globalStates.realProjectionMatrix) + "}", '*');
            }
        }
    }

    if (typeof msgContent.sendMatrices !== "undefined") {
        if (msgContent.sendMatrices.model === true || msgContent.sendMatrices.view === true) {
            if (tempThisObject.integerVersion >= 32) {
                if(!tempThisObject.sendMatrices) tempThisObject.sendMatrices = {};
                tempThisObject.sendMatrices.model = msgContent.sendMatrices.model;
                tempThisObject.sendMatrices.view = msgContent.sendMatrices.view;
                let activeKey = msgContent.node ? msgContent.node : msgContent.frame;
                if (activeKey === msgContent.frame) {
                    globalDOMCache["iframe" + activeKey].contentWindow.postMessage(
                        '{"projectionMatrix":' + JSON.stringify(globalStates.realProjectionMatrix) + "}", '*');
                }
            }
        }
        if (msgContent.sendMatrices.groundPlane === true) {
            if (tempThisObject.integerVersion >= 32) {
               if(!tempThisObject.sendMatrices) tempThisObject.sendMatrices = {};
                tempThisObject.sendMatrices.groundPlane = true;
                let activeKey = msgContent.node ? msgContent.node : msgContent.frame;
                if (activeKey === msgContent.frame) {
                    globalDOMCache["iframe" + activeKey].contentWindow.postMessage(
                        '{"projectionMatrix":' + JSON.stringify(globalStates.realProjectionMatrix) + "}", '*');
                }
            }
        }
        if (msgContent.sendMatrices.anchoredModelView === true) {
            if (tempThisObject.integerVersion >= 32) {
                if(!tempThisObject.sendMatrices) tempThisObject.sendMatrices = {};
                tempThisObject.sendMatrices.anchoredModelView = true;
                let activeKey = msgContent.node ? msgContent.node : msgContent.frame;
                if (activeKey === msgContent.frame) {
                    globalDOMCache["iframe" + activeKey].contentWindow.postMessage(
                        '{"projectionMatrix":' + JSON.stringify(globalStates.realProjectionMatrix) + "}", '*');
                }
            }
        }
        if (msgContent.sendMatrices.devicePose === true) {
            if (tempThisObject.integerVersion >= 32) {
                if(!tempThisObject.sendMatrices) tempThisObject.sendMatrices = {};
                tempThisObject.sendMatrices.devicePose = true;
                let activeKey = msgContent.node ? msgContent.node : msgContent.frame;
                if (activeKey === msgContent.frame) {
                    // send the projection matrix into the iframe (e.g. for three.js to use)
                    globalDOMCache["iframe" + activeKey].contentWindow.postMessage(
                        '{"projectionMatrix":' + JSON.stringify(globalStates.realProjectionMatrix) + "}", '*');
                }
            }
        }
        if (msgContent.sendMatrices.allObjects === true) {
            if (tempThisObject.integerVersion >= 32) {
                if(!tempThisObject.sendMatrices) tempThisObject.sendMatrices = {};
                tempThisObject.sendMatrices.allObjects = true;
                let activeKey = msgContent.node ? msgContent.node : msgContent.frame;
                if (activeKey === msgContent.frame) {
                    // send the projection matrix into the iframe (e.g. for three.js to use)
                    globalDOMCache["iframe" + activeKey].contentWindow.postMessage(
                        '{"projectionMatrix":' + JSON.stringify(globalStates.realProjectionMatrix) + "}", '*');
                }
            }
        }

        let isGroundPlaneVisualizerEnabled = realityEditor.gui.settings.toggleStates.visualizeGroundPlane;
        globalStates.useGroundPlane = realityEditor.gui.ar.draw.doesAnythingUseGroundPlane() ||
                                        isGroundPlaneVisualizerEnabled ||
                                        realityEditor.gui.settings.toggleStates.repositionGroundAnchors;
        realityEditor.app.callbacks.startGroundPlaneTrackerIfNeeded();
    }

    if (msgContent.sendScreenPosition === true) {
        if (tempThisObject.integerVersion >= 32) {
            tempThisObject.sendScreenPosition = true;
        }
    }
    
    if (msgContent.sendDeviceDistance) {
        tempThisObject.sendDeviceDistance = msgContent.sendDeviceDistance;
    }
    
    if (msgContent.sendAcceleration === true) {
        
        if (tempThisObject.integerVersion >= 32) {

            tempThisObject.sendAcceleration = true;

            if (globalStates.sendAcceleration === false) {
                globalStates.sendAcceleration = true;
                if (window.DeviceMotionEvent) {
                    console.log("motion activated");

                    window.addEventListener("deviceorientation", function () {

                    });

                    window.addEventListener("devicemotion", function (event) {

                        var thisState = globalStates.acceleration;

                        thisState.x = event.acceleration.x;
                        thisState.y = event.acceleration.y;
                        thisState.z = event.acceleration.z;

                        thisState.alpha = event.rotationRate.alpha;
                        thisState.beta = event.rotationRate.beta;
                        thisState.gamma = event.rotationRate.gamma;

                        // Manhattan Distance :-D
                        thisState.motion =
                            Math.abs(thisState.x) +
                            Math.abs(thisState.y) +
                            Math.abs(thisState.z) +
                            Math.abs(thisState.alpha) +
                            Math.abs(thisState.beta) +
                            Math.abs(thisState.gamma);

                    }, false);
                } else {
                    console.log("DeviceMotionEvent is not supported");
                }
            }
        }
    }

    if (msgContent.globalMessage) {
        var iframes = document.getElementsByTagName('iframe');
        for (let i = 0; i < iframes.length; i++) {

            if (iframes[i].id !== "iframe" + msgContent.node && iframes[i].style.visibility !== "hidden") {
                var objectKey = iframes[i].getAttribute("data-object-key");
                if (objectKey) {
                    var receivingObject = (objectKey === 'pocket') ? (pocketItem[objectKey]) : objects[objectKey];
                    if (receivingObject.integerVersion >= 32) {
                        var msg = {};
                        if (receivingObject.integerVersion >= 170) {
                            msg = {globalMessage: msgContent.globalMessage};
                        } else {
                            msg = {ohGlobalMessage: msgContent.ohGlobalMessage};
                        }
                        iframes[i].contentWindow.postMessage(JSON.stringify(msg), "*");
                    }
                }
            }
        }
    }

    if (msgContent.sendMessageToFrame) {
        
        var iframe = globalDOMCache['iframe' + msgContent.sendMessageToFrame.destinationFrame];
        if (iframe) {
            iframe.contentWindow.postMessage(JSON.stringify(msgContent), '*');
        }
        
        // var iframes = document.getElementsByTagName('iframe');
        // for (var i = 0; i < iframes.length; i++) {
        //
        //     if (iframes[i].id !== "iframe" + msgContent.node && iframes[i].style.visibility !== "hidden") {
        //         var objectKey = iframes[i].getAttribute("data-object-key");
        //         if (objectKey) {
        //             var receivingObject = (objectKey === 'pocket') ? (pocketItem[objectKey]) : objects[objectKey];
        //             if (receivingObject.integerVersion >= 32) {
        //                 var msg = {};
        //                 if (receivingObject.integerVersion >= 170) {
        //                     msg = {globalMessage: msgContent.globalMessage};
        //                 } else {
        //                     msg = {ohGlobalMessage: msgContent.ohGlobalMessage};
        //                 }
        //                 iframes[i].contentWindow.postMessage(JSON.stringify(msg), "*");
        //             }
        //         }
        //     }
        // }
    }
    
    if (typeof msgContent.fullScreen === "boolean") {
        if (msgContent.fullScreen === true) {
            
            tempThisObject.fullScreen = true;
            console.log("fullscreen: " + tempThisObject.fullScreen);

            if (msgContent.fullscreenZPosition) {
                tempThisObject.fullscreenZPosition = msgContent.fullscreenZPosition;
            }

            let zIndex = tempThisObject.fullscreenZPosition || globalStates.defaultFullscreenFrameZ; // defaults to background
            
            document.getElementById("object" + msgContent.frame).style.transform =
                'matrix3d(1, 0, 0, 0,' +
                '0, 1, 0, 0,' +
                '0, 0, 1, 0,' +
                '0, 0, ' + zIndex + ', 1)';

            globalDOMCache[tempThisObject.uuid].dataset.leftBeforeFullscreen = globalDOMCache[tempThisObject.uuid].style.left;
            globalDOMCache[tempThisObject.uuid].dataset.topBeforeFullscreen = globalDOMCache[tempThisObject.uuid].style.top;

            globalDOMCache[tempThisObject.uuid].style.opacity = '0'; // svg overlay still exists so we can reposition, but invisible
            globalDOMCache[tempThisObject.uuid].style.left = '0';
            globalDOMCache[tempThisObject.uuid].style.top = '0';

            globalDOMCache['iframe' + tempThisObject.uuid].dataset.leftBeforeFullscreen = globalDOMCache['iframe' + tempThisObject.uuid].style.left;
            globalDOMCache['iframe' + tempThisObject.uuid].dataset.topBeforeFullscreen = globalDOMCache['iframe' + tempThisObject.uuid].style.top;
            
            globalDOMCache['iframe' + tempThisObject.uuid].style.left = '0';
            globalDOMCache['iframe' + tempThisObject.uuid].style.top = '0';
            globalDOMCache['iframe' + tempThisObject.uuid].style.margin = '-2px';
            
            globalDOMCache['iframe' + tempThisObject.uuid].classList.add('webGlFrame');

            globalDOMCache['object' + tempThisObject.uuid].style.zIndex = zIndex;
            
            if (realityEditor.device.editingState.frame === msgContent.frame) {
                realityEditor.device.resetEditingState();
                realityEditor.device.clearTouchTimer();
            }
            
            // check if this requiresExclusive, and there is already an exclusive one, then kick that out of fullscreen
            if (tempThisObject.isFullScreenExclusive) {
                realityEditor.gui.ar.draw.ensureOnlyCurrentFullscreen(msgContent.object, msgContent.frame);
            }

        }
        if (msgContent.fullScreen === false) {
            if (!msgContent.node) { // ignore messages from nodes of this frame
                realityEditor.gui.ar.draw.removeFullscreenFromFrame(msgContent.object, msgContent.frame, msgContent.fullScreenAnimated);
            }
        }
        
        // update containsStickyFrame property on object whenever this changes, so that we dont have to recompute every frame
        let object = realityEditor.getObject(msgContent.object);
        if (object) {
            object.containsStickyFrame = realityEditor.gui.ar.draw.doesObjectContainStickyFrame(msgContent.object);
        }

    } else if(typeof msgContent.fullScreen === "string") {
        if (msgContent.fullScreen === "sticky") {
            
            tempThisObject.fullScreen = "sticky";
            console.log("sticky fullscreen: " + tempThisObject.fullScreen);
            
            if (msgContent.fullscreenZPosition) {
                tempThisObject.fullscreenZPosition = msgContent.fullscreenZPosition;
            }

            let zIndex = tempThisObject.fullscreenZPosition || globalStates.defaultFullscreenFrameZ; // defaults to background

            if (typeof msgContent.fullScreenAnimated !== 'undefined') {

                // create a duplicate, temporary DOM element in the same place as the frame
                var envelopeAnimationDiv = document.createElement('div');
                envelopeAnimationDiv.classList.add('main');
                envelopeAnimationDiv.classList.add('envelopeAnimationDiv');
                envelopeAnimationDiv.classList.add('ignorePointerEvents');
                envelopeAnimationDiv.style.width = globalDOMCache['object' + msgContent.frame].style.width;
                envelopeAnimationDiv.style.height = globalDOMCache['object' + msgContent.frame].style.height;
                envelopeAnimationDiv.style.transform = globalDOMCache['object' + msgContent.frame].style.transform; // start with same transform as the iframe
                document.getElementById('GUI').appendChild(envelopeAnimationDiv);
                
                // wait a small delay so the transition CSS property applies
                envelopeAnimationDiv.classList.add('animateAllProperties250ms');
                setTimeout(function() {
                    // give it a hard-coded MVP matrix that makes it fill the screen
                    envelopeAnimationDiv.style.transform = "matrix3d(284.7391935492032, 3.070340532377773, 0.0038200291675306924, 0.003834921258919453, -3.141247565648438, 284.35804025980104, 0.011905637861498192, 0.011900616291666024, 20.568534190244556, 9.715687705148639, -0.6879540871592961, -0.6869158438452686, -1268.420885449479, 86.38923398120664, 100200, 260.67004803237324)";
                    envelopeAnimationDiv.style.opacity = 0;
                    setTimeout(function() {
                        envelopeAnimationDiv.parentElement.removeChild(envelopeAnimationDiv);
                    }, 250);
                }, 10);
            }

            // make the div invisible while it switches to fullscreen mode, so we don't see a jump in content vs mode
            document.getElementById("object" + msgContent.frame).classList.add('transitioningToFullscreen');
            setTimeout(function() {
                document.getElementById("object" + msgContent.frame).classList.remove('transitioningToFullscreen');
            }, 200);

            document.getElementById("object" + msgContent.frame).style.transform =
                'matrix3d(1, 0, 0, 0,' +
                '0, 1, 0, 0,' +
                '0, 0, 1, 0,' +
                '0, 0, ' + zIndex + ', 1)';

            globalDOMCache[tempThisObject.uuid].dataset.leftBeforeFullscreen = globalDOMCache[tempThisObject.uuid].style.left;
            globalDOMCache[tempThisObject.uuid].dataset.topBeforeFullscreen = globalDOMCache[tempThisObject.uuid].style.top;

            globalDOMCache[tempThisObject.uuid].style.opacity = '0';
            globalDOMCache[tempThisObject.uuid].style.left = '0';
            globalDOMCache[tempThisObject.uuid].style.top = '0';

            globalDOMCache['iframe' + tempThisObject.uuid].dataset.leftBeforeFullscreen = globalDOMCache['iframe' + tempThisObject.uuid].style.left;
            globalDOMCache['iframe' + tempThisObject.uuid].dataset.topBeforeFullscreen = globalDOMCache['iframe' + tempThisObject.uuid].style.top;

            globalDOMCache['iframe' + tempThisObject.uuid].style.left = '0';
            globalDOMCache['iframe' + tempThisObject.uuid].style.top = '0';
            globalDOMCache['iframe' + tempThisObject.uuid].style.margin = '-2px';

            globalDOMCache['iframe' + tempThisObject.uuid].classList.add('webGlFrame');

            globalDOMCache['object' + tempThisObject.uuid].style.zIndex = zIndex;

            // update containsStickyFrame property on object whenever this changes, so that we dont have to recompute every frame
            let object = realityEditor.getObject(msgContent.object);
            if (object) {
                object.containsStickyFrame = true;
            }

            // check if this requiresExclusive, and there is already an exclusive one, then kick that out of fullscreen
            if (tempThisObject.isFullScreenExclusive) {
                realityEditor.gui.ar.draw.ensureOnlyCurrentFullscreen(msgContent.object, msgContent.frame);
            }
        }
    }

    if(typeof msgContent.stickiness === "boolean") {
        tempThisObject.stickiness = msgContent.stickiness;
    }
    
    if (typeof msgContent.isFullScreenExclusive !== "undefined") {
        tempThisObject.isFullScreenExclusive = msgContent.isFullScreenExclusive;

        // check if this requiresExclusive, and there is already an exclusive one, then kick that out of fullscreen
        if (tempThisObject.isFullScreenExclusive) {
            realityEditor.gui.ar.draw.ensureOnlyCurrentFullscreen(msgContent.object, msgContent.frame);
        }
    }
    
    if (typeof msgContent.getIsExclusiveFullScreenOccupied !== "undefined") {
        if (globalDOMCache['iframe' + msgContent.frame]) {
            globalDOMCache['iframe' + msgContent.frame].contentWindow.postMessage(JSON.stringify({
                fullScreenOccupiedStatus: realityEditor.gui.ar.draw.getAllVisibleExclusiveFrames().length > 0
            }), '*');
        }
    }

    if (typeof msgContent.nodeIsFullScreen !== 'undefined') {
        let nodeName = msgContent.nodeName;

        let thisNodeKey = null;
        Object.keys(tempThisObject.nodes).map(function(nodeKey) {
            if (tempThisObject.nodes[nodeKey].name === nodeName) {
                thisNodeKey = nodeKey;
            }
        });

        if (thisNodeKey) {
            this.setNodeFullScreen(tempThisObject.objectId, tempThisObject.uuid, nodeName, msgContent);
        } else {
            this.addPendingNodeAdjustment(tempThisObject.objectId, tempThisObject.uuid, nodeName, JSON.parse(JSON.stringify(msgContent)));
        }
    }

    if (typeof msgContent.createNode !== "undefined") {
        
        if (msgContent.createNode.noDuplicate) {
            // check if a node with this name already exists on this frame
            var frame = realityEditor.getFrame(msgContent.object, msgContent.frame);
            let matchingNodeKey = null;
            var nodeNames = Object.keys(frame.nodes).map(function(nodeKey) {
                matchingNodeKey = nodeKey;
                return frame.nodes[nodeKey].name;
            });
            
            // ensure loyalty of this node is changed to groundplane even if it already exists
            if (msgContent.createNode.attachToGroundPlane && matchingNodeKey) {
                realityEditor.sceneGraph.attachToGroundPlane(msgContent.object, msgContent.frame, matchingNodeKey);
            }

            if (nodeNames.indexOf(msgContent.createNode.name) > -1) {
                console.log('don\'t duplicate node');
                return;
            }
        }
        
        let node = new Node();
        node.name = msgContent.createNode.name;
        node.frameId = msgContent.frame;
        node.objectId = msgContent.object;
        var nodeKey = node.frameId + msgContent.createNode.name;// + realityEditor.device.utilities.uuidTime();
        node.uuid = nodeKey;
        var thisObject = realityEditor.getObject(msgContent.object);
        let thisFrame = realityEditor.getFrame(msgContent.object, msgContent.frame);
        if (typeof msgContent.createNode.x !== 'undefined') {
            node.x = msgContent.createNode.x;
        } else {
            node.x = (-200 + Math.random() * 400);
        }
        if (typeof msgContent.createNode.y !== 'undefined') {
            node.y = msgContent.createNode.y;
        } else {
            node.y = (-200 + Math.random() * 400);
        }
        
        if (typeof msgContent.createNode.nodeType !== 'undefined') {
            node.type = msgContent.createNode.nodeType;
        }
        
        thisFrame.nodes[nodeKey] = node;

        realityEditor.sceneGraph.addNode(node.objectId, node.frameId, nodeKey, node);

        if (msgContent.createNode.attachToGroundPlane) {
            realityEditor.sceneGraph.attachToGroundPlane(msgContent.object, msgContent.frame, nodeKey);
        }
        
        realityEditor.network.postNewNode(thisObject.ip, msgContent.object, msgContent.frame, nodeKey, node);
    }
    
    if (typeof msgContent.moveNode !== "undefined") {
        let thisFrame = realityEditor.getFrame(msgContent.object, msgContent.frame);
        
        // move each node within this frame with a matching name to the provided x,y coordinates
        Object.keys(thisFrame.nodes).map(function(nodeKey) {
            return thisFrame.nodes[nodeKey];
        }).filter(function(node) {
            return node.name === msgContent.moveNode.name;
        }).forEach(function(node) {
            node.x = (msgContent.moveNode.x) || 0;
            node.y = (msgContent.moveNode.y) || 0;
            
            var positionData = realityEditor.gui.ar.positioning.getPositionData(node);
            var content = {};
            content.x = positionData.x;
            content.y = positionData.y;
            content.scale = positionData.scale;

            content.lastEditor = globalStates.tempUuid;
            let urlEndpoint = realityEditor.network.getURL(objects[msgContent.object].ip, realityEditor.network.getPort(objects[msgContent.object]), '/object/' + msgContent.object + "/frame/" + msgContent.frame + "/node/" + node.uuid + "/nodeSize/");
            realityEditor.network.postData(urlEndpoint, content);
        });
    }
    
    if (typeof msgContent.resetNodes !== "undefined") {
        
        realityEditor.forEachNodeInFrame(msgContent.object, msgContent.frame, function(thisObjectKey, thisFrameKey, thisNodeKey) {
            
            // delete links to and from the node
            realityEditor.forEachFrameInAllObjects(function(thatObjectKey, thatFrameKey) {
                var thatFrame = realityEditor.getFrame(thatObjectKey, thatFrameKey);
                Object.keys(thatFrame.links).forEach(function(linkKey) {
                    var thisLink = thatFrame.links[linkKey];
                    if (((thisLink.objectA === thisObjectKey) && (thisLink.frameA === thisFrameKey) && (thisLink.nodeA === thisNodeKey)) ||
                        ((thisLink.objectB === thisObjectKey) && (thisLink.frameB === thisFrameKey) && (thisLink.nodeB === thisNodeKey))) {
                        delete thatFrame.links[linkKey];
                        realityEditor.network.deleteLinkFromObject(objects[thatObjectKey].ip, thatObjectKey, thatFrameKey, linkKey);
                    }
                });
            });

            // remove it from the DOM
            realityEditor.gui.ar.draw.deleteNode(thisObjectKey, thisFrameKey, thisNodeKey);
            // delete it from the server
            realityEditor.network.deleteNodeFromObject(objects[thisObjectKey].ip, thisObjectKey, thisFrameKey, thisNodeKey);
            
        });

    }

    if (typeof msgContent.beginTouchEditing !== "undefined") {
        let activeKey = msgContent.node || msgContent.frame;
        var element = document.getElementById(activeKey);
        realityEditor.device.beginTouchEditing(element);
    }

    if (typeof msgContent.touchEvent !== "undefined") {
        var event = msgContent.touchEvent;
        var target = document.getElementById(msgContent.frame);
        if (!target) {
            return;
        }
        var fakeEvent = {
            target: target,
            currentTarget: target,
            clientX: event.x,
            clientY: event.y,
            pageX: event.x,
            pageY: event.y,
            preventDefault: function () {
            }
        };
        if (event.type === 'touchend') {
            realityEditor.device.onDocumentPointerUp(fakeEvent);
            realityEditor.device.onMultiTouchEnd(fakeEvent);
            globalStates.tempEditingMode = false;
            console.log('stop editing mode!!!');
            globalStates.unconstrainedSnapInitialPosition = null;
            realityEditor.device.deactivateFrameMove(msgContent.frame);
            let frame = globalDOMCache['iframe' + msgContent.frame];
            if (frame && !msgContent.node) {
                frame.contentWindow.postMessage(JSON.stringify({
                    stopTouchEditing: true
                }), "*");
            }
        }
    }

    if (typeof msgContent.visibilityDistance !== "undefined") {
        let activeVehicle = realityEditor.getFrame(msgContent.object, msgContent.frame);

        activeVehicle.distanceScale = msgContent.visibilityDistance;
        console.log('visibility distance for ' + activeVehicle.name + ' is set to ' + activeVehicle.visibilityDistance);

    }

    if (typeof msgContent.moveDelay !== "undefined") {
        let activeVehicle = realityEditor.getFrame(msgContent.object, msgContent.frame);
        
        if (activeVehicle) {
            activeVehicle.moveDelay = msgContent.moveDelay;
        }
    }

    if (msgContent.loadLogicIcon) {
        this.loadLogicIcon(msgContent);
    }
    
    if (msgContent.loadLogicName) {
        this.loadLogicName(msgContent);
    }
    
    if (typeof msgContent.publicData !== "undefined") {
        
        let frame = realityEditor.getFrame(msgContent.object, msgContent.frame);
        let node = realityEditor.getNode(msgContent.object, msgContent.frame, msgContent.node);
        
        if (frame && node) {
            if (!publicDataCache.hasOwnProperty(msgContent.frame)) {
                publicDataCache[msgContent.frame] = {};
            }
            publicDataCache[msgContent.frame][node.name] = msgContent.publicData;
            //console.log('set public data of ' + msgContent.frame + ', ' + node.name + ' to: ' + msgContent.publicData);
            frame.publicData = msgContent.publicData;
            node.publicData = JSON.parse(JSON.stringify(msgContent.publicData));
            
            var TEMP_DISABLE_REALTIME_PUBLIC_DATA = true;
            
            if (!TEMP_DISABLE_REALTIME_PUBLIC_DATA) {
                var keys = realityEditor.getKeysFromVehicle(frame);
                realityEditor.network.realtime.broadcastUpdate(keys.objectKey, keys.frameKey, keys.nodeKey, 'publicData', msgContent.publicData);
            }
        }
        
    }

    if (typeof msgContent.videoRecording !== "undefined") {

        if (msgContent.videoRecording) {
            realityEditor.device.videoRecording.startRecordingForFrame(msgContent.object, msgContent.frame);
        } else {
            realityEditor.device.videoRecording.stopRecordingForFrame(msgContent.object, msgContent.frame);
        }
        
    }
    
    if (typeof msgContent.getScreenshotBase64 !== "undefined") {
        realityEditor.network.frameIdForScreenshot = msgContent.frame;
        realityEditor.app.getScreenshot("S", function(base64String) {
            var thisMsg = {
                getScreenshotBase64: base64String
                // frameKey: realityEditor.network.frameIdForScreenshot
            };
            globalDOMCache["iframe" + realityEditor.network.frameIdForScreenshot].contentWindow.postMessage(JSON.stringify(thisMsg), '*');
        });
    }

    if (typeof msgContent.openKeyboard !== "undefined") {
        if (msgContent.openKeyboard) {
            realityEditor.device.keyboardEvents.openKeyboard();
        } else {
            realityEditor.device.keyboardEvents.closeKeyboard();
        }
    }
    
    if (typeof msgContent.ignoreAllTouches !== "undefined") {
        let frame = realityEditor.getFrame(msgContent.object, msgContent.frame);
        frame.ignoreAllTouches = msgContent.ignoreAllTouches;
    }
    
    if (typeof msgContent.getScreenDimensions !== "undefined") {
        globalDOMCache["iframe" + msgContent.frame].contentWindow.postMessage(JSON.stringify({
            screenDimensions: {
                width: globalStates.height,
                height: globalStates.width
            }
        }), '*');
    }
    
    // adjusts the iframe and touch overlay size based on a message from the iframe about the size of its contents changing
    if (typeof msgContent.changeFrameSize !== 'undefined') {
        let width = msgContent.changeFrameSize.width;
        let height = msgContent.changeFrameSize.height;

        let iFrame = document.getElementById('iframe' + msgContent.frame);
        let overlay = document.getElementById(msgContent.frame);

        iFrame.style.width = width + 'px';
        iFrame.style.height = height + 'px';
        overlay.style.width = width + 'px';
        overlay.style.height = height + 'px';

        let cornerPadding = 24;
        overlay.querySelector('.corners').style.width = width + cornerPadding*2 + 'px';
        overlay.querySelector('.corners').style.height = height + cornerPadding*2 + 'px';
    }

    // this is the API that frames can use to define which nodes they should have
    if (typeof msgContent.initNode !== 'undefined') {
        let nodeData = msgContent.initNode.nodeData;
        let nodeKey = msgContent.frame + nodeData.name;

        let frame = realityEditor.getFrame(msgContent.object, msgContent.frame);

        // this function can be called multiple times... only set up the new node if it doesnt already exist
        if (frame && typeof frame.nodes[nodeKey] === 'undefined') {
            console.log('creating node ' + nodeKey);
            var newNode = new Node();
            frame.nodes[nodeKey] = newNode;
            newNode.objectId = msgContent.object;
            newNode.frameId = msgContent.frame;
            newNode.name = nodeData.name;

            if (typeof nodeData.type !== 'undefined') {
                newNode.type = nodeData.type;
            }
            if (typeof nodeData.x !== 'undefined') {
                newNode.x = nodeData.x;
            } else {
                newNode.x = realityEditor.device.utilities.randomIntInc(0, 200) - 100; // nodes are given a random position if not specified
            }
            if (typeof nodeData.y !== 'undefined') {
                newNode.y = nodeData.y;
            } else {
                newNode.y = realityEditor.device.utilities.randomIntInc(0, 200) - 100;
            }
            if (typeof nodeData.scaleFactor !== 'undefined') {
                newNode.scale = nodeData.scaleFactor;
            }
            if (typeof nodeData.defaultValue !== 'undefined') {
                newNode.data.value = nodeData.defaultValue;
            }

            realityEditor.sceneGraph.addNode(newNode.objectId, newNode.frameId, nodeKey, newNode);

            // post node to server
            let object = realityEditor.getObject(msgContent.object);
            realityEditor.network.postNewNode(object.ip, msgContent.object, msgContent.frame, nodeKey, newNode, function(response) {
                // node data from server, taken from template (e.g. invisible status)
                console.log('postNewNode response: ', response);

                if (response.node) {
                    let serverNode = JSON.parse(response.node);
                    let thisNode = object.frames[msgContent.frame].nodes[nodeKey];
                    for (let key in serverNode) {
                        thisNode[key] = serverNode[key];
                    }
                }
            });
        }
    }

    if (typeof msgContent.useWebGlWorker !== 'undefined') {
        console.log('editor got request to use webGlWorker for tool ' + msgContent.frame);
        realityEditor.gui.glRenderer.addWebGlProxy(msgContent.frame);
    }

    if (typeof msgContent.attachesTo !== 'undefined') {
        let attachesTo = msgContent.attachesTo;
        console.log('received ATTACHES TO message from iframe (' + msgContent.frame + ')', msgContent.attachesTo);

        if (!attachesTo || !(attachesTo.length >= 1)) {
            console.warn('ignoring incorrectly formatted attachesTo list');
            return;
        }

        let object = realityEditor.getObject(msgContent.object);

        // check if this object is incompatible
        let shouldInclude = false;
        if (attachesTo.includes('object')) {
            shouldInclude = true;
        }
        if (attachesTo.includes('world')) {
            if (object.isWorldObject) {
                shouldInclude = true;
            }
        }
        if (shouldInclude) { return; } // compatible - no need to do anything

        console.log('try to re-attach to new object');

        let loyaltyString = attachesTo.includes('object') ? 'object' : (attachesTo.includes('world') ? 'world' : null);
        realityEditor.sceneGraph.setLoyalty(loyaltyString, msgContent.object, msgContent.frame, msgContent.node);
    }

    if (typeof msgContent.getWorldId !== 'undefined') {
        // trigger the getWorldId callback
        realityEditor.sceneGraph.network.triggerLocalizationCallbacks(msgContent.object);
    }

    if (typeof msgContent.sendPositionInWorld !== 'undefined') {
        tempThisObject.sendPositionInWorld = true;
    }

    if (typeof msgContent.getPositionInWorld !== 'undefined') {
        let response = {};

        // check what it's best worldId should be
        let worldObjectId = realityEditor.sceneGraph.getWorldId();

        // only works if its localized against a world object
        if (worldObjectId) {
            let toolSceneNode = realityEditor.sceneGraph.getSceneNodeById(msgContent.frame);//.worldMatrix;
            let worldSceneNode = realityEditor.sceneGraph.getSceneNodeById(worldObjectId);//.worldMatrix;
            let relativeMatrix = toolSceneNode.getMatrixRelativeTo(worldSceneNode);

            response.getPositionInWorld = {
                objectId: msgContent.object,
                worldId: worldObjectId,
                worldMatrix: relativeMatrix
            }
        } else {
            response.getPositionInWorld = {
                objectId: msgContent.object,
                worldId: null,
                worldMatrix: null
            }
        }

        if (globalDOMCache["iframe" + msgContent.frame]) {
            globalDOMCache["iframe" + msgContent.frame].contentWindow.postMessage(JSON.stringify(response), '*');
        }
    }
    
    if (typeof msgContent.errorNotification !== 'undefined') {
        let errorMessageText = msgContent.errorNotification;
        let messageTime = 5000;

        // create UI if needed
        let errorNotificationUI = document.getElementById('errorNotificationUI');
        let textContainer = document.getElementById('errorNotificationText');
        if (!errorNotificationUI) {
            errorNotificationUI = document.createElement('div');
            errorNotificationUI.id = 'errorNotificationUI';
            errorNotificationUI.classList.add('statusBar');
            document.body.appendChild(errorNotificationUI);

            textContainer = document.createElement('div');
            textContainer.id = 'errorNotificationText';
            errorNotificationUI.classList.add('statusBarText');
            errorNotificationUI.appendChild(textContainer);
        }

        // show and populate with message
        errorNotificationUI.classList.add('statusBar');
        errorNotificationUI.classList.remove('statusBarHidden');
        textContainer.innerHTML = errorMessageText;

        setTimeout(function () {
            // let errorNotificationUI = document.getElementById('errorNotificationUI');
            if (!errorNotificationUI) {
                return;
            } // no need to hide it if it doesn't exist

            errorNotificationUI.classList.add('statusBarHidden');
            errorNotificationUI.classList.remove('statusBar');
        }, messageTime);
    }

    if (typeof msgContent.setPinned !== "undefined") {
        realityEditor.network.setPinned(msgContent.object, msgContent.frame, msgContent.setPinned);
    }
};

realityEditor.network.setNodeFullScreen = function(objectKey, frameKey, nodeName, msgContent) {
    let tempThisObject = realityEditor.getFrame(objectKey, frameKey);

    let thisNodeKey = null;
    Object.keys(tempThisObject.nodes).map(function(nodeKey) {
        if (tempThisObject.nodes[nodeKey].name === nodeName) {
            thisNodeKey = nodeKey;
        }
    });

    let isFullscreen = msgContent.nodeIsFullScreen;

    let thisNode = tempThisObject.nodes[thisNodeKey];
    if (thisNode) {
        thisNode.fullScreen = isFullscreen;

        let element = globalDOMCache[thisNodeKey];
        let iframeElement = globalDOMCache['iframe' + thisNodeKey];
        let objectElement = globalDOMCache['object' + thisNodeKey];

        if (isFullscreen) {
            // don't need to set objectElement.style.transform here because that happens in gui.ar.draw
            element.dataset.leftBeforeFullscreen = element.style.left;
            element.dataset.topBeforeFullscreen = element.style.top;
            element.style.opacity = '0'; // svg overlay still exists so we can reposition, but invisible
            element.style.left = '0';
            element.style.top = '0';

            iframeElement.dataset.leftBeforeFullscreen = iframeElement.style.left;
            iframeElement.dataset.topBeforeFullscreen = iframeElement.style.top;
            iframeElement.style.left = '0';
            iframeElement.style.top = '0';
            iframeElement.style.margin = '-2px';

        } else {
            objectElement.style.zIndex = '';

            element.style.opacity = '1';
            if (element.dataset.leftBeforeFullscreen) {
                // reset left/top offset when returns to non-fullscreen
                element.style.left = element.dataset.leftBeforeFullscreen;
            }
            if (element.dataset.topBeforeFullscreen) {
                element.style.top = element.dataset.topBeforeFullscreen;
            }

            if (iframeElement.dataset.leftBeforeFullscreen) {
                iframeElement.style.left = iframeElement.dataset.leftBeforeFullscreen;
            }
            if (iframeElement.dataset.topBeforeFullscreen) {
                iframeElement.style.top = iframeElement.dataset.topBeforeFullscreen;
            }
        }
    }
}

realityEditor.network.setPinned = function(objectKey, frameKey, isPinned) {
    let object = realityEditor.getObject(objectKey);
    let frame = realityEditor.getFrame(objectKey, frameKey);

    if (object && frame) {
        if (isPinned !== frame.pinned) {
            frame.pinned = isPinned;

            let port = realityEditor.network.getPort(object);
            var urlEndpoint = realityEditor.network.getURL(object.ip, port, '/object/' + objectKey + '/frame/' + frameKey + '/pinned/');
            let content = {
                isPinned: isPinned
            };
            this.postData(urlEndpoint, content, function(err, _response) {
                if (err) {
                    console.warn('error posting to ' + urlEndpoint, err);
                } else {
                    console.log('successfully posted to ' + urlEndpoint);
                }
            })
        }
    }
};

realityEditor.network.getNewObjectForFrame = function(objectKey, frameKey, attachesTo) {
    let frame = realityEditor.getFrame(objectKey, frameKey);

    var possibleObjectKeys = realityEditor.network.availableFrames.getPossibleObjectsForFrame(frame.src);

    // get the closest object that is in possibleObjectKeys and attaches to
    return realityEditor.gui.ar.getClosestObject(function(objectKey) {
        if (possibleObjectKeys.indexOf(objectKey) > -1) {
            let thatObject = realityEditor.getObject(objectKey);
            let shouldIncludeThat = false;
            if (attachesTo.includes('object')) {
                shouldIncludeThat = true;
            }
            if (attachesTo.includes('world')) {
                if (thatObject.isWorldObject) {
                    shouldIncludeThat = true;
                }
            }
            if (shouldIncludeThat) {
                return true;
            }
        }
        return false;
    })[0];
};

// TODO: this is a potentially incorrect way to implement this... figure out a more generalized way to pass closure variables into app.callbacks
realityEditor.network.frameIdForScreenshot = null;

/**
 * Updates the icon of a logic node in response to UDP action message
 * @param {{object: string, frame: string, node: string, loadLogicIcon: string}} data - loadLogicIcon is either "auto", "custom", or "null"
 */
realityEditor.network.loadLogicIcon = function(data) {
    var iconImage = data.loadLogicIcon;
    var logicNode = realityEditor.getNode(data.object, data.frame, data.node);
    if (logicNode) {
        logicNode.iconImage = iconImage;
        if (typeof logicNode.nodeMemoryCustomIconSrc !== 'undefined') {
            delete logicNode.nodeMemoryCustomIconSrc;
        }
        realityEditor.gui.ar.draw.updateLogicNodeIcon(logicNode);
    }
};

/**
 * Updates the name text of a logic node in response to UDP action message
 * @param {{object: string, frame: string, node: string, loadLogicName: string}} data - loadLogicName is the new name
 */
realityEditor.network.loadLogicName = function(data) {
    var logicNode = realityEditor.getNode(data.object, data.frame, data.node);
    logicNode.name = data.loadLogicName;

    // update node text label on AR view
    globalDOMCache["iframe" + logicNode.uuid].contentWindow.postMessage(
        JSON.stringify( { renameNode: logicNode.name }) , "*");

    // // update model and view for pocket menu
    // var savedIndex = realityEditor.gui.memory.nodeMemories.getIndexOfLogic(logicNode);
    // if (savedIndex > -1) {
    //     realityEditor.gui.memory.nodeMemories.states.memories[savedIndex].name = logicNode.name;
    //     var nodeMemoryContainer = document.querySelector('.nodeMemoryBar').children[savedIndex];
    //     [].slice.call(nodeMemoryContainer.children).forEach(function(child) {
    //         if (!child.classList.contains('memoryNode') {
    //             child.innerHeight = logicNode.name;
    //         }
    //     });
    // }
    
    // upload name to server
    var object = realityEditor.getObject(data.object);
    this.postNewNodeName(object.ip, data.object, data.frame, data.node, logicNode.name);
};

/**
 * POST /rename to the logic node to update it on the server
 * @param {string} ip
 * @param {string} objectKey
 * @param {string} frameKey
 * @param {string} nodeKey
 * @param {string} name
 */
realityEditor.network.postNewNodeName = function(ip, objectKey, frameKey, nodeKey, name) {
    var contents = {
        nodeName: name,
        lastEditor: globalStates.tempUuid
    };

    this.postData(realityEditor.network.getURL(ip, realityEditor.network.getPort(objects[objectKey]), '/object/' + objectKey + "/frame/" +  frameKey + "/node/" + nodeKey + "/rename/"), contents);
};

/**
 * When the settings menu posts up its new state to the rest of the application, refresh/update all settings
 * Also used for the settings menu to request data from the application, such as the list of Found Objects
 * @param {object} msgContent
 */
realityEditor.network.onSettingPostMessage = function (msgContent) {

    var self = document.getElementById("settingsIframe");

    /**
     * Get all the setting states
     */

    if (msgContent.settings.getSettings) {
        self.contentWindow.postMessage(JSON.stringify({
            getSettings: realityEditor.gui.settings.generateGetSettingsJsonMessage()
        }), "*");
    }

    if (msgContent.settings.getMainDynamicSettings) {
        self.contentWindow.postMessage(JSON.stringify({
            getMainDynamicSettings: realityEditor.gui.settings.generateDynamicSettingsJsonMessage(realityEditor.gui.settings.MenuPages.MAIN)
        }), "*"); 
    }

    if (msgContent.settings.getDevelopDynamicSettings) {
        console.log('DEVELOP asked for dynamic settings');
        self.contentWindow.postMessage(JSON.stringify({
            getDevelopDynamicSettings: realityEditor.gui.settings.generateDynamicSettingsJsonMessage(realityEditor.gui.settings.MenuPages.DEVELOP)
        }), "*");
    }

    if (msgContent.settings.getEnvironmentVariables) {
        self.contentWindow.postMessage(JSON.stringify({
            getEnvironmentVariables: realityEditor.device.environment.variables
        }), "*");
    }

    // this is used for the "Found Objects" settings menu, to request the list of all found objects to be posted back into the settings iframe
    if (msgContent.settings.getObjects) {

        var thisObjects = {};

        for (let objectKey in realityEditor.objects) {
            var thisObject = realityEditor.getObject(objectKey);

            var isInitialized = realityEditor.app.targetDownloader.isObjectTargetInitialized(objectKey) || // either target downloaded
                                objectKey === realityEditor.worldObjects.getLocalWorldId(); // or it's the _WORLD_local

            thisObjects[objectKey] = {
                name: thisObject.name,
                ip: thisObject.ip,
                port: realityEditor.network.getPort(thisObject),
                version: thisObject.version,
                frames: {},
                initialized: isInitialized,
                isAnchor: realityEditor.gui.ar.anchors.isAnchorObject(objectKey),
                isWorld: thisObject.isWorldObject,
                isOcclusionActive: realityEditor.gui.threejsScene.isOcclusionActive(objectKey),
                isNavigable: window.localStorage.getItem(`realityEditor.navmesh.${objectKey}`) != null
            };

            if (thisObject.isWorldObject) {
                // getOrigin returns null if not seen yet, matrix if has been seen
                thisObjects[objectKey].isLocalized = !!realityEditor.worldObjects.getOrigin(objectKey);
            } else if (thisObject.isAnchor) {
                // anchors are localized if their world object has been seen
                thisObjects[objectKey].isLocalized = realityEditor.gui.ar.anchors.isAnchorObjectDetected(objectKey);
            }

            for (let frameKey in thisObject.frames) {
               var thisFrame = realityEditor.getFrame(objectKey, frameKey);
                if(thisFrame) {
                    thisObjects[objectKey].frames[frameKey] = {
                        name: thisFrame.name,
                        nodes: Object.keys(thisFrame.nodes).length,
                        links: Object.keys(thisFrame.links).length
                    }
                }
            }
        }
        
        self.contentWindow.postMessage(JSON.stringify({getObjects: thisObjects}), "*");
    }
    
    /**
     * This is where all the setters are placed for the Settings menu
     */

    // iterates over all possible settings (extendedTracking, editingMode, zoneText, ...., etc) and updates local variables and triggers side effects based on new state values
    if (msgContent.settings.setSettings) {

        // sets property value for each dynamically-added toggle
        realityEditor.gui.settings.addedToggles.forEach(function(toggle) {
            if (typeof msgContent.settings.setSettings[toggle.propertyName] !== "undefined") {
                realityEditor.gui.settings.toggleStates[toggle.propertyName] = msgContent.settings.setSettings[toggle.propertyName];
                toggle.onToggleCallback(msgContent.settings.setSettings[toggle.propertyName]);
            }

            if (typeof msgContent.settings.setSettings[toggle.propertyName + 'Text'] !== "undefined") {
                toggle.onTextCallback(msgContent.settings.setSettings[toggle.propertyName + 'Text']);
            }
        });
        
    }
    
    // can directly trigger native app APIs with message of correct format @todo: figure out if this is currently used?
    if (msgContent.settings.functionName) {
        realityEditor.app.appFunctionCall(msgContent.settings.functionName, msgContent.settings.messageBody, null);
    }
};

/**
 * function calls triggered by buttons in the settings' Found Objects menu
 * @param {object} msgContent
 */
realityEditor.network.onFoundObjectButtonMessage = function(msgContent) {

    if (msgContent.foundObjectsButton.hideSettings) {
        realityEditor.gui.settings.hideSettings();
    }

    if (msgContent.foundObjectsButton.locateObjects) {
        console.log('locate objects ' + msgContent.foundObjectsButton.locateObjects);

        // split up objectKeys by ip to correctly format the whereIs information
        globalStates.spatial.whereIs = {};
        for (let objectKey in msgContent.foundObjectsButton.locateObjects) {
            let object = realityEditor.getObject(objectKey);
            if (object) {
                let ip = object.ip;
                if (typeof globalStates.spatial.whereIs[ip] === 'undefined') {
                    globalStates.spatial.whereIs[ip] = {};
                }
                globalStates.spatial.whereIs[ip][objectKey] = msgContent.foundObjectsButton.locateObjects[objectKey];
            }
        }
    }

    if (msgContent.foundObjectsButton.snapAnchorToScreen) {
        let objectKey = msgContent.foundObjectsButton.snapAnchorToScreen;
        realityEditor.gui.ar.anchors.snapAnchorToScreen(objectKey);
    }
};

/**
 * Ask a specific server to respond with which objects it has
 * The server will respond with a list of json objects matching the format of discovery heartbeats
 * Array.<{id: string, ip: string, vn: number, tcs: string, zone: string}>
 *     These heartbeats are processed like any other heartbeats
 * @param {string} serverUrl - url for the reality server to download objects from, e.g. 10.10.10.20:8080
 */
realityEditor.network.discoverObjectsFromServer = function(serverUrl) {
    var prefix = (serverUrl.indexOf('http://') === -1) ? ('http://') : ('');
    var portSuffix = (/(:[0-9]+)$/.test(serverUrl)) ? ('') : (':' + defaultHttpPort);
    var url = prefix + serverUrl + portSuffix + '/allObjects/';
    realityEditor.network.getData(null, null, null, url, function(_nullObj, _nullFrame, _nullNode, msg) {
        console.log('got all objects');
        console.log(msg);

        msg.forEach(function(heartbeat) {
            console.log(heartbeat);
            realityEditor.network.addHeartbeatObject(heartbeat);
        });
    });
};

/**
 * Helper function to perform a DELETE request on the server
 * @param {string} url
 * @param {object} content
 */
realityEditor.network.deleteData = function (url, content) {
    var request = new XMLHttpRequest();
    request.open('DELETE', url, true);
    var _this = this;
    request.onreadystatechange = function () {
        if (request.readyState === 4) _this.cout("It deleted!");
    };
    request.setRequestHeader("Content-type", "application/json");
    //request.setRequestHeader("Content-length", params.length);
    // request.setRequestHeader("Connection", "close");
    if (content) {
        request.send(JSON.stringify(content));
    } else {
        request.send();
    }
    this.cout("deleteData");
};

/**
 * Helper function to get the version number of the object. Defaults to 170.
 * @param {string} objectKey
 * @return {number}
 */
realityEditor.network.testVersion = function (objectKey) {
    var thisObject = realityEditor.getObject(objectKey);
    if (!thisObject) {
        return 170;
    } else {
        return thisObject.integerVersion;
    }
};

/**
 * Makes a DELETE request to the server to remove a frame from an object. Only works for global frames, not local.
 * @param {string} ip
 * @param {string} objectKey
 * @param {string} frameKey
 */
realityEditor.network.deleteFrameFromObject = function(ip, objectKey, frameKey) {
    this.cout("I am deleting a frame: " + ip);
    var frameToDelete = realityEditor.getFrame(objectKey, frameKey);
    if (frameToDelete) {
        console.log('deleting ' + frameToDelete.location + ' frame', frameToDelete);
        if (frameToDelete.location !== 'global') {
            console.warn('WARNING: TRYING TO DELETE A LOCAL FRAME');
            return;
        }
    } else {
        console.log('cant tell if local or global... frame has already been deleted on editor');
    }
    var contents = {lastEditor: globalStates.tempUuid};
    this.deleteData(realityEditor.network.getURL(ip, realityEditor.network.getPort(objects[objectKey]), '/object/' + objectKey + "/frames/" + frameKey), contents);
};

/**
 * Makes a POST request to add a new frame to the object
 * @param {string} ip
 * @param {string} objectKey
 * @param {Frame} contents
 * @param {function} callback
 */
realityEditor.network.postNewFrame = function(ip, objectKey, contents, callback) {
    this.cout("I am adding a frame: " + ip);
    contents.lastEditor = globalStates.tempUuid;
    this.postData(realityEditor.network.getURL(ip, realityEditor.network.getPort(objects[objectKey]), '/object/' + objectKey + "/addFrame/"), contents, callback);
};

/**
 * Duplicates a frame on the server (except gives it a new uuid). Used in response to pulling on staticCopy frames.
 * @param {string} ip
 * @param {string} objectKey
 * @param {string} frameKey
 * @param {object|undefined} contents - currently doesn't need this, can exclude or pass in empty object {}
 */
realityEditor.network.createCopyOfFrame = function(ip, objectKey, frameKey, contents) {
    this.cout("I am adding a frame: " + ip);
    contents = contents || {};
    contents.lastEditor = globalStates.tempUuid;

    var oldFrame = realityEditor.getFrame(objectKey, frameKey);

    var cachedPositionData = {
        x: oldFrame.ar.x,
        y: oldFrame.ar.y,
        scale: oldFrame.ar.scale,
        matrix: oldFrame.ar.matrix
    };
    
    this.postData(realityEditor.network.getURL(ip, realityEditor.network.getPort(objects[objectKey]), '/object/' + objectKey + "/frames/" + frameKey  + "/copyFrame/"), contents, function(err, response) {
        console.log(err);
        console.log(response);
        
        if (err) {
            console.warn('unable to make copy of frame ' + frameKey);
        } else {
            var responseFrame = response.frame;
            var newFrame = new Frame();
            for (let propertyKey in responseFrame) {
                if (!responseFrame.hasOwnProperty(propertyKey)) continue;
                newFrame[propertyKey] = responseFrame[propertyKey];
            }
            var thisObject = realityEditor.getObject(objectKey);
            
            // make this staticCopy so it replaces the old static copy
            newFrame.staticCopy = true;

            // copy position data directly from the old one in the editor so it is correctly placed to start (server version might have old data)
            newFrame.ar = cachedPositionData;
            thisObject.frames[response.frameId] = newFrame;
        }
    });
};

/**
 * Makes a DELETE request to remove a link from the frame it is on (or object, for older versions)
 * @todo: at this point, we can probably stop supporting the non-frame versions
 * @param {string} ip
 * @param {string} objectKey
 * @param {string} frameKey
 * @param {string} linkKey
 */
realityEditor.network.deleteLinkFromObject = function (ip, objectKey, frameKey, linkKey) {
    // generate action for all links to be reloaded after upload
    this.cout("I am deleting a link: " + ip);

    if (this.testVersion(objectKey) > 162) {
        this.deleteData(realityEditor.network.getURL(ip, realityEditor.network.getPort(objects[objectKey]), '/object/' + objectKey + "/frame/" + frameKey + "/link/" + linkKey + "/editor/" + globalStates.tempUuid + "/deleteLink/"));
    } else {
        this.deleteData(realityEditor.network.getURL(ip, realityEditor.network.getPort(objects[objectKey]), '/object/' + objectKey + "/link/" + linkKey));
    }
};

/**
 * Makes a DELETE request to remove a node from the frame it is on
 * @param {string} ip
 * @param {string} objectKey
 * @param {string} frameKey
 * @param {string} nodeKey
 */
realityEditor.network.deleteNodeFromObject = function (ip, objectKey, frameKey, nodeKey) {
    // generate action for all links to be reloaded after upload
    this.cout("I am deleting a node: " + ip);
    this.deleteData(realityEditor.network.getURL(ip, realityEditor.network.getPort(objects[objectKey]), '/object/' + objectKey + "/frame/" + frameKey + "/node/" + nodeKey + "/editor/" + globalStates.tempUuid + "/deleteLogicNode/"));
};

/**
 * Makes a DELETE request to remove a block from the logic node it is on
 * @param {string} ip
 * @param {string} objectKey
 * @param {string} frameKey
 * @param {string} nodeKey
 * @param {string} blockKey
 */
realityEditor.network.deleteBlockFromObject = function (ip, objectKey, frameKey, nodeKey, blockKey) {
    // generate action for all links to be reloaded after upload
    this.cout("I am deleting a block: " + ip);
    // /logic/*/*/block/*/
    this.deleteData(realityEditor.network.getURL(ip, realityEditor.network.getPort(objects[objectKey]), '/object/' + objectKey + "/frame/" + frameKey + "/node/" + nodeKey + "/block/" + blockKey + "/editor/" + globalStates.tempUuid + "/deleteBlock/"));
};

/**
 * 
 * @param {string} ip
 * @param {string} objectKey
 * @param {string} frameKey
 * @param {string} nodeKey
 * @param {string} linkKey
 */
realityEditor.network.deleteBlockLinkFromObject = function (ip, objectKey, frameKey, nodeKey, linkKey) {
    // generate action for all links to be reloaded after upload
    this.cout("I am deleting a block link: " + ip);
    // /logic/*/*/link/*/
    this.deleteData(realityEditor.network.getURL(ip, realityEditor.network.getPort(objects[objectKey]), '/object/' + objectKey + "/frame/" + frameKey + "/node/" + nodeKey + "/link/" + linkKey + "/editor/" + globalStates.tempUuid + "/deleteBlockLink/"));
};

/**
 * 
 * @param {string} ip
 * @param {string} objectKey
 * @param {string} frameKey
 * @param {string} nodeKey
 */
realityEditor.network.updateNodeBlocksSettingsData = function(ip, objectKey, frameKey, nodeKey) {
    var urlEndpoint = realityEditor.network.getURL(ip, realityEditor.network.getPort(objects[objectKey]), '/object/' + objectKey + "/node/" + nodeKey);
    this.getData(objectKey, frameKey, nodeKey, urlEndpoint, function (objectKey, frameKey, nodeKey, res) {
        for (var blockKey in res.blocks) {
            if (!res.blocks.hasOwnProperty(blockKey)) continue;
            if (res.blocks[blockKey].type === 'default') continue;
            // TODO: refactor using getter functions
            objects[objectKey].frames[frameKey].nodes[nodeKey].blocks[blockKey].publicData = res.blocks[blockKey].publicData;
            objects[objectKey].frames[frameKey].nodes[nodeKey].blocks[blockKey].privateData = res.blocks[blockKey].privateData;
        }
    });
};

/**
 * Helper function to make a GET request to the server.
 * The objectKey, frameKey, and nodeKey are optional and will just be passed into the callback as additional arguments.
 * @param {string|undefined} objectKey
 * @param {string|undefined} frameKey
 * @param {string|undefined} nodeKey
 * @param {string} url
 * @param {function<string, string, string, object>} callback
 */
realityEditor.network.getData = function (objectKey, frameKey, nodeKey, url, callback) {
    if (!nodeKey) nodeKey = null;
    if (!frameKey) frameKey = null;
    var _this = this;
    var req = new XMLHttpRequest();
    try {
        req.open('GET', url, true);
        // Just like regular ol' XHR
        req.onreadystatechange = function () {
            if (req.readyState === 4) {
                if (req.status === 200) {
                    // JSON.parse(req.responseText) etc.
                    if (req.responseText)
                        callback(objectKey, frameKey, nodeKey, JSON.parse(req.responseText));
                } else {
                    // Handle error case
                    console.log("could not load content for GET:" + url);
                }
            }
        };
        req.send();

    }
    catch (e) {
        this.cout("could not connect to" + url);
    }
};

/**
 * Helper function to POST data as json to url, calling callback with the JSON-encoded response data when finished
 * @param {String} url
 * @param {Object} body
 * @param {Function<Error, Object>} callback
 */
realityEditor.network.postData = function (url, body, callback) {
    var request = new XMLHttpRequest();
    var params = JSON.stringify(body);
    request.open('POST', url, true);
    request.onreadystatechange = function () {
        if (request.readyState !== 4) {
            return;
        }
        if (!callback) {
            return;
        }

        if (request.status === 200) {
            try {
                callback(null, JSON.parse(request.responseText));
            } catch (e) {
                callback({status: request.status, error: e, failure: true}, null);
            }
            return;
        }

        callback({status: request.status, failure: true}, null);
    };

    request.setRequestHeader("Content-type", "application/json");
    //request.setRequestHeader("Content-length", params.length);
    // request.setRequestHeader("Connection", "close");
    request.send(params);
};

/**
 * Makes a POST request to add a new link from objectA, frameA, nodeA, to objectB, frameB, nodeB
 * Only goes through with it after checking to make sure there is no network loop
 * @param {Link} thisLink
 * @param {string|undefined} existingLinkKey - include if you want server to use this as the link key. otherwise randomly generates it.
 */
realityEditor.network.postLinkToServer = function (thisLink, existingLinkKey) {

    var thisObjectA = realityEditor.getObject(thisLink.objectA);
    var thisFrameA = realityEditor.getFrame(thisLink.objectA, thisLink.frameA);
    var thisNodeA = realityEditor.getNode(thisLink.objectA, thisLink.frameA, thisLink.nodeA);

    var thisObjectB = realityEditor.getObject(thisLink.objectB);
    var thisFrameB = realityEditor.getFrame(thisLink.objectB, thisLink.frameB);
    var thisNodeB = realityEditor.getNode(thisLink.objectB, thisLink.frameB, thisLink.nodeB);

    // if exactly one of objectA and objectB is the localWorldObject of the phone, prevent the link from being made
    var localWorldObjectKey = realityEditor.worldObjects.getLocalWorldId();
    var isBetweenLocalWorldAndOtherServer = (thisLink.objectA === localWorldObjectKey && thisLink.objectB !== localWorldObjectKey) ||
        (thisLink.objectA !== localWorldObjectKey && thisLink.objectB === localWorldObjectKey);
    
    var okForNewLink = this.checkForNetworkLoop(thisLink.objectA, thisLink.frameA, thisLink.nodeA, thisLink.logicA, thisLink.objectB, thisLink.frameB, thisLink.nodeB, thisLink.logicB) && !isBetweenLocalWorldAndOtherServer;
    
    if (okForNewLink) {
        var linkKey = this.realityEditor.device.utilities.uuidTimeShort();
        if (existingLinkKey) {
            linkKey = existingLinkKey;
        }

        var namesA, namesB;
        var color = "";

        if (thisLink.logicA !== false) {

            if (thisLink.logicA === 0) color = "BLUE";
            if (thisLink.logicA === 1) color = "GREEN";
            if (thisLink.logicA === 2) color = "YELLOW";
            if (thisLink.logicA === 3) color = "RED";

            namesA = [thisObjectA.name, thisFrameA.name, thisNodeA.name + ":" + color];
        } else {
            namesA = [thisObjectA.name, thisFrameA.name, thisNodeA.name];
        }

        if (thisLink.logicB !== false) {
            
            if (thisLink.logicB === 0) color = "BLUE";
            if (thisLink.logicB === 1) color = "GREEN";
            if (thisLink.logicB === 2) color = "YELLOW";
            if (thisLink.logicB === 3) color = "RED";

            namesB = [thisObjectB.name, thisFrameB.name, thisNodeB.name + ":" + color];
        } else {
            namesB = [thisObjectB.name, thisFrameB.name, thisNodeB.name];
        }

        // this is for backword compatibility
        if (this.testVersion(thisLink.objectA) > 165) {

            thisFrameA.links[linkKey] = {
                objectA: thisLink.objectA,
                frameA: thisLink.frameA,
                nodeA: thisLink.nodeA,
                logicA: thisLink.logicA,
                namesA: namesA,
                objectB: thisLink.objectB,
                frameB: thisLink.frameB,
                nodeB: thisLink.nodeB,
                logicB: thisLink.logicB,
                namesB: namesB
            };

        } else {
            thisFrameA.links[linkKey] = {

                ObjectA: thisLink.objectA,
                ObjectB: thisLink.objectB,
                locationInA: thisLink.nodeA,
                locationInB: thisLink.nodeB,
                ObjectNameA: namesA,
                ObjectNameB: namesB
            };

            console.log(thisLink.logicA);
            if (thisLink.logicA !== false || thisLink.logicB !== false) {
                return;
            }
        }

        // push new connection to objectA
        //todo this is a work around to not crash the server. only temporarly for testing
        //  if(globalProgram.logicA === false && globalProgram.logicB === false) {
        this.postNewLink(thisObjectA.ip, thisLink.objectA, thisLink.frameA, linkKey, thisFrameA.links[linkKey]);
        //  }
    }
};

/**
 * Subroutine that postLinkToServer calls after it has determined that there is no network loop, to actually perform the network request
 * @param {string} ip
 * @param {string} objectKey
 * @param {string} frameKey
 * @param {string} linkKey
 * @param {Link} thisLink
 */
realityEditor.network.postNewLink = function (ip, objectKey, frameKey, linkKey, thisLink) {
    // generate action for all links to be reloaded after upload
    thisLink.lastEditor = globalStates.tempUuid;
    this.cout("sending Link");
    this.postData(realityEditor.network.getURL(ip, realityEditor.network.getPort(objects[objectKey]), '/object/' + objectKey + "/frame/" + frameKey + "/link/" + linkKey + '/addLink/'), thisLink, function (err, response) {
        console.log(response);
    });
};

/**
 * Makes a POST request to add a new node to a frame
 * @param {string} ip
 * @param {string} objectKey
 * @param {string} frameKey
 * @param {string} nodeKey
 * @param {Node} thisNode
 */
realityEditor.network.postNewNode = function (ip, objectKey, frameKey, nodeKey, thisNode, callback) {
    thisNode.lastEditor = globalStates.tempUuid;
    this.postData(realityEditor.network.getURL(ip, realityEditor.network.getPort(objects[objectKey]), '/object/' + objectKey + '/frame/' + frameKey + '/node/' + nodeKey + '/addNode'), thisNode, function (err, response) {
        if (err) {
            console.log('postNewNode error:', err);
        } else if (callback) {
            callback(response);
        }
    });

};

/**
 * Makes a POST request to add a new crafting board link (logic block link) to the logic node
 * @param {string} ip
 * @param {string} objectKey
 * @param {string} frameKey
 * @param {string} nodeKey
 * @param {string} linkKey
 * @param {BlockLink} thisLink
 */
realityEditor.network.postNewBlockLink = function (ip, objectKey, frameKey, nodeKey, linkKey, thisLink) {
    this.cout("sending Block Link");
    var linkMessage = this.realityEditor.gui.crafting.utilities.convertBlockLinkToServerFormat(thisLink);
    linkMessage.lastEditor = globalStates.tempUuid;
    // /logic/*/*/link/*/
    this.postData(realityEditor.network.getURL(ip, realityEditor.network.getPort(objects[objectKey]), '/object/' + objectKey + "/frame/" + frameKey + "/node/" + nodeKey + "/link/" + linkKey + "/addBlockLink/"), linkMessage, function () {
    });
};

/**
 * Makes a POST request to add a new logic node to a frame
 * @param {string} ip
 * @param {string} objectKey
 * @param {string} frameKey
 * @param {string} nodeKey
 * @param {Logic} logic
 */
realityEditor.network.postNewLogicNode = function (ip, objectKey, frameKey, nodeKey, logic) {
    this.cout("sending Logic Node");
    // /logic/*/*/node/

    var simpleLogic = this.realityEditor.gui.crafting.utilities.convertLogicToServerFormat(logic);
    simpleLogic.lastEditor = globalStates.tempUuid;
    this.postData(realityEditor.network.getURL(ip, realityEditor.network.getPort(objects[objectKey]), '/object/' + objectKey + "/frame/" + frameKey + "/node/" + nodeKey + "/addLogicNode/"), simpleLogic, function () {
    });
};

/**
 * Makes a POST request to move a logic block from one grid (x,y) position to another
 * @todo: update to use a PUT request in all instances where we are modifying rather than creating
 * @param {string} ip
 * @param {string} objectKey
 * @param {string} frameKey
 * @param {string} logicKey
 * @param {string} blockKey
 * @param {{x: number, y: number}} content
 */
realityEditor.network.postNewBlockPosition = function (ip, objectKey, frameKey, logicKey, blockKey, content) {
    // generate action for all links to be reloaded after upload
    this.cout("I am moving a block: " + ip);
    // /logic/*/*/block/*/
    
    content.lastEditor = globalStates.tempUuid;
    if (typeof content.x === "number" && typeof content.y === "number") {
        this.postData(realityEditor.network.getURL(ip, realityEditor.network.getPort(objects[objectKey]), '/object/' + objectKey + "/frame/" + frameKey + "/node/" + logicKey + "/block/" + blockKey + "/blockPosition/"), content, function () {
        });
    }
};

/**
 * Makes a POST request to add a new logic block to a logic node
 * @param {string} ip
 * @param {string} objectKey
 * @param {string} frameKey
 * @param {string} nodeKey
 * @param {string} blockKey
 * @param {Logic} block
 */
realityEditor.network.postNewBlock = function (ip, objectKey, frameKey, nodeKey, blockKey, block) {
    this.cout("sending Block");
    // /logic/*/*/block/*/
    block.lastEditor = globalStates.tempUuid;

    this.postData(realityEditor.network.getURL(ip, realityEditor.network.getPort(objects[objectKey]),'/object/' + objectKey + "/frame/" + frameKey + "/node/" + nodeKey + "/block/" + blockKey + "/addBlock/"), block, function () {
    });
};

/**
 * Recursively check if adding the specified link would introduce a cycle in the network topology
 * @todo fully understand what's happening here and verify that this really works
 * @todo make sure this works for logic block links too
 * @param {string} objectAKey
 * @param {string} frameAKey
 * @param {string} nodeAKey
 * @param {string} logicAKey
 * @param {string} objectBKey
 * @param {string} frameBKey
 * @param {string} nodeBKey
 * @param {string} logicBKey
 * @return {boolean} - true if it's ok to add
 */
realityEditor.network.checkForNetworkLoop = function (objectAKey, frameAKey, nodeAKey, _logicAKey, objectBKey, frameBKey, nodeBKey, _logicBKey) {
    var signalIsOk = true;
    var thisFrame = realityEditor.getFrame(objectAKey, frameAKey);
    var thisFrameLinks = thisFrame.links;

    // check if connection is with it self
    if (objectAKey === objectBKey && frameAKey === frameBKey && nodeAKey === nodeBKey) {
        signalIsOk = false;
    }

    // todo check that objects are making these checks as well for not producing overlapeses.
    // check if this connection already exists?
    if (signalIsOk) {
        for (var thisSubKey in thisFrameLinks) {
            if (thisFrameLinks[thisSubKey].objectA === objectAKey &&
                thisFrameLinks[thisSubKey].objectB === objectBKey &&
                thisFrameLinks[thisSubKey].frameA === frameAKey &&
                thisFrameLinks[thisSubKey].frameB === frameBKey &&
                thisFrameLinks[thisSubKey].nodeA === nodeAKey &&
                thisFrameLinks[thisSubKey].nodeB === nodeBKey) {
                signalIsOk = false;
            }
        }
    }

    function searchL(objectA, frameA, nodeA, objectB, frameB, nodeB) {
        var thisFrame = realityEditor.getFrame(objectB, frameB);
        // TODO: make sure that these links dont get created in the first place - or that they get deleted / rerouted when destination frame changes
        if (!thisFrame) return;

        for (var key in thisFrame.links) {  // this is within the frame
            // this.cout(objectB);
            var Bn = thisFrame.links[key];  // this is the link to work with
            if (nodeB === Bn.nodeA) {  // check if
                if (nodeA === Bn.nodeB && objectA === Bn.objectB && frameA === Bn.frameB) {
                    signalIsOk = false;
                    break;
                } else {
                    searchL(objectA, frameA, nodeA, Bn.objectB, Bn.frameB, Bn.nodeB);
                }
            }
        }
    }

    // check that there is no endless loops through it self or any other connections
    if (signalIsOk) {
        searchL(objectAKey, frameAKey, nodeAKey, objectBKey, frameBKey, nodeBKey);
    }

    return signalIsOk;
};

/**
 * Debug method to reset the position of a specified frame or node.
 * Doesn't actually reset the position to origin, just refreshes the position, so you need to also manually set the position to 0,0,[] before calling this
 * @param {string} objectKey
 * @param {string} frameKey
 * @param {string} nodeKey
 * @param {string|undefined} type - "ui" if resetting a frame, null/undefined if resetting a node
 */
realityEditor.network.sendResetContent = function (objectKey, frameKey, nodeKey, type) {

    var tempThisObject = {};
    if (type !== "ui") {
        tempThisObject = realityEditor.getNode(objectKey, frameKey, nodeKey);
    } else {
        tempThisObject = realityEditor.getFrame(objectKey, frameKey);
    }

    if (!tempThisObject) {
        console.warn("Can't reset content of undefined object", objectKey, frameKey, nodeKey, type);
        return;
    }
    
    var positionData = realityEditor.gui.ar.positioning.getPositionData(tempThisObject);
    
    var content = {};
    content.x = positionData.x;
    content.y = positionData.y;
    content.scale = positionData.scale;

    if (typeof positionData.matrix === "object") {
        content.matrix = positionData.matrix;
    }

    content.lastEditor = globalStates.tempUuid;
    
    if (typeof content.x === "number" && typeof content.y === "number" && typeof content.scale === "number") {
        realityEditor.gui.ar.utilities.setAverageScale(objects[objectKey]);
        var urlEndpoint;
        if (type !== 'ui') {
            urlEndpoint = realityEditor.network.getURL(objects[objectKey].ip, realityEditor.network.getPort(objects[objectKey]), '/object/' + objectKey + "/frame/" + frameKey + "/node/" + nodeKey + "/nodeSize/");
        } else {
            urlEndpoint = realityEditor.network.getURL(objects[objectKey].ip, realityEditor.network.getPort(objects[objectKey]), '/object/' + objectKey + "/frame/" + frameKey + "/node/" + nodeKey + "/size/");
        }
        console.log('url endpoint = ' + urlEndpoint);
        this.postData(urlEndpoint, content);
    }
    
};

/**
 * Makes a POST request to commit the state of the specified object to the server's git system, so that it can be reset to this point
 * @param {string} objectKey
 */
realityEditor.network.sendSaveCommit = function (objectKey) {
   var urlEndpoint = realityEditor.network.getURL(objects[objectKey].ip, realityEditor.network.getPort(objects[objectKey]), '/object/' + objectKey + "/saveCommit/");
   var content = {};
   this.postData(urlEndpoint, content, function(){});
};

/**
 * Makes a POST request to reset the state of the object on the server to the last commit
 * (eventually updates the local state too, after the server resets and pings the app with an update action message)
 * @param {string} objectKey
 */
realityEditor.network.sendResetToLastCommit = function (objectKey) {
    var urlEndpoint = realityEditor.network.getURL(objects[objectKey].ip, realityEditor.network.getPort(objects[objectKey]), '/object/' + objectKey + "/resetToLastCommit/");
    var content = {};
    this.postData(urlEndpoint, content, function(){});
};

realityEditor.network.toBeInitialized = {};
realityEditor.network.isFirstInitialization = function(objectKey, frameKey, nodeKey) {
    let activeKey = nodeKey || frameKey;
    if (this.toBeInitialized[activeKey]) {
        delete this.toBeInitialized[activeKey];
        return true;
    }
    return false;
};

/**
 * Gets set as the "onload" function of each frame/node iframe element.
 * When the iframe contents finish loading, update some local state that depends on its size, and
 * post a message into the frame with data including its object/frame/node keys, the GUI state, etc
 * @param objectKey
 * @param frameKey
 * @param nodeKey
 */
realityEditor.network.onElementLoad = function (objectKey, frameKey, nodeKey) {
    
    realityEditor.gui.ar.draw.notLoading = false;
    
    if (nodeKey === "null") nodeKey = null;

    var version = 170;
    var object = realityEditor.getObject(objectKey);
    if (object) {
        version = object.integerVersion;
    }
    var frame = realityEditor.getFrame(objectKey, frameKey);
    var nodes = frame ? frame.nodes : {};

    var oldStyle = {
        obj: objectKey,
        pos: nodeKey,
        objectValues: object ? object.nodes : {},
        interface: globalStates.interface
    };

    var simpleNodes = this.utilities.getNodesJsonForIframes(nodes);

    var newStyle = {
        object: objectKey,
        frame: frameKey,
        objectData: {},
        node: nodeKey,
        nodes: simpleNodes,
        port: realityEditor.network.getPort(object),
        interface: globalStates.interface,
        firstInitialization: realityEditor.network.isFirstInitialization(objectKey, frameKey, nodeKey)
    };

    if (version < 170 && objectKey === nodeKey) {
        newStyle = oldStyle;
    }

    if (object && object.ip) {
        newStyle.objectData = {
            ip: object.ip,
            port: realityEditor.network.getPort(object)
        };
    }
    let activeKey = nodeKey || frameKey;
    
    // if (globalDOMCache['svg' + activeKey]) {
    //     realityEditor.gui.ar.moveabilityOverlay.createSvg(globalDOMCache['svg' + activeKey]);
    // }

    globalDOMCache["iframe" + activeKey].setAttribute('loaded', true);
    globalDOMCache["iframe" + activeKey].contentWindow.postMessage(JSON.stringify(newStyle), '*');

    if (nodeKey) {
        var node = realityEditor.getNode(objectKey, frameKey, nodeKey);
        if (node.type === 'logic') {
            realityEditor.gui.ar.draw.updateLogicNodeIcon(node);
        }

        this.processPendingNodeAdjustments(objectKey, frameKey, node.name, function(objectKey, frameKey, nodeName, msgContent) {
            console.log('processing pending node adjustment in onElementLoad', frameKey, nodeName, msgContent);
            if (typeof msgContent.nodeIsFullScreen !== 'undefined') {
                realityEditor.network.setNodeFullScreen(objectKey, frameKey, nodeName, msgContent); // TODO: actually do this after onElementLoad for the node
            }
        });
    }
    
    // adjust move-ability corner UI to match true width and height of frame contents
    if (globalDOMCache['iframe' + activeKey].clientWidth > 0) { // get around a bug where corners would resize to 0 for new logic nodes
        setTimeout(function() {
            var trueSize = {
                width: globalDOMCache['iframe' + activeKey].clientWidth,
                height: globalDOMCache['iframe' + activeKey].clientHeight
            };

            var cornerPadding = 24;
            globalDOMCache[activeKey].querySelector('.corners').style.width = trueSize.width + cornerPadding*2 + 'px';
            globalDOMCache[activeKey].querySelector('.corners').style.height = trueSize.height + cornerPadding*2 + 'px';
        }, 100); // resize corners after a slight delay to ensure that the frame has fully initialized with the correct size
    }

    // show the blue corners as soon as the frame loads
    if (realityEditor.device.editingState.frame === frameKey && realityEditor.device.editingState.node === nodeKey) {
        // document.getElementById('svg' + (nodeKey || frameKey)).classList.add('visibleEditingSVG');
        globalDOMCache[(nodeKey || frameKey)].querySelector('.corners').style.visibility = 'visible';
    }

    if (globalDOMCache['iframe' + (nodeKey || frameKey)].dataset.isReloading) {
        delete globalDOMCache['iframe' + (nodeKey || frameKey)].dataset.isReloading;
        realityEditor.network.callbackHandler.triggerCallbacks('elementReloaded', {objectKey: objectKey, frameKey: frameKey, nodeKey: nodeKey});
    } else {
        realityEditor.network.callbackHandler.triggerCallbacks('elementLoaded', {objectKey: objectKey, frameKey: frameKey, nodeKey: nodeKey});
    }

    // this is used so we can render a placeholder until it loads
    globalDOMCache['iframe' + (nodeKey || frameKey)].dataset.doneLoading = true;

    this.cout("on_load");
};

/**
 * Makes a POST request to add a lock to the specified node. Whether or not you are actually allowed to add the
 *   lock is determined within the server, based on the state of the node and the password and lock type you provide
 * @todo: get locks working again, this time with real security (e.g. encryption)
 * @param {string} ip
 * @param {string} objectKey
 * @param {string} frameKey
 * @param {string} nodeKey
 * @param {{lockPassword: string, lockType: string}} content - lockType is "full" or "half" (see documentation in device/security.js)
 */
realityEditor.network.postNewLockToNode = function (ip, objectKey, frameKey, nodeKey, content) {
    console.log("sending node lock (" + content.lockType + ")");
    this.postData(realityEditor.network.getURL(ip, realityEditor.network.getPort(objects[objectKey]), '/object/' + objectKey + "/frame/" + frameKey + "/node/" + nodeKey + "/addLock/"), content, function () {
    });
};

/**
 * Makes a DELETE request to remove a lock from the specified node, given a password to use to unlock it
 * @todo: encrypt / etc
 * @param {string} ip
 * @param {string} objectKey
 * @param {string} frameKey
 * @param {string} nodeKey
 * @param {string} password
 */
realityEditor.network.deleteLockFromNode = function (ip, objectKey, frameKey, nodeKey, password) {
// generate action for all links to be reloaded after upload
    console.log("I am deleting a lock: " + ip);
    console.log("password is " + password);
    this.deleteData(realityEditor.network.getURL(ip, realityEditor.network.getPort(objects[objectKey]), '/object/' + objectKey + "/frame/" + frameKey + "/node/" + nodeKey + "/password/" + password + "/deleteLock/"));
    //console.log("deleteLockFromObject");
};

/**
 * Makes a POST request to add a lock to the specified link.
 * @param {string} ip
 * @param {string} objectKey
 * @param {string} frameKey
 * @param {string} linkKey
 * @param {{lockPassword: string, lockType: string}} content
 */
realityEditor.network.postNewLockToLink = function (ip, objectKey, frameKey, linkKey, content) {

// generate action for all links to be reloaded after upload
    console.log("sending link lock (" + content.lockType + ")");
    this.postData(realityEditor.network.getURL(ip, realityEditor.network.getPort(objects[objectKey]), '/object/' + objectKey + "/frame/" + frameKey + "/link/" + linkKey + "/addLock/"), content, function () {
    });
    // postData('http://' +ip+ ':' + httpPort+"/", content);
    //console.log('post --- ' + 'http://' + ip + ':' + httpPort + '/object/' + thisObjectKey + "/link/lock/" + thisLinkKey);

};

/**
 * Makes a DELETE request to remove a lock from the specific link
 * @param {string} ip
 * @param {string} objectKey
 * @param {string} frameKey
 * @param {string} linkKey
 * @param {string} password
 */
realityEditor.network.deleteLockFromLink = function (ip, objectKey, frameKey, linkKey, password) {
// generate action for all links to be reloaded after upload
    console.log("I am deleting a link lock: " + ip);
    console.log("lockPassword is " + password);
    this.deleteData(realityEditor.network.getURL(ip, realityEditor.network.getPort(objects[objectKey]), '/object/' + objectKey + "/frame/" + frameKey + "/link/" + linkKey + "/password/" + password + "/deleteLock/"));
    //console.log('delete --- ' + 'http://' + ip + ':' + httpPort + '/object/' + thisObjectKey + "/link/lock/" + thisLinkKey + "/password/" + authenticatedUser);
};

/**
 * Makes a POST request when a frame is pushed into a screen or pulled out into AR, to update state on server
 * (updating on server causes the in-screen version of the frame to show/hide as a response)
 * @param {string} ip
 * @param {string} objectKey
 * @param {string} frameKey
 * @param {string} newVisualization - (either 'ar' or 'screen') the new visualization mode you want to change to
 * @param {{x: number, y: number, scale: number, matrix: Array.<number>}|null} oldVisualizationPositionData - optionally sync the other position data to the server before changing visualization modes. In practice, when we push into a screen we reset the AR frame's positionData to the origin 
 */
realityEditor.network.updateFrameVisualization = function(ip, objectKey, frameKey, newVisualization, oldVisualizationPositionData) {

    var urlEndpoint = realityEditor.network.getURL(ip, realityEditor.network.getPort(objects[objectKey]), '/object/' + objectKey + "/frame/" + frameKey + "/visualization/");
    var content = {
        visualization: newVisualization,
        oldVisualizationPositionData: oldVisualizationPositionData
    };
    this.postData(urlEndpoint, content, function (err, response) {
        console.log('set visualization to ' + newVisualization + ' on server');
        console.log(err, response);
    });
};

/**
 * Makes a DELETE request to remove a frame's publicData from the server
 * (used e.g. when a frame is moved from one object to another, the old copy of its public data needs to be deleted)
 * @param {string} ip
 * @param {string} objectKey
 * @param {string} frameKey
 */
realityEditor.network.deletePublicData = function(ip, objectKey, frameKey) {
    this.deleteData(realityEditor.network.getURL(ip, realityEditor.network.getPort(objects[objectKey]), '/object/' + objectKey + "/frame/" + frameKey + "/publicData"));
};

/**
 * Makes a POST request to upload a frame's publicData to the server
 * (used e.g. when a frame is moved from one object to another, to upload public data to new object/server)
 * @param {string} ip
 * @param {string} objectKey
 * @param {string} frameKey
 * @param publicData
 */
realityEditor.network.postPublicData = function(ip, objectKey, frameKey, publicData) {

    var urlEndpoint = realityEditor.network.getURL(ip, realityEditor.network.getPort(objects[objectKey]), '/object/' + objectKey + "/frame/" + frameKey + "/publicData");
    var content = {
        publicData: publicData,
        lastEditor: globalStates.tempUuid
    };

    this.postData(urlEndpoint, content, function (err, response) {
        console.log('set publicData to ' + publicData + ' on server');
        console.log(err, response);
    });
};

/**
 * Helper function to locate the iframe element associated with a certain frame, and post a message into it
 * @param {string} frameKey
 * @param {object} message - JSON data to send into the frame
 */
realityEditor.network.postMessageIntoFrame = function(frameKey, message) {
    var frame = document.getElementById('iframe' + frameKey);
    if (frame) {
        frame.contentWindow.postMessage(JSON.stringify(message), "*");
    }
};

/**
 * Makes a POST request to update groupIds on the server when a frame is added to or removed from a group
 * @param {string} ip
 * @param {string} objectKey
 * @param {string} frameKey
 * @param {string|null} newGroupID - either groupId or null for none
 */
realityEditor.network.updateGroupings = function(ip, objectKey, frameKey, newGroupID) {
    var urlEndpoint = realityEditor.network.getURL(ip, realityEditor.network.getPort(objects[objectKey]), '/object/' + objectKey + "/frame/" + frameKey + "/group/");
    var content = {
        group: newGroupID,
        lastEditor: globalStates.tempUuid
    };
    this.postData(urlEndpoint, content, function (err, response) {
        console.log('set group to ' + newGroupID + ' on server');
        console.log(err, response);
    })
};

/**
 * Makes a POST request to update the (x,y,scale,matrix) position data of a frame or node on the server
 * @param {Frame|Node} activeVehicle
 * @param {boolean|undefined} ignoreMatrix - include this if you only want to update (x,y,scale) not the transformation matrix
 */
realityEditor.network.postVehiclePosition = function(activeVehicle, ignoreMatrix) {
    if (activeVehicle) {
        var positionData = realityEditor.gui.ar.positioning.getPositionData(activeVehicle);
        var content = {};
        content.x = positionData.x;
        content.y = positionData.y;
        content.scale = positionData.scale;
        if (!ignoreMatrix) {
            content.matrix = positionData.matrix;
        }
        content.lastEditor = globalStates.tempUuid;

        var endpointSuffix = realityEditor.isVehicleAFrame(activeVehicle) ? "/size/" : "/nodeSize/";
        var keys = realityEditor.getKeysFromVehicle(activeVehicle);
        var urlEndpoint = realityEditor.network.getURL(realityEditor.getObject(keys.objectKey).ip, realityEditor.network.getPort(realityEditor.getObject(keys.objectKey)), '/object/' + keys.objectKey + "/frame/" + keys.frameKey + "/node/" + keys.nodeKey + endpointSuffix);
        realityEditor.network.postData(urlEndpoint, content);
    }
};

/**
 * Upload the current position of an object (via its transformation matrix) relative to the
 * closest world object origin. Used for anchors.
 * @param {string} ip
 * @param {string} objectKey
 * @param {Array.<number>} matrix
 * @param {string} worldId
 */
realityEditor.network.postObjectPosition = function(ip, objectKey, matrix, worldId) {
    let port = realityEditor.network.getPort(objects[objectKey]);
    var urlEndpoint = realityEditor.network.getURL(ip, port, '/object/' + objectKey + "/matrix");
    let content = {
        matrix: matrix,
        worldId: worldId,
        lastEditor: globalStates.tempUuid
    };
    this.postData(urlEndpoint, content, function(err, _response) {
        if (err) {
            console.warn('error posting to ' + urlEndpoint, err);
        } else {
            console.log('successfully posted to ' + urlEndpoint);
        }
    });
};

realityEditor.network.searchAndDownloadUnpinnedFrames = function (ip, port) {
    realityEditor.network.search.searchFrames(ip, port, {src: 'communication'}, function(matchingFrame) {
        let object = realityEditor.getObject(matchingFrame.objectId);
        if (!object) { return; }
        
        if (typeof object.unpinnedFrameKeys !== 'undefined' && typeof object.frames[matchingFrame.uuid] === 'undefined') {
            let index = object.unpinnedFrameKeys.indexOf(matchingFrame.uuid);
            if (index > -1) {
                object.frames[matchingFrame.uuid] = matchingFrame;
                realityEditor.network.initializeDownloadedFrame(matchingFrame.objectId, matchingFrame.uuid, matchingFrame);

                // it's still unpinned, but it's already downloaded so it can be removed from this list
                object.unpinnedFrameKeys.splice(index, 1);
            }
        }
    });
};<|MERGE_RESOLUTION|>--- conflicted
+++ resolved
@@ -181,19 +181,14 @@
     return object.port;
 };
 realityEditor.network.getPortByIp = function(ip) {
-<<<<<<< HEAD
-    let serverPort = null;
-=======
     if (ip === '127.0.0.1') {
         return '49369';
     }
 
     let serverPort = defaultHttpPort;
-    
-    let thisObject = null;
->>>>>>> 280c81bd
-    for(let key in objects){
-        if(ip === objects[key].ip) {
+
+    for (let key in objects) {
+        if (ip === objects[key].ip) {
             serverPort = objects[key].port;
             break;
         }
