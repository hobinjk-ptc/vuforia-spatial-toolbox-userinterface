--- conflicted
+++ resolved
@@ -87,16 +87,11 @@
      * @param {string} objectKey
      */
     function addServerForObjectIfNeeded(object, _objectKey) {
-<<<<<<< HEAD
-
-        if (object.ip === '127.0.0.1') { return; } // ignore localhost, no need for realtime because only one client
-=======
         
         // if (object.ip === '127.0.0.1') { return; } // ignore localhost, no need for realtime because only one client
         // Note that we still create a localhost socket even though we don't
         // subscribe to it since it will be used to send messages to the local
         // server
->>>>>>> c801aa4d
 
         var serverAddress = realityEditor.network.getURL(object.ip, realityEditor.network.getPort(object), null);
         var socketsIps = realityEditor.network.realtime.getSocketIPsForSet('realityServers');
