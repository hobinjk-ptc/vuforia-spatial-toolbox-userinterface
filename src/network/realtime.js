--- conflicted
+++ resolved
@@ -64,19 +64,11 @@
             batchedUpdates = {};
         }, (1000/updateFramerate));
         } else {
-<<<<<<< HEAD
-        sendBatchedUpdates();
-        batchedUpdates = {};
-        // check for realtime updates
-        requestAnimationFrame(loop);
-=======
             sendBatchedUpdates();
             batchedUpdates = {};
             // check for realtime updates
             requestAnimationFrame(loop);
         }
->>>>>>> 2fd1cf1a
-    }
     }
 
     /**
@@ -87,25 +79,17 @@
      * @param {string} objectKey
      */
     function addServerForObjectIfNeeded(object, _objectKey) {
-        console.log("---sssss-w-w-w---- 11")
-        console.log("--function-- addServerForObjectIfNeeded");
+        
         if (object.ip === '127.0.0.1') { return; } // ignore localhost, no need for realtime because only one client
-        console.log("---sssss-w-w-w---- 12")
+
         var serverAddress = realityEditor.network.getURL(object.ip, realityEditor.network.getPort(object), null);
         var socketsIps = realityEditor.network.realtime.getSocketIPsForSet('realityServers');
-        console.log("---sssss-w-w-w---- 13", serverAddress)
         if (socketsIps.indexOf(serverAddress) < 0) {
-            console.log("---sssss-w-w-w---- 14")
             // if we haven't already created a socket connection to that IP, create a new one,
             //   and register update listeners, and emit a /subscribe message so it can connect back to us
             realityEditor.network.realtime.createSocketInSet('realityServers', serverAddress, function (socket){
-<<<<<<< HEAD
-            sockets['realityServers'][serverAddress].emit(realityEditor.network.getIoTitle(object.port, '/subscribe/realityEditorUpdates'), JSON.stringify({editorId: globalStates.tempUuid}));
-            addServerUpdateListener(serverAddress);
-=======
                 sockets['realityServers'][serverAddress].emit(realityEditor.network.getIoTitle(object.port, '/subscribe/realityEditorUpdates'), JSON.stringify({editorId: globalStates.tempUuid}));
                 addServerUpdateListener(serverAddress);
->>>>>>> 2fd1cf1a
             });
      
         }
