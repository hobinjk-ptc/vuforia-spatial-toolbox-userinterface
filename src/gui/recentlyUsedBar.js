--- conflicted
+++ resolved
@@ -16,18 +16,9 @@
         this.iconElts = [];
         this.capacity = 3;
         this.lastDraw = Date.now();
-<<<<<<< HEAD
-        this.canvasHasContent = false;
-        
-        this.lastHoveredFrameId = null;
-        this.hoverFocusIcon = null;
-        this.focusIconTimeoutId = null;
-        this.focusIconTime = 1000;
-=======
         this.hoverAnimation = new LineToFrameAnimation(this.ctx, null, false);
         this.animations = [this.hoverAnimation];
 
->>>>>>> 12e82d82
 
         this.callbacks = {
             onIconStartDrag: [],
@@ -130,8 +121,6 @@
         const iconElt = event.target;
         this.setDragTarget(iconElt.dataset.objectId, iconElt.dataset.frameId);
         this.dragState.pointerDown = true;
-        
-        this.hideFocusIconImg();
     }
 
     onIconPointerUp(event) {
@@ -168,87 +157,11 @@
 
     onIconPointerOver(event) {
         const iconElt = event.target;
-<<<<<<< HEAD
-        this.hoveredFrameId = iconElt.dataset.frameId;
-        
-        this.lastHoveredFrameId = iconElt.dataset.frameId;
-        this.clearTimeoutFocusIcon();
-        this.updateFocusIconImg(event.target);
-    }
-
-    updateFocusIconImg(elt) {
-        
-        if (this.hoverFocusIcon === null) {
-            let icon = document.createElement('img');
-            icon.classList.add('ru-focus');
-            let rect = elt.getBoundingClientRect();
-            icon.style.position = 'absolute';
-            icon.style.left = `${rect.left + rect.width / 2}px`;
-            icon.style.transform = 'translateX(-50%)';
-            icon.style.top = `${rect.bottom}px`;
-            icon.src = './png/focus.png';
-            icon.style.display = 'inline';
-            document.body.appendChild(icon);
-            
-            this.hoverFocusIcon = icon;
-            this.hoverFocusIcon.addEventListener('pointerover', () => {
-                this.hoveredFrameId = this.lastHoveredFrameId;
-                this.clearTimeoutFocusIcon();
-            });
-            this.hoverFocusIcon.addEventListener('pointerout', () => {
-                this.hoveredFrameId = null;
-                this.hideFocusIconImg(true);
-            });
-            this.hoverFocusIcon.addEventListener('pointercancel', () => {
-                this.hoveredFrameId = null;
-                this.hideFocusIconImg(true);
-            });
-            this.hoverFocusIcon.addEventListener('pointerdown', () => {
-                this.clearTimeoutFocusIcon();
-                realityEditor.ai.focusOnFrame(this.lastHoveredFrameId);
-                this.hoveredFrameId = null;
-            });
-            this.hoverFocusIcon.addEventListener('pointerup', () => {
-                this.hideFocusIconImg(true);
-            });
-        } else {
-            this.hoveredFrameId = this.lastHoveredFrameId;
-            let rect = elt.getBoundingClientRect();
-            this.hoverFocusIcon.style.left = `${rect.left + rect.width / 2}px`;
-            this.hoverFocusIcon.style.top = `${rect.bottom}px`;
-            this.hoverFocusIcon.style.display = 'inline';
-        }
-    }
-    
-    hideFocusIconImg(forceHide = false) {
-        if (this.hoverFocusIcon === null) return;
-        this.clearTimeoutFocusIcon();
-        
-        // default is delay 1000 ms, and then hide; unless specified to force hide this icon immediately
-        if (forceHide) {
-            this.hoverFocusIcon.style.display = 'none';
-        } else {
-            this.focusIconTimeoutId = setTimeout(() => {
-                this.hoverFocusIcon.style.display = 'none';
-            }, this.focusIconTime);
-        }
-    }
-    
-    clearTimeoutFocusIcon() {
-        if (this.focusIconTimeoutId !== null) clearTimeout(this.focusIconTimeoutId);
-    }
-
-    onIconPointerOut(event) {
-        this.hoveredFrameId = null;
-        
-        this.hideFocusIconImg();
-=======
         this.hoverAnimation.hoveredFrameId = iconElt.dataset.frameId;
     }
 
     onIconPointerOut(event) {
         this.hoverAnimation.hoveredFrameId = null;
->>>>>>> 12e82d82
 
         const iconElt = event.target;
         if (this.dragState.pointerDown &&
