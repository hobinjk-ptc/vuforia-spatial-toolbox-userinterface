--- conflicted
+++ resolved
@@ -368,19 +368,6 @@
             getStopButton().classList.add('captureButtonInactive');
         } else {
             getStopButton().classList.remove('captureButtonInactive');
-<<<<<<< HEAD
-        }
-
-        feedbackString = status + '... (' + statusInfo + ')';
-
-        if (globalStates.debugSpeechConsole) {
-            let console = document.getElementById('speechConsole');
-            if (!console) { return; }
-            console.innerHTML =
-                'Status: ' + status + '<br>' +
-                'Info: ' + statusInfo;
-=======
->>>>>>> de0d08e3
         }
 
         feedbackString = status + '... (' + statusInfo + ')';
