createNameSpace("realityEditor.gui.ar.areaTargetScanner");

(function(exports) {

    let hasUserBeenNotified = false;
    let detectedServers = {};
    let detectedObjects = {};

    let foundAnyWorldObjects = false;
    let isScanning = false;

    let feedbackString = null;
    let feedbackInterval = null;
    let feedbackTick = 0;

    const MAX_SCAN_TIME = 120;
    let timeLeftSeconds = MAX_SCAN_TIME;

    let loadingDialog = null;

    let pendingAddedObjectName = null;

    let sessionObjectId = null;
    let targetUploadURL = null;

    let hasFirstSeenInstantWorld = false;

    let limitScanRAM = false; // if true (toggled through menu), stop area target capture when device memory usage is high
    let maximumPercentRAM = 0.33; // the app will stop scanning when it reaches this threshold of total device memory

    /**
     * Public init method to enable rendering ghosts of edited frames while in editing mode.
     */
    function initService() {
        if (!realityEditor.device.environment.variables.supportsAreaTargetCapture) {
            console.log('This device doesn\'t support area target capture');
            return;
        }

        // wait until at least one server is detected
        // wait to see if any world objects are detected on that server
        // wait until camera device pose has been set / tracking is fully initialized

        // if no world objects are detected, show a notification "No spaces detected. Scan one to begin."
        // show "SCAN" button on bottom center of screen
        // OR -> show a modal with this info and the button to start. can dismiss and ignore completely.

        realityEditor.network.addObjectDiscoveredCallback(function(object, objectKey) {
            if (objectKey === realityEditor.worldObjects.getLocalWorldId()) {
                return; // ignore local world
            }

            if (typeof detectedObjects[objectKey] !== 'undefined') {
                return;
            }
            detectedObjects[objectKey] = true;

            if (pendingAddedObjectName) {
                if (object.name === pendingAddedObjectName) {
                    pendingObjectAdded(objectKey, object.ip, realityEditor.network.getPort(object));
                }
            }

            // check if it's a world object
            if (object && !object.deactivated && (object.isWorldObject || object.type === 'world')) {
                foundAnyWorldObjects = true;
                console.log("world obj detected");
            } else {
                console.log("obj detected");
            }

            // wait 5 seconds after detecting an object to check the next step
            setTimeout(function() {
                showNotificationIfNeeded();
            }, 5000);
        });

        realityEditor.network.onNewServerDetected(function(serverIP) {
            console.log("--function-- onNewServerDetected");
            if (serverIP === '127.0.0.1' || serverIP === 'localhost') {
                return;
            }
            if (typeof detectedServers[serverIP] !== 'undefined') {
                return;
            }
            detectedServers[serverIP] = true;
        });

        realityEditor.gui.ar.draw.addUpdateListener(function(visibleObjects) {
            if (!sessionObjectId) { return; }
            if (isScanning) { return; }
            if (hasFirstSeenInstantWorld) { return; }

            if (typeof visibleObjects[sessionObjectId] !== 'undefined') {
                hasFirstSeenInstantWorld = true;

                getStatusTextfield().innerHTML = 'Successfully localized within new scan!'
                getStatusTextfield().style.display = 'inline';

                setTimeout(function() {
                    getStatusTextfield().innerHTML = '';
                    getStatusTextfield().style.display = 'none';
                }, 3000);
            }
        });

        realityEditor.app.onAreaTargetGenerateProgress('realityEditor.gui.ar.areaTargetScanner.onAreaTargetGenerateProgress');

        realityEditor.app.subscribeToAppMemoryEvents('realityEditor.gui.ar.areaTargetScanner.onAppMemoryEvent');

        realityEditor.gui.settings.addToggleWithText('Limit Scan RAM', 'area target scan stops at threshold (e.g. 0.33)', 'maximumRAM', '../../../svg/powerSave.svg', false, '0.33',
            function(newValue) {
                console.log('limitScanRAM was set to ' + newValue);
                limitScanRAM = newValue;
            },
            function(newValue) {
                console.log('zone text was set to ' + newValue);
                maximumPercentRAM = parseFloat(newValue) || 0.33;
            }
        ).moveToDevelopMenu();
    }

    function showNotificationIfNeeded() {
        if (hasUserBeenNotified) {
            console.log("Already notified user. Ignore this time.");
            return;
        }

        if (foundAnyWorldObjects) {
            console.log("Found an existing world object... no need to scan a new one. Ignore this time.");
            return;
        }

        let cameraNode = realityEditor.sceneGraph.getCameraNode();
        let hasCameraBeenLocalized = (cameraNode && !realityEditor.gui.ar.utilities.isIdentityMatrix(cameraNode.localMatrix));
        if (!hasCameraBeenLocalized) {
            console.log("AR Tracking hasn't finished initializing yet... try again...");
            setTimeout(function() {
                showNotificationIfNeeded(); // repeat until ready
            }, 1000);
            return;
        }

        const headerText = 'No scans of this space detected. Make a scan?';
        const descriptionText = 'This will create a World Object on your edge server.'
        realityEditor.gui.modal.openClassicModal(headerText, descriptionText, 'Ignore', 'Begin Scan', function() {
            console.log('Ignore scan modal');
        }, function() {
            console.log('Begin scan');
            // startScanning();
            createPendingWorldObject();
        }, true);

        hasUserBeenNotified = true;
    }

    function startScanning() {
        if (isScanning) {
            console.log('already scanning.. ignore.');
            return;
        }
        isScanning = true;
        timeLeftSeconds = MAX_SCAN_TIME;

        realityEditor.app.areaTargetCaptureStart(sessionObjectId, 'realityEditor.gui.ar.areaTargetScanner.captureStatusHandler');

        // TODO: turn app into scanning mode, disabling any AR rendering and other UI

        // add a stop button to the screen that can be pressed to trigger stopScanning
        getRecordingIndicator().style.display = 'inline';
        getStopButton().style.display = 'inline';
        getTimerTextfield().style.display = 'inline';

        if (!feedbackInterval) {
            feedbackInterval = setInterval(printFeedback, 1000);
        }
    }

    /**
     * Lazy instantiation and getter of a red dot element to indicate that a recording is in process
     * @return {Element}
     */
    function getRecordingIndicator() {
        var div = document.querySelector('#scanRecordingIndicator');
        if (!div) {
            div = document.createElement('div');
            div.id = 'scanRecordingIndicator';
            div.style.position = 'absolute';
            div.style.left = '10px';
            div.style.top = '10px';
            div.style.width = '30px';
            div.style.height = '30px';
            div.style.backgroundColor = 'red';
            div.style.borderRadius = '15px';
            document.body.appendChild(div);
        }
        return div;
    }

    /**
     * Lazy instantiation and getter of the stop button to generate the area target from the scan
     * @return {Element}
     */
    function getStopButton() {
        var div = document.querySelector('#scanStopButton');
        if (!div) {
            div = document.createElement('div');
            div.id = 'scanStopButton';
            div.style.position = 'absolute';
            div.style.left = '40vw';
            div.style.bottom = '10vh';
            div.style.width = '20vw';
            div.style.height = '60px';
            div.style.lineHeight = '60px';
            div.style.backgroundColor = 'rgba(255,255,255,0.7)';
            div.style.color = 'rgb(0,0,0)';
            div.style.borderRadius = '15px';
            div.style.textAlign = 'center';
            div.style.fontSize = '20px';
            div.style.verticalAlign = 'middle';
            const zIndex = 2901;
            div.style.zIndex = zIndex;
            div.style.transform = 'matrix3d(1,0,0,0,0,1,0,0,0,0,1,0,0,0,' + zIndex + ',1)';
            document.body.appendChild(div);

            div.innerHTML = 'Stop Scanning';

            div.addEventListener('pointerup', function() {
                stopScanning();
            });
        }
        return div;
    }

    /**
     * Lazy instantiation and getter of the stop button to generate the area target from the scan
     * @return {Element}
     */
    function getStatusTextfield() {
        var div = document.querySelector('#scanStatusTextfield');
        if (!div) {
            div = document.createElement('div');
            div.id = 'scanStatusTextfield';
            div.style.position = 'absolute';
            div.style.left = '15vw';
            div.style.top = '10vh';
            div.style.width = '70vw';
            div.style.height = '60px';
            div.style.lineHeight = '60px';
            div.style.backgroundColor = 'rgba(255,255,255,0.5)';
            div.style.color = 'rgb(0,0,0)';
            div.style.borderRadius = '15px';
            div.style.textAlign = 'center';
            div.style.verticalAlign = 'middle';
            document.body.appendChild(div);
        }
        return div;
    }

    /**
     * Lazy instantiation and getter of the stop button to generate the area target from the scan
     * @return {Element}
     */
    function getTimerTextfield() {
        var div = document.querySelector('#scanTimerTextfield');
        if (!div) {
            div = document.createElement('div');
            div.id = 'scanTimerTextfield';
            div.style.position = 'absolute';
            div.style.left = '40vw';
            div.style.bottom = 'calc(10vh - 30px)';
            div.style.width = '20vw';
            div.style.height = '30px';
            div.style.lineHeight = '30px';
            div.style.color = 'rgb(255,255,255)';
            div.style.borderRadius = '15px';
            div.style.textAlign = 'center';
            div.style.fontSize = '12px';
            div.style.verticalAlign = 'middle';
            document.body.appendChild(div);
        }
        return div;
    }

    function stopScanning() {
        if (!isScanning) {
            console.log('not scanning.. ignore.');
        }

        realityEditor.app.areaTargetCaptureStop('realityEditor.gui.ar.areaTargetScanner.captureSuccessOrError');

        getRecordingIndicator().style.display = 'none';
        getStopButton().style.display = 'none';
        getTimerTextfield().style.display = 'none';
        getStatusTextfield().style.display = 'none';
        isScanning = false;

        feedbackString = null;

        if (feedbackInterval) {
            clearInterval(feedbackInterval);
            feedbackInterval = null;
        }

        if (globalStates.debugSpeechConsole) {
            let console = document.getElementById('speechConsole');
            if (console) { console.innerHTML = ''; }
        }

        // show loading animation. hide when successOrError finishes.
        showLoadingDialog('Generating Dataset...', 'Please wait. Converting scan into AR target files.');
    }

    function createPendingWorldObject() {
        console.log('createPendingWorldObject()');

        // TODO: first create a new object and post it to the server
        let randomServerIP = Object.keys(detectedServers)[0]; // this is guaranteed to have at least one entry if we get here
        pendingAddedObjectName = "_WORLD_instantScan";
        console.log(pendingAddedObjectName, randomServerIP, realityEditor.network.getPortByIp(randomServerIP))
        addObject(pendingAddedObjectName, randomServerIP, realityEditor.network.getPortByIp(randomServerIP)); // TODO: get port programmatically

        showLoadingDialog('Creating World Object...', 'Please wait. Generating object on server.');
        setTimeout(function() {
            realityEditor.app.sendUDPMessage({action: 'ping'}); // ping the servers to see if we get any new responses
            setTimeout(function() {
                realityEditor.app.sendUDPMessage({action: 'ping'}); // ping the servers to see if we get any new responses
                setTimeout(function() {
                    realityEditor.app.sendUDPMessage({action: 'ping'}); // ping the servers to see if we get any new responses
                }, 900);
            }, 600);
        }, 300);

        // wait for a response, wait til we have the objectID and know it exists
    }

    function pendingObjectAdded(objectKey, serverIp, serverPort) {
        // the object definitely exists...
        pendingAddedObjectName = null;

        setTimeout(function() {
            loadingDialog.dismiss();
            loadingDialog = null;
        }, 500);

        let objectName = realityEditor.getObject(objectKey).name;
        sessionObjectId = objectKey;
        targetUploadURL = realityEditor.network.getURL(serverIp, serverPort, '/content/' + objectName)

        startScanning();
    }

    function addObject(objectName, serverIp, serverPort) {
        var postUrl = realityEditor.network.getURL(serverIp, serverPort, '/')
<<<<<<< HEAD
        var params = {action: 'new', name: objectName, isWorld: true};
        realityEditor.network.postData(postUrl, params, function(response){
=======
        var params = new URLSearchParams({action: 'new', name: objectName, isWorld: true});
        fetch(postUrl, {
            method: 'POST',
            body: params
        }).then((response) => {
>>>>>>> d10af74b
            console.log('added new object');
            console.log(response);
        });
    }

    function captureStatusHandler(status, statusInfo) {
        console.log('capture status: ' + status);
        console.log('capture statusInfo: ' + statusInfo);
        console.log('---');

        if (status === 'PREPARING') {
            getStopButton().classList.add('captureButtonInactive');
        } else {
            getStopButton().classList.remove('captureButtonInactive');
        }

        feedbackString = status + '... (' + statusInfo + ')';
    }

    function printFeedback() {
        if (!isScanning || !feedbackString) { return; }

        let dots = '';
        for (let i = 0; i < feedbackTick; i++) {
            dots += '.';
        }
        getStatusTextfield().innerHTML = feedbackString + dots;
        getStatusTextfield().style.display = 'inline';

        feedbackTick += 1;
        feedbackTick = feedbackTick % 4;

        timeLeftSeconds -= 1;
        getTimerTextfield().innerHTML = timeLeftSeconds + 's';
        getTimerTextfield().style.display = 'inline';

        if (timeLeftSeconds <= 0) {
            stopScanning();
        }
    }

    function onAreaTargetGenerateProgress(percentGenerated) {
        // onAreaTargetGenerateProgress
        console.log('Generated: ' + percentGenerated);
    }

    function captureSuccessOrError(success, errorMessage) {
        console.log("_____");
        console.log("Capture Done. Success?: " + success);
        console.log("Error?: " + errorMessage);
        console.log("_____");

        loadingDialog.dismiss();
        loadingDialog = null;

        if (success) {
            realityEditor.app.areaTargetCaptureGenerate(targetUploadURL);

            setTimeout(function() {
                showLoadingDialog('Uploading Target Data...', 'Please wait. Uploading data to server.');

                setTimeout(function() {
                    loadingDialog.dismiss();
                    loadingDialog = null;
                    console.log("uploading target data timed out");

                    // objects aren't fully initialized until they have a target.jpg, so we upload a screenshot to be the "icon"
                    realityEditor.app.getScreenshot('S', 'realityEditor.gui.ar.areaTargetScanner.onScreenshotReceived');
                }, 1500);
            }, 1000);

            showMessage('Successful capture.', 2000);
        } else {
            showMessage('Error: ' + errorMessage, 2000);
        }
    }

    function onScreenshotReceived(base64String) {
        if (base64String === "") {
            console.log("got empty screenshot... try again later");
            setTimeout(function() {
                realityEditor.app.getScreenshot('S', 'realityEditor.gui.ar.areaTargetScanner.onScreenshotReceived');
            }, 3000);
            return;
        }
        var blob = realityEditor.device.utilities.b64toBlob(base64String, 'image/jpeg');
        console.log('converted screenshot to blob', blob);
        uploadScreenshot(blob);
    }

    function uploadScreenshot(blob) {
        if (!targetUploadURL || !blob) {
            return;
        }

        console.log('upload screenshot...');

        const formData = new FormData();
        formData.append('file', blob, 'screenshot-target.jpg');

        var xhr = new XMLHttpRequest();
        xhr.open('POST', targetUploadURL, true);

        xhr.onload = function () {
            if (xhr.status === 200) {
                showMessage('Successfully uploaded icon to new world object', 2000);
            } else {
                showMessage('Error uploading icon to new world object', 2000);
            }
        };

        xhr.setRequestHeader('type', 'targetUpload');
        xhr.send(formData);
    }

    function showMessage(message, lifetime) {
        // create UI if needed
        // let notificationUI = document.getElementById('captureNotificationUI');
        // let notificationTextContainer = document.getElementById('captureNotificationStatusText');
        // if (!notificationUI) {
        let notificationUI = document.createElement('div');
        // notificationUI.id = 'notificationUI';
        notificationUI.classList.add('statusBar');
        if (realityEditor.device.environment.variables.layoutUIForPortrait) {
            notificationUI.classList.add('statusBarPortrait');
        }
        document.body.appendChild(notificationUI);

        let notificationTextContainer = document.createElement('div');
        // notificationTextContainer.id = 'trackingStatusText';
        notificationUI.classList.add('statusBarText');
        notificationUI.appendChild(notificationTextContainer);
        // }

        // show and populate with message
        notificationUI.classList.add('statusBar');
        notificationUI.classList.remove('statusBarHidden');
        notificationTextContainer.innerHTML = message;

        setTimeout(function() {
            // let errorNotificationUI = document.getElementById('errorNotificationUI');
            if (!notificationUI) {
                return;
            } // no need to hide it if it doesn't exist
            // notificationUI.classList.add('statusBarHidden');
            // notificationUI.classList.remove('statusBar');
            notificationUI.parentElement.removeChild(notificationUI);
        }, lifetime);

        // if (isLongMessage) {
        //     notificationUI.classList.add('statusTextLong');
        // } else {
        //     notificationUI.classList.remove('statusTextLong');
        // }
    }

    function showLoadingDialog(headerText, descriptionText) {
        if (loadingDialog) { // hide existing dialog before showing new one
            loadingDialog.dismiss();
            loadingDialog = null;
        }

        // // hide all AR elements and canvas lines
        // document.getElementById('GUI').classList.add('hiddenWhileLoading');
        // document.getElementById('canvas').classList.add('hiddenWhileLoading');

        loadingDialog = realityEditor.gui.modal.showSimpleNotification(
            headerText, descriptionText,function () {
                console.log('closed...');
            }, realityEditor.device.environment.variables.layoutUIForPortrait);

        // realityEditor.app.callbacks.onTrackingInitialized(function() {
        //     document.getElementById('GUI').classList.remove('hiddenWhileLoading');
        //     document.getElementById('canvas').classList.remove('hiddenWhileLoading');
        //
        //     notification.dismiss();
        // });
    }

    /**
     * Stop scanning if device is using too much memory
     * @param {string} eventName - 'report_memory' happens every 1 second, 'UIApplicationDidReceiveMemoryWarningNotification' if problem
     * @param {number} bytesUsed - int number of bytes used by app
     * @param {number} percentOfDeviceUsedByApp - int number of bytes in total device RAM
     */
    function onAppMemoryEvent(eventName, bytesUsed, percentOfDeviceUsedByApp) {

        let gigabytesUsed = bytesUsed ? bytesUsed / (1024 * 1024 * 1024) : 0;

        if (globalStates.debugSpeechConsole) {
            let console = document.getElementById('speechConsole');
            if (!console) { return; }
            console.innerHTML = eventName + ': using ' + gigabytesUsed.toFixed(3) + ' GB ... (' + (percentOfDeviceUsedByApp * 100).toFixed(2) + '%)';
        }

        if (!isScanning) { return; }

        // UIApplicationDidReceiveMemoryWarningNotification happens too late in most cases, so we check more stringently
        if (eventName === 'UIApplicationDidReceiveMemoryWarningNotification' ||
            (limitScanRAM && percentOfDeviceUsedByApp > maximumPercentRAM)) {
            stopScanning();
            console.log("stopping scan due to memory usage");
        }
    }

    exports.initService = initService;

    // make functions available to native app callbacks
    exports.captureStatusHandler = captureStatusHandler;
    exports.onAreaTargetGenerateProgress = onAreaTargetGenerateProgress;
    exports.captureSuccessOrError = captureSuccessOrError;
    exports.onScreenshotReceived = onScreenshotReceived;
    exports.onAppMemoryEvent = onAppMemoryEvent;

}(realityEditor.gui.ar.areaTargetScanner));<|MERGE_RESOLUTION|>--- conflicted
+++ resolved
@@ -317,8 +317,7 @@
         // TODO: first create a new object and post it to the server
         let randomServerIP = Object.keys(detectedServers)[0]; // this is guaranteed to have at least one entry if we get here
         pendingAddedObjectName = "_WORLD_instantScan";
-        console.log(pendingAddedObjectName, randomServerIP, realityEditor.network.getPortByIp(randomServerIP))
-        addObject(pendingAddedObjectName, randomServerIP, realityEditor.network.getPortByIp(randomServerIP)); // TODO: get port programmatically
+        addObject(pendingAddedObjectName, randomServerIP, 8080); // TODO: get port programmatically
 
         showLoadingDialog('Creating World Object...', 'Please wait. Generating object on server.');
         setTimeout(function() {
@@ -352,16 +351,11 @@
 
     function addObject(objectName, serverIp, serverPort) {
         var postUrl = realityEditor.network.getURL(serverIp, serverPort, '/')
-<<<<<<< HEAD
-        var params = {action: 'new', name: objectName, isWorld: true};
-        realityEditor.network.postData(postUrl, params, function(response){
-=======
         var params = new URLSearchParams({action: 'new', name: objectName, isWorld: true});
         fetch(postUrl, {
             method: 'POST',
             body: params
         }).then((response) => {
->>>>>>> d10af74b
             console.log('added new object');
             console.log(response);
         });
