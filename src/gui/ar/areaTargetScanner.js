createNameSpace("realityEditor.gui.ar.areaTargetScanner");

(function(exports) {

    let hasUserBeenNotified = false;
    let detectedServers = {};
    let detectedObjects = {};

    let foundAnyWorldObjects = false;
    let isScanning = false;

    let feedbackString = null;
    let feedbackInterval = null;
    let feedbackTick = 0;

    const MAX_SCAN_TIME = 120;
    let timeLeftSeconds = MAX_SCAN_TIME;

    let loadingDialog = null;

    let pendingAddedObjectName = null;

    let sessionObjectId = null;
    let targetUploadURL = null;

    let hasFirstSeenInstantWorld = false;

    let limitScanRAM = false; // if true (toggled through menu), stop area target capture when device memory usage is high
    let maximumPercentRAM = 0.33; // the app will stop scanning when it reaches this threshold of total device memory

    /**
     * Public init method to enable rendering ghosts of edited frames while in editing mode.
     */
    function initService() {
        if (!realityEditor.device.environment.variables.supportsAreaTargetCapture) {
            console.log('This device doesn\'t support area target capture');
            return;
        }

        // wait until at least one server is detected
        // wait to see if any world objects are detected on that server
        // wait until camera device pose has been set / tracking is fully initialized

        // if no world objects are detected, show a notification "No spaces detected. Scan one to begin."
        // show "SCAN" button on bottom center of screen
        // OR -> show a modal with this info and the button to start. can dismiss and ignore completely.

        realityEditor.network.addObjectDiscoveredCallback(function(object, objectKey) {
            // if (objectKey === realityEditor.worldObjects.getLocalWorldId()) {
            //     return; // ignore local world
            // }
            console.log('areaTarget objectDiscoveredCallback', pendingAddedObjectName, object);

            if (typeof detectedObjects[objectKey] !== 'undefined') {
                return;
            }
            detectedObjects[objectKey] = true;

            if (pendingAddedObjectName) {
                if (object.name === pendingAddedObjectName) {
                    pendingObjectAdded(objectKey, object.ip, realityEditor.network.getPort(object));
                }
            }

            // check if it's a world object
            if (object && !object.deactivated &&
                (object.isWorldObject || object.type === 'world') &&
                (objectKey !== realityEditor.worldObjects.getLocalWorldId())) {
                foundAnyWorldObjects = true;
                console.log("world obj detected");
            } else {
                console.log("obj detected");
            }

            // wait after detecting an object to check the next step
            let delay = 5000;
            if (object.ip === '127.0.0.1') {
                delay = 7000;
            }
            setTimeout(function() {
                showNotificationIfNeeded();
            }, delay);
        });

        realityEditor.network.onNewServerDetected(function(serverIP) {
<<<<<<< HEAD
            console.log("--function-- onNewServerDetected");
            if (serverIP === '127.0.0.1' || serverIP === 'localhost') {
                return;
            }
=======
            console.log('areaTargetScanner onNewServerDetected', serverIP);
            // if (serverIP === '127.0.0.1' || serverIP === 'localhost') {
            //     return;
            // }
>>>>>>> 280c81bd
            if (typeof detectedServers[serverIP] !== 'undefined') {
                return;
            }
            detectedServers[serverIP] = true;
        });

        realityEditor.gui.ar.draw.addUpdateListener(function(visibleObjects) {
            if (!sessionObjectId) { return; }
            if (isScanning) { return; }
            if (hasFirstSeenInstantWorld) { return; }

            if (typeof visibleObjects[sessionObjectId] !== 'undefined') {
                hasFirstSeenInstantWorld = true;

                getStatusTextfield().innerHTML = 'Successfully localized within new scan!'
                getStatusTextfield().style.display = 'inline';

                setTimeout(function() {
                    getStatusTextfield().innerHTML = '';
                    getStatusTextfield().style.display = 'none';
                }, 3000);
            }
        });

        realityEditor.app.onAreaTargetGenerateProgress('realityEditor.gui.ar.areaTargetScanner.onAreaTargetGenerateProgress');

        realityEditor.app.subscribeToAppMemoryEvents('realityEditor.gui.ar.areaTargetScanner.onAppMemoryEvent');

        realityEditor.gui.settings.addToggleWithText('Limit Scan RAM', 'area target scan stops at threshold (e.g. 0.33)', 'maximumRAM', '../../../svg/powerSave.svg', false, '0.33',
            function(newValue) {
                console.log('limitScanRAM was set to ' + newValue);
                limitScanRAM = newValue;
            },
            function(newValue) {
                console.log('zone text was set to ' + newValue);
                maximumPercentRAM = parseFloat(newValue) || 0.33;
            }
        ).moveToDevelopMenu();
    }

    function showNotificationIfNeeded() {
        if (hasUserBeenNotified) {
            console.log("Already notified user. Ignore this time.");
            return;
        }

        if (foundAnyWorldObjects) {
            console.log("Found an existing world object... no need to scan a new one. Ignore this time.");
            return;
        }

        let cameraNode = realityEditor.sceneGraph.getCameraNode();
        let hasCameraBeenLocalized = (cameraNode && !realityEditor.gui.ar.utilities.isIdentityMatrix(cameraNode.localMatrix));
        if (!hasCameraBeenLocalized) {
            console.log("AR Tracking hasn't finished initializing yet... try again...");
            setTimeout(function() {
                showNotificationIfNeeded(); // repeat until ready
            }, 1000);
            return;
        }

        const headerText = 'No scans of this space detected. Make a scan?';
        let randomServerIP = Object.keys(detectedServers).filter(detectedServer => {
            return detectedServer !== '127.0.0.1';
        })[0]; // this is guaranteed to have at least one entry if we get here
        let descriptionText = `This will create a World Object on your edge server.<br/>Selected IP: `;
        descriptionText += `<select id="modalServerIp">`;
        for (let ip of Object.keys(detectedServers)) {
            if (ip === randomServerIP) {
                descriptionText += `<option selected value="${ip}">${ip}</option>`;
            } else {
                descriptionText += `<option value="${ip}">${ip}</option>`;
            }
        }
        descriptionText += '</select>';
        realityEditor.gui.modal.openClassicModal(headerText, descriptionText, 'Ignore', 'Begin Scan', function() {
            console.log('Ignore scan modal');
        }, function() {
            let serverIp = randomServerIP;
            let elt = document.getElementById('modalServerIp');
            if (elt) {
                serverIp = elt.value;
            }

            console.log('Begin scan');
            // startScanning();
            createPendingWorldObject(serverIp);
        }, true);

        hasUserBeenNotified = true;
    }

    function startScanning() {
        if (isScanning) {
            console.log('already scanning.. ignore.');
            return;
        }
        isScanning = true;
        timeLeftSeconds = MAX_SCAN_TIME;

        realityEditor.app.areaTargetCaptureStart(sessionObjectId, 'realityEditor.gui.ar.areaTargetScanner.captureStatusHandler');

        // TODO: turn app into scanning mode, disabling any AR rendering and other UI

        // add a stop button to the screen that can be pressed to trigger stopScanning
        getRecordingIndicator().style.display = 'inline';
        getStopButton().style.display = 'inline';
        getTimerTextfield().style.display = 'inline';

        if (!feedbackInterval) {
            feedbackInterval = setInterval(printFeedback, 1000);
        }
    }

    /**
     * Lazy instantiation and getter of a red dot element to indicate that a recording is in process
     * @return {Element}
     */
    function getRecordingIndicator() {
        var div = document.querySelector('#scanRecordingIndicator');
        if (!div) {
            div = document.createElement('div');
            div.id = 'scanRecordingIndicator';
            div.style.position = 'absolute';
            div.style.left = '10px';
            div.style.top = '10px';
            div.style.width = '30px';
            div.style.height = '30px';
            div.style.backgroundColor = 'red';
            div.style.borderRadius = '15px';
            document.body.appendChild(div);
        }
        return div;
    }

    /**
     * Lazy instantiation and getter of the stop button to generate the area target from the scan
     * @return {Element}
     */
    function getStopButton() {
        var div = document.querySelector('#scanStopButton');
        if (!div) {
            div = document.createElement('div');
            div.id = 'scanStopButton';
            div.style.position = 'absolute';
            div.style.left = '40vw';
            div.style.bottom = '10vh';
            div.style.width = '20vw';
            div.style.height = '60px';
            div.style.lineHeight = '60px';
            div.style.backgroundColor = 'rgba(255,255,255,0.7)';
            div.style.color = 'rgb(0,0,0)';
            div.style.borderRadius = '15px';
            div.style.textAlign = 'center';
            div.style.fontSize = '20px';
            div.style.verticalAlign = 'middle';
            const zIndex = 2901;
            div.style.zIndex = zIndex;
            div.style.transform = 'matrix3d(1,0,0,0,0,1,0,0,0,0,1,0,0,0,' + zIndex + ',1)';
            document.body.appendChild(div);

            div.innerHTML = 'Stop Scanning';

            div.addEventListener('pointerup', function() {
                stopScanning();
            });
        }
        return div;
    }

    /**
     * Lazy instantiation and getter of the stop button to generate the area target from the scan
     * @return {Element}
     */
    function getStatusTextfield() {
        var div = document.querySelector('#scanStatusTextfield');
        if (!div) {
            div = document.createElement('div');
            div.id = 'scanStatusTextfield';
            div.style.position = 'absolute';
            div.style.left = '15vw';
            div.style.top = '10vh';
            div.style.width = '70vw';
            div.style.height = '60px';
            div.style.lineHeight = '60px';
            div.style.backgroundColor = 'rgba(255,255,255,0.5)';
            div.style.color = 'rgb(0,0,0)';
            div.style.borderRadius = '15px';
            div.style.textAlign = 'center';
            div.style.verticalAlign = 'middle';
            document.body.appendChild(div);
        }
        return div;
    }

    /**
     * Lazy instantiation and getter of the stop button to generate the area target from the scan
     * @return {Element}
     */
    function getTimerTextfield() {
        var div = document.querySelector('#scanTimerTextfield');
        if (!div) {
            div = document.createElement('div');
            div.id = 'scanTimerTextfield';
            div.style.position = 'absolute';
            div.style.left = '40vw';
            div.style.bottom = 'calc(10vh - 30px)';
            div.style.width = '20vw';
            div.style.height = '30px';
            div.style.lineHeight = '30px';
            div.style.color = 'rgb(255,255,255)';
            div.style.borderRadius = '15px';
            div.style.textAlign = 'center';
            div.style.fontSize = '12px';
            div.style.verticalAlign = 'middle';
            document.body.appendChild(div);
        }
        return div;
    }

    function stopScanning() {
        if (!isScanning) {
            console.log('not scanning.. ignore.');
        }

        realityEditor.app.areaTargetCaptureStop('realityEditor.gui.ar.areaTargetScanner.captureSuccessOrError');

        getRecordingIndicator().style.display = 'none';
        getStopButton().style.display = 'none';
        getTimerTextfield().style.display = 'none';
        getStatusTextfield().style.display = 'none';
        isScanning = false;

        feedbackString = null;

        if (feedbackInterval) {
            clearInterval(feedbackInterval);
            feedbackInterval = null;
        }

        if (globalStates.debugSpeechConsole) {
            let console = document.getElementById('speechConsole');
            if (console) { console.innerHTML = ''; }
        }

        // show loading animation. hide when successOrError finishes.
        showLoadingDialog('Generating Dataset...', 'Please wait. Converting scan into AR target files.');
    }

    function createPendingWorldObject(serverIp) {
        console.log('createPendingWorldObject()', detectedServers);

        // TODO: first create a new object and post it to the server
        let serverIps = Object.keys(detectedServers);
        if (!serverIps.includes(serverIp)) {
            serverIp = serverIps.filter(detectedServer => {
                return detectedServer !== '127.0.0.1';
            })[0]; // this is guaranteed to have at least one entry if we get here
        }
        pendingAddedObjectName = "_WORLD_instantScan";
        const port = realityEditor.network.getPortByIp(serverIp);
        addObject(pendingAddedObjectName, serverIp, port); // TODO: get port programmatically

        showLoadingDialog('Creating World Object...', 'Please wait. Generating object on server.');
        setTimeout(function() {
            realityEditor.app.sendUDPMessage({action: 'ping'}); // ping the servers to see if we get any new responses
            setTimeout(function() {
                realityEditor.app.sendUDPMessage({action: 'ping'}); // ping the servers to see if we get any new responses
                setTimeout(function() {
                    realityEditor.app.sendUDPMessage({action: 'ping'}); // ping the servers to see if we get any new responses
                }, 900);
            }, 600);
        }, 300);

        // wait for a response, wait til we have the objectID and know it exists
    }

    function pendingObjectAdded(objectKey, serverIp, serverPort) {
        // the object definitely exists...
        pendingAddedObjectName = null;

        setTimeout(function() {
            loadingDialog.dismiss();
            loadingDialog = null;
        }, 500);

        let objectName = realityEditor.getObject(objectKey).name;
        sessionObjectId = objectKey;
        targetUploadURL = realityEditor.network.getURL(serverIp, serverPort, '/content/' + objectName)

        startScanning();
    }

    function addObject(objectName, serverIp, serverPort) {
        var postUrl = realityEditor.network.getURL(serverIp, serverPort, '/')
        var params = new URLSearchParams({action: 'new', name: objectName, isWorld: true});
        fetch(postUrl, {
            method: 'POST',
            body: params
        }).then((response) => {
            console.log('added new object');
            console.log(response);
            return response.json();
        }).then((object) => {
            console.log('success', object);
            if (serverIp !== '127.0.0.1') {
                return;
            }
            let baseWorldObjectBeat = {
                ip: '127.0.0.1',
                port: realityEditor.device.environment.getLocalServerPort(),
                vn: 320,
                pr: 'R2',
                tcs: null,
                zone: '',
            };

            let delay = 1000;
            for (let i = 0; i < 7; i++) {
                setTimeout(() => {
                    realityEditor.network.addHeartbeatObject(
                        Object.assign(baseWorldObjectBeat, object));
                }, delay);
                delay *= 2;
            }
        }).catch(e => {
            console.error('addObject error', e);
        });
    }

    function captureStatusHandler(status, statusInfo) {
        console.log('capture status: ' + status);
        console.log('capture statusInfo: ' + statusInfo);
        console.log('---');

        if (status === 'PREPARING') {
            getStopButton().classList.add('captureButtonInactive');
        } else {
            getStopButton().classList.remove('captureButtonInactive');
        }

        feedbackString = status + '... (' + statusInfo + ')';
    }

    function printFeedback() {
        if (!isScanning || !feedbackString) { return; }

        let dots = '';
        for (let i = 0; i < feedbackTick; i++) {
            dots += '.';
        }
        getStatusTextfield().innerHTML = feedbackString + dots;
        getStatusTextfield().style.display = 'inline';

        feedbackTick += 1;
        feedbackTick = feedbackTick % 4;

        timeLeftSeconds -= 1;
        getTimerTextfield().innerHTML = timeLeftSeconds + 's';
        getTimerTextfield().style.display = 'inline';

        if (timeLeftSeconds <= 0) {
            stopScanning();
        }
    }

    function onAreaTargetGenerateProgress(percentGenerated) {
        // onAreaTargetGenerateProgress
        console.log('Generated: ' + percentGenerated);
    }

    function captureSuccessOrError(success, errorMessage) {
        console.log("_____");
        console.log("Capture Done. Success?: " + success);
        console.log("Error?: " + errorMessage);
        console.log("_____");

        loadingDialog.dismiss();
        loadingDialog = null;

        if (success) {
            realityEditor.app.areaTargetCaptureGenerate(targetUploadURL);

            setTimeout(function() {
                showLoadingDialog('Uploading Target Data...', 'Please wait. Uploading data to server.');

                setTimeout(function() {
                    loadingDialog.dismiss();
                    loadingDialog = null;
                    console.log("uploading target data timed out");

                    // objects aren't fully initialized until they have a target.jpg, so we upload a screenshot to be the "icon"
                    realityEditor.app.getScreenshot('S', 'realityEditor.gui.ar.areaTargetScanner.onScreenshotReceived');
                }, 1500);
            }, 1000);

            showMessage('Successful capture.', 2000);
        } else {
            showMessage('Error: ' + errorMessage, 2000);
        }
    }

    function onScreenshotReceived(base64String) {
        if (base64String === "") {
            console.log("got empty screenshot... try again later");
            setTimeout(function() {
                realityEditor.app.getScreenshot('S', 'realityEditor.gui.ar.areaTargetScanner.onScreenshotReceived');
            }, 3000);
            return;
        }
        var blob = realityEditor.device.utilities.b64toBlob(base64String, 'image/jpeg');
        console.log('converted screenshot to blob', blob);
        uploadScreenshot(blob);
    }

    function uploadScreenshot(blob) {
        if (!targetUploadURL || !blob) {
            return;
        }

        console.log('upload screenshot...');

        const formData = new FormData();
        formData.append('file', blob, 'screenshot-target.jpg');

        var xhr = new XMLHttpRequest();
        xhr.open('POST', targetUploadURL, true);

        xhr.onload = function () {
            if (xhr.status === 200) {
                showMessage('Successfully uploaded icon to new world object', 2000);
            } else {
                showMessage('Error uploading icon to new world object', 2000);
            }
        };

        xhr.setRequestHeader('type', 'targetUpload');
        xhr.send(formData);
    }

    function showMessage(message, lifetime) {
        // create UI if needed
        // let notificationUI = document.getElementById('captureNotificationUI');
        // let notificationTextContainer = document.getElementById('captureNotificationStatusText');
        // if (!notificationUI) {
        let notificationUI = document.createElement('div');
        // notificationUI.id = 'notificationUI';
        notificationUI.classList.add('statusBar');
        if (realityEditor.device.environment.variables.layoutUIForPortrait) {
            notificationUI.classList.add('statusBarPortrait');
        }
        document.body.appendChild(notificationUI);

        let notificationTextContainer = document.createElement('div');
        // notificationTextContainer.id = 'trackingStatusText';
        notificationUI.classList.add('statusBarText');
        notificationUI.appendChild(notificationTextContainer);
        // }

        // show and populate with message
        notificationUI.classList.add('statusBar');
        notificationUI.classList.remove('statusBarHidden');
        notificationTextContainer.innerHTML = message;

        setTimeout(function() {
            // let errorNotificationUI = document.getElementById('errorNotificationUI');
            if (!notificationUI) {
                return;
            } // no need to hide it if it doesn't exist
            // notificationUI.classList.add('statusBarHidden');
            // notificationUI.classList.remove('statusBar');
            notificationUI.parentElement.removeChild(notificationUI);
        }, lifetime);

        // if (isLongMessage) {
        //     notificationUI.classList.add('statusTextLong');
        // } else {
        //     notificationUI.classList.remove('statusTextLong');
        // }
    }

    function showLoadingDialog(headerText, descriptionText) {
        if (loadingDialog) { // hide existing dialog before showing new one
            loadingDialog.dismiss();
            loadingDialog = null;
        }

        // // hide all AR elements and canvas lines
        // document.getElementById('GUI').classList.add('hiddenWhileLoading');
        // document.getElementById('canvas').classList.add('hiddenWhileLoading');

        loadingDialog = realityEditor.gui.modal.showSimpleNotification(
            headerText, descriptionText,function () {
                console.log('closed...');
            }, realityEditor.device.environment.variables.layoutUIForPortrait);

        // realityEditor.app.callbacks.onTrackingInitialized(function() {
        //     document.getElementById('GUI').classList.remove('hiddenWhileLoading');
        //     document.getElementById('canvas').classList.remove('hiddenWhileLoading');
        //
        //     notification.dismiss();
        // });
    }

    /**
     * Stop scanning if device is using too much memory
     * @param {string} eventName - 'report_memory' happens every 1 second, 'UIApplicationDidReceiveMemoryWarningNotification' if problem
     * @param {number} bytesUsed - int number of bytes used by app
     * @param {number} percentOfDeviceUsedByApp - int number of bytes in total device RAM
     */
    function onAppMemoryEvent(eventName, bytesUsed, percentOfDeviceUsedByApp) {

        let gigabytesUsed = bytesUsed ? bytesUsed / (1024 * 1024 * 1024) : 0;

        if (globalStates.debugSpeechConsole) {
            let console = document.getElementById('speechConsole');
            if (!console) { return; }
            console.innerHTML = eventName + ': using ' + gigabytesUsed.toFixed(3) + ' GB ... (' + (percentOfDeviceUsedByApp * 100).toFixed(2) + '%)';
        }

        if (!isScanning) { return; }

        // UIApplicationDidReceiveMemoryWarningNotification happens too late in most cases, so we check more stringently
        if (eventName === 'UIApplicationDidReceiveMemoryWarningNotification' ||
            (limitScanRAM && percentOfDeviceUsedByApp > maximumPercentRAM)) {
            stopScanning();
            console.log("stopping scan due to memory usage");
        }
    }

    exports.initService = initService;

    // make functions available to native app callbacks
    exports.captureStatusHandler = captureStatusHandler;
    exports.onAreaTargetGenerateProgress = onAreaTargetGenerateProgress;
    exports.captureSuccessOrError = captureSuccessOrError;
    exports.onScreenshotReceived = onScreenshotReceived;
    exports.onAppMemoryEvent = onAppMemoryEvent;

}(realityEditor.gui.ar.areaTargetScanner));<|MERGE_RESOLUTION|>--- conflicted
+++ resolved
@@ -83,17 +83,10 @@
         });
 
         realityEditor.network.onNewServerDetected(function(serverIP) {
-<<<<<<< HEAD
-            console.log("--function-- onNewServerDetected");
-            if (serverIP === '127.0.0.1' || serverIP === 'localhost') {
-                return;
-            }
-=======
             console.log('areaTargetScanner onNewServerDetected', serverIP);
             // if (serverIP === '127.0.0.1' || serverIP === 'localhost') {
             //     return;
             // }
->>>>>>> 280c81bd
             if (typeof detectedServers[serverIP] !== 'undefined') {
                 return;
             }
