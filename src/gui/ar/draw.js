--- conflicted
+++ resolved
@@ -144,22 +144,14 @@
         this.globalCanvas.hasContent = false;
     }
 
-<<<<<<< HEAD
     for (var objectKey in objects) {
         this.activeObject = realityEditor.getObject(objectKey);
         if (!this.activeObject) { continue; }
         if (this.visibleObjects.hasOwnProperty(objectKey)) {
-=======
-    for (this.objectKey in objects) {
-        this.activeObject = realityEditor.getObject(this.objectKey);
-        if (!this.activeObject) { continue; }
-        if (this.visibleObjects.hasOwnProperty(this.objectKey)) {
->>>>>>> bd2c5ee3
 
             this.activeObject.visibleCounter = timeForContentLoaded;
             this.activeObject.objectVisible = true;
 
-<<<<<<< HEAD
             // this.activeObjectMatrix = multiplyMatrix(rotateX, multiplyMatrix(this.visibleObjects[objectKey], globalStates.projectionMatrix));
             this.activeObjectMatrix = [];
             this.ar.utilities.multiplyMatrix(this.visibleObjects[objectKey], this.globalStates.projectionMatrix, this.matrix.r);
@@ -186,41 +178,11 @@
                     
                     var frameUrl = "http://" + this.activeObject.ip + ":" + httpPort + "/obj/" + this.activeObject.name + "/frames/" + this.activeFrame.name + "/";
                     this.addElement(frameUrl, objectKey, frameKey, null, this.activeType, this.activeVehicle);
-                }
-=======
-            // this.activeObjectMatrix = multiplyMatrix(rotateX, multiplyMatrix(this.visibleObjects[this.objectKey], globalStates.projectionMatrix));
-            this.activeObjectMatrix = [];
-            this.ar.utilities.multiplyMatrix(this.visibleObjects[this.objectKey], this.globalStates.projectionMatrix, this.matrix.r);
-            this.ar.utilities.multiplyMatrix(this.rotateX, this.matrix.r, this.activeObjectMatrix);
-            //  this.activeObjectMatrix2 = multiplyMatrix(this.visibleObjects[this.objectKey], globalStates.projectionMatrix);
-            //   document.getElementById("controls").innerHTML = (toAxisAngle(this.activeObjectMatrix2)[0]).toFixed(1)+" "+(toAxisAngle(this.activeObjectMatrix2)[1]).toFixed(1);
-
-            for (this.frameKey in objects[this.objectKey].frames) {
-                this.activeFrame = realityEditor.getFrame(this.objectKey, this.frameKey);
-                if (!this.activeFrame)  {
-                    console.log("break from frame: ",this.objectKey, this.frameKey);
-                    continue;   }
-                // making sure that the node is always the object to draw
-                this.activeKey = this.frameKey;
-                this.activeVehicle = this.activeFrame;
-                this.activeType = "ui";
-
-                if (this.globalStates.guiState === "ui" || Object.keys(this.activeFrame.nodes).length === 0) {
-                    this.drawTransformed(this.visibleObjects, this.objectKey, this.activeKey, this.activeType, this.activeVehicle, this.notLoading,
-                        this.globalDOMCach, this.globalStates, this.globalCanvas,
-                        this.activeObjectMatrix, this.matrix, this.finalMatrix, this.utilities,
-                        this.nodeCalculations, this.cout);
-                    
-                    this.addElement("http://" + this.activeObject.ip + ":" + httpPort + "/obj/" + this.activeObject.name + "/frames/" + this.activeFrame.name + "/",
-                        this.activeKey, this.objectKey, this.frameKey, this.activeType, this.notLoading, this.activeVehicle, this.globalStates, this.globalDOMCach);
-                }
->>>>>>> bd2c5ee3
-                else {
-                  
+                
+                } else {
                     this.hideTransformed(this.activeKey, this.activeVehicle, this.globalDOMCach, this.cout);
                 }
 
-<<<<<<< HEAD
                 for (var nodeKey in this.activeFrame.nodes) {
                     // if (!this.activeObject.nodes.hasOwnProperty(nodeKey)) { continue; }
                     if (globalStates.guiState === "node" || globalStates.guiState === "logic") {
@@ -230,36 +192,18 @@
                         this.activeType = this.activeNode.type;
 
                         this.drawTransformed(this.visibleObjects, objectKey, this.activeKey, this.activeType, this.activeVehicle, this.notLoading,
-=======
-                for (this.nodeKey in this.activeFrame.nodes) {
-                    // if (!this.activeObject.nodes.hasOwnProperty(this.nodeKey)) { continue; }
-                    if (globalStates.guiState === "node" || globalStates.guiState === "logic") {
-                        this.activeNode = realityEditor.getNode(this.objectKey, this.frameKey, this.nodeKey);
-                        this.activeKey = this.nodeKey;
-                        this.activeVehicle = this.activeNode;
-                        this.activeType = this.activeNode.type;
-
-                        this.drawTransformed(this.visibleObjects, this.objectKey, this.activeKey, this.activeType, this.activeVehicle, this.notLoading,
->>>>>>> bd2c5ee3
+
                             this.globalDOMCach, this.globalStates, this.globalCanvas,
                             this.activeObjectMatrix, this.matrix, this.finalMatrix, this.utilities,
                             this.nodeCalculations, this.cout);
                         
-<<<<<<< HEAD
                         var nodeUrl = "nodes/" + this.activeType + "/index.html";
                         this.addElement(nodeUrl, objectKey, frameKey, nodeKey, this.activeType, this.activeVehicle);
 
                     } else {
                         this.activeNode = realityEditor.getNode(objectKey, frameKey, nodeKey);
                         this.activeKey = nodeKey;
-=======
-                        this.addElement("nodes/" + this.activeType + "/index.html",
-                            this.activeKey, this.objectKey, this.frameKey, this.activeType, this.notLoading, this.activeVehicle, this.globalStates, this.globalDOMCach);
-
-                    } else {
-                        this.activeNode = realityEditor.getNode(this.objectKey, this.frameKey, this.nodeKey);
-                        this.activeKey = this.nodeKey;
->>>>>>> bd2c5ee3
+
                         this.activeVehicle = this.activeNode;
                       //  this.activeType = this.activeNode.type;
                       
@@ -268,17 +212,11 @@
                 }
 
                 /*
-<<<<<<< HEAD
                 for (nodeKey in this.activeObject.frames) {
                     this.activeNode = this.activeObject.frames[nodeKey];
                     if (globalStates.guiState === "ui") {
                           this.drawTransformed(this.visibleObjects, objectKey, this.activeKey, this.activeType, this.activeVehicle, this.notLoading,
-=======
-                for (this.nodeKey in this.activeObject.frames) {
-                    this.activeNode = this.activeObject.frames[this.nodeKey];
-                    if (globalStates.guiState === "ui") {
-                          this.drawTransformed(this.visibleObjects, this.objectKey, this.activeKey, this.activeType, this.activeVehicle, this.notLoading,
->>>>>>> bd2c5ee3
+
                         this.globalDOMCach, this.globalStates, this.globalCanvas,
                         this.activeObjectMatrix, this.matrix, this.finalMatrix, this.utilities,
                         this.nodeCalculations, this.cout, this.webkitTransformMatrix3d);
@@ -289,19 +227,12 @@
                         } else {
                             keyedSrc += '?';
                         }
-<<<<<<< HEAD
                         keyedSrc += 'nodeKey=' + nodeKey;
                         this.addElement(keyedSrc,
                         this.activeKey, objectKey, frameKey, this.activeType, this.notLoading, this.activeVehicle, this.globalStates, this.globalDOMCach);
                     } else {
                         this.hideTransformed(objectKey, nodeKey, this.activeNode, "ui");
-=======
-                        keyedSrc += 'nodeKey=' + this.nodeKey;
-                        this.addElement(keyedSrc,
-                        this.activeKey, this.objectKey, this.frameKey, this.activeType, this.notLoading, this.activeVehicle, this.globalStates, this.globalDOMCach);
-                    } else {
-                        this.hideTransformed(this.objectKey, this.nodeKey, this.activeNode, "ui");
->>>>>>> bd2c5ee3
+
                     }
                 }
                 */
@@ -310,7 +241,6 @@
         else {
             this.activeObject.objectVisible = false;
 
-<<<<<<< HEAD
             for (var frameKey in objects[objectKey].frames) {
                 this.activeFrame = realityEditor.getFrame(objectKey, frameKey);
                 if (!this.activeFrame) {
@@ -319,39 +249,21 @@
                 }
                 // making sure that the node is always the object to draw
                 this.activeKey = frameKey;
-=======
-            for (this.frameKey in objects[this.objectKey].frames) {
-                this.activeFrame = realityEditor.getFrame(this.objectKey, this.frameKey);
-                if (!this.activeFrame) {
-                    console.log("break from frame: ", this.objectKey, this.frameKey);
-                    continue;
-                }
-                // making sure that the node is always the object to draw
-                this.activeKey = this.frameKey;
->>>>>>> bd2c5ee3
                 this.activeVehicle = this.activeFrame;
                 this.activeType = "ui";
             
                 this.hideTransformed(this.activeKey, this.activeVehicle, this.globalDOMCach, this.cout);
 
-<<<<<<< HEAD
                 for (var nodeKey in this.activeFrame.nodes) {
                     this.activeNode = realityEditor.getNode(objectKey, frameKey, nodeKey);
                     this.activeKey = nodeKey;
-=======
-                for (this.nodeKey in this.activeFrame.nodes) {
-                    this.activeNode = realityEditor.getNode(this.objectKey, this.frameKey, this.nodeKey);
-                    this.activeKey = this.nodeKey;
->>>>>>> bd2c5ee3
                     this.activeVehicle = this.activeNode;
                     this.activeType = this.activeNode.type;
                     // if (!this.activeObject.nodes.hasOwnProperty(nodeKey)) {  continue;  }
-                  
                     this.hideTransformed(this.activeKey, this.activeVehicle, this.globalDOMCach, this.cout);
                 }
 
                 /*
-<<<<<<< HEAD
                 for (nodeKey in this.activeObject.frames) {
                     this.activeNode = realityEditor.getNode(objectKey, frameKey, frameKey);
                     this.activeKey = nodeKey;
@@ -359,15 +271,7 @@
                     this.activeType = this.activeNode.type;
                     
                     this.hideTransformed(objectKey, nodeKey, this.activeObject.frames[nodeKey], "ui");
-=======
-                for (this.nodeKey in this.activeObject.frames) {
-                    this.activeNode = realityEditor.getNode(this.objectKey, this.frameKey, this.frameKey);
-                    this.activeKey = this.nodeKey;
-                    this.activeVehicle = this.activeNode;
-                    this.activeType = this.activeNode.type;
-                    
-                    this.hideTransformed(this.objectKey, this.nodeKey, this.activeObject.frames[this.nodeKey], "ui");
->>>>>>> bd2c5ee3
+
                 }
                 */
 
@@ -379,13 +283,8 @@
 
     // draw all lines
     if ((globalStates.guiState === "node" || globalStates.guiState === "logic") && !globalStates.editingMode) {
-<<<<<<< HEAD
         for (var objectKey in objects) {
             this.ar.lines.drawAllLines(realityEditor.getFrame(objectKey, frameKey), this.globalCanvas.context);
-=======
-        for (this.objectKey in objects) {
-            this.ar.lines.drawAllLines(realityEditor.getFrame(this.objectKey, this.frameKey), this.globalCanvas.context);
->>>>>>> bd2c5ee3
         }
         this.ar.lines.drawInteractionLines();
         //  cout("drawlines");
@@ -437,13 +336,8 @@
         this.activeObject.visibleCounter = timeForContentLoaded;
         this.activeObject.objectVisible = true;
 
-<<<<<<< HEAD
         objectKey = "pocket";
         frameKey = "pocket";
-=======
-        this.objectKey = "pocket";
-        this.frameKey = "pocket";
->>>>>>> bd2c5ee3
 
         this.activeObjectMatrix = [];
 
@@ -475,7 +369,6 @@
             ]
         }
 
-<<<<<<< HEAD
         for (nodeKey in this.activeObject.nodes) {
             //console.log(document.getElementById("iframe"+ nodeKey));
             this.activeNode = this.activeObject.nodes[nodeKey];
@@ -486,34 +379,17 @@
                 this.activeType = this.activeNode.type;
 
                 t    this.drawTransformed(this.visibleObjects, objectKey, this.activeKey, this.activeType, this.activeVehicle, this.notLoading,
-=======
-        for (this.nodeKey in this.activeObject.nodes) {
-            //console.log(document.getElementById("iframe"+ this.nodeKey));
-            this.activeNode = this.activeObject.nodes[this.nodeKey];
-
-            if ((globalStates.guiState === "node" || globalStates.guiState === "logic") && this.activeType === "logic") {
-                this.activeKey = this.nodeKey;
-                this.activeVehicle = this.activeNode;
-                this.activeType = this.activeNode.type;
-
-                t    this.drawTransformed(this.visibleObjects, this.objectKey, this.activeKey, this.activeType, this.activeVehicle, this.notLoading,
->>>>>>> bd2c5ee3
+
                         this.globalDOMCach, this.globalStates, this.globalCanvas,
                         this.activeObjectMatrix, this.matrix, this.finalMatrix, this.utilities,
                         this.nodeCalculations, this.cout, this.webkitTransformMatrix3d);
 
                 this.addElement("nodes/" + this.activeType + "/index.html",
-<<<<<<< HEAD
                         this.activeKey, objectKey, frameKey, this.activeType, this.notLoading, this.activeVehicle, this.globalStates, this.globalDOMCach);
 
                 // } else {
                 // hideTransformed("pocket", nodeKey, this.activeNode, "logic");
-=======
-                        this.activeKey, this.objectKey, this.frameKey, this.activeType, this.notLoading, this.activeVehicle, this.globalStates, this.globalDOMCach);
-
-                // } else {
-                // hideTransformed("pocket", this.nodeKey, this.activeNode, "logic");
->>>>>>> bd2c5ee3
+
                 // }
             }
         }
@@ -539,18 +415,13 @@
  * @return
  **/
 
-<<<<<<< HEAD
 realityEditor.gui.ar.draw.drawTransformed = function (visibleObjects, objectKey, activeKey, activeType, activeVehicle, notLoading, globalDOMCach, globalStates, globalCanvas, 
-=======
-realityEditor.gui.ar.draw.drawTransformed = 
-    function (visibleObjects, objectKey, activeKey, activeType, activeVehicle, notLoading, globalDOMCach, globalStates, globalCanvas, 
->>>>>>> bd2c5ee3
+
               activeObjectMatrix, matrix, finalMatrix, utilities, nodeCalculations, cout) {
     //console.log(JSON.stringify(activeObjectMatrix));
     if (notLoading !== activeKey && activeVehicle.loaded === true) {
         if (!activeVehicle.visible) {
             activeVehicle.visible = true;
-<<<<<<< HEAD
             
             var container = globalDOMCach["object" + activeKey];
             var iFrame = globalDOMCach["iframe" + activeKey];
@@ -560,11 +431,7 @@
             container.style.display = 'inline';
             iFrame.style.visibility = 'visible';
             iFrame.contentWindow.postMessage(
-=======
-            globalDOMCach["object" + activeKey].style.display = 'inline';
-            globalDOMCach["iframe" + activeKey].style.visibility = 'visible';
-            globalDOMCach["iframe" + activeKey].contentWindow.postMessage(
->>>>>>> bd2c5ee3
+
                 JSON.stringify(
                     {
                         visibility: "visible",
@@ -574,7 +441,6 @@
 
             if (activeType === "node") {
                 activeVehicle.temp = utilities.copyMatrix(activeObjectMatrix);
-<<<<<<< HEAD
                 overlay.style.visibility = 'visible';
                 if (globalStates.editingMode) {
                     canvas.style.display = 'inline';
@@ -582,55 +448,28 @@
                     canvas.style.display = 'none';
                 }
                 
-=======
-                globalDOMCach[activeKey].style.visibility = 'visible';
-                // document.getElementById("text" + activeKey).style.visibility = 'visible';
-                if (globalStates.editingMode) {
-                    globalDOMCach["canvas" + activeKey].style.display = 'inline';
-                } else {
-                    globalDOMCach["canvas" + activeKey].style.display = 'none';
-                }
->>>>>>> bd2c5ee3
             } else if (activeType === "ui") {
                 if (globalStates.editingMode) {
                     if (!activeVehicle.visibleEditing && activeVehicle.developer) {
                         activeVehicle.visibleEditing = true;
-<<<<<<< HEAD
                         overlay.style.visibility = 'visible';
                         canvas.style.display = 'inline';
                     }
                 } else {
                     canvas.style.display = 'none';
-=======
-                        globalDOMCach[activeKey].style.visibility = 'visible';
-                        // showEditingStripes(activeKey, true);
-                        globalDOMCach["canvas" + activeKey].style.display = 'inline';
-
-                        //document.getElementById(activeKey).className = "mainProgram";
-                    }
-                } else {
-                    globalDOMCach["canvas" + activeKey].style.display = 'none';
->>>>>>> bd2c5ee3
+
                 }
             }
 
 
             else if (activeType === "logic") {
                 activeVehicle.temp = utilities.copyMatrix(activeObjectMatrix);
-<<<<<<< HEAD
                 overlay.style.visibility = 'visible';
                 if (globalStates.editingMode) {
                     canvas.style.display = 'inline';
                 } else {
                     canvas.style.display = 'none';
-=======
-                globalDOMCach[activeKey].style.visibility = 'visible';
-                // document.getElementById("text" + activeKey).style.visibility = 'visible';
-                if (globalStates.editingMode) {
-                    globalDOMCach["canvas" + activeKey].style.display = 'inline';
-                } else {
-                    globalDOMCach["canvas" + activeKey].style.display = 'none';
->>>>>>> bd2c5ee3
+
                 }
             }
 
@@ -734,11 +573,6 @@
 
                 if (activeVehicle.matrix.length < 13) {
                     utilities.multiplyMatrix(matrix.r3, activeObjectMatrix, finalMatrix);
-<<<<<<< HEAD
-                    // console.log(activeVehicle);
-=======
-                    console.log(activeVehicle);
->>>>>>> bd2c5ee3
                     
                 } else {
                     utilities.multiplyMatrix(activeVehicle.matrix, activeObjectMatrix, matrix.r);
@@ -904,7 +738,6 @@
  * @return
  **/
 
-<<<<<<< HEAD
 realityEditor.gui.ar.draw.addElement = function(thisUrl, objectKey, frameKey, nodeKey, activeType, activeVehicle) {
 
     var activeKey = (!!nodeKey) ? nodeKey : frameKey;
@@ -1086,11 +919,6 @@
         addCanvas: addCanvas
     };
 };
-=======
-realityEditor.gui.ar.draw.addElement = function (thisUrl, activeKey, objectKey, frameKey, activeType, notLoading, activeVehicle, globalStates, globalDOMCach) {
-
-    if (notLoading !== true && notLoading !== activeKey && activeVehicle.loaded !== true) {
->>>>>>> bd2c5ee3
 
 var createLogicElement = function(activeVehicle) {
     var size = 200;
@@ -1139,240 +967,6 @@
     return addLogic;
 };
 
-<<<<<<< HEAD
-/*
-realityEditor.gui.ar.draw.addElement = function (thisUrl, activeKey, objectKey, frameKey, activeType, notLoading, activeVehicle, globalStates, globalDOMCach) {
-
-    if (notLoading !== true && notLoading !== activeKey && activeVehicle.loaded !== true) {
-        
-        console.log("did load object " + objectKey + ", node/frame " + activeKey);
-
-=======
-        console.log("did load object " + objectKey + ", node " + activeKey);
-
->>>>>>> bd2c5ee3
-        if (typeof activeVehicle.frameSizeX === 'undefined') {
-            activeVehicle.frameSizeX = activeVehicle.width;
-        }
-
-        if (typeof activeVehicle.frameSizeY === 'undefined') {
-            activeVehicle.frameSizeY = activeVehicle.height;
-        }
-
-        activeVehicle.animationScale = 0;
-        activeVehicle.loaded = true;
-        activeVehicle.visibleEditing = false;
-        this.notLoading = activeKey;
-
-        if (typeof activeVehicle.begin !== "object") {
-            activeVehicle.begin = [
-                1, 0, 0, 0,
-                0, 1, 0, 0,
-                0, 0, 1, 0,
-                0, 0, 0, 1
-            ];
-
-        }
-
-        if (typeof activeVehicle.temp !== "object") {
-            activeVehicle.temp = [
-                1, 0, 0, 0,
-                0, 1, 0, 0,
-                0, 0, 1, 0,
-                0, 0, 0, 1
-            ];
-
-        }
-
-        var addContainer = document.createElement('div');
-        addContainer.id = "object" + activeKey;
-        addContainer.style.width = globalStates.height + "px";
-        addContainer.style.height = globalStates.width + "px";
-        addContainer.style.display = "none";
-        addContainer.style.border = 0;
-        // addContainer.setAttribute("background-color", "lightblue");
-
-        addContainer.className = "main";
-
-        var addIframe = document.createElement('iframe');
-        addIframe.id = "iframe" + activeKey;
-        addIframe.frameBorder = 0;
-        addIframe.style.width = (activeVehicle.width || 0) + "px";
-        addIframe.style.height = (activeVehicle.height || 0) + "px";
-        addIframe.style.left = ((globalStates.height - activeVehicle.frameSizeY) / 2) + "px";
-        addIframe.style.top = ((globalStates.width - activeVehicle.frameSizeX) / 2) + "px";
-        addIframe.style.visibility = "hidden";
-        addIframe.src = thisUrl;
-        addIframe.dataset.nodeKey = activeKey;
-        addIframe.dataset.frameKey = frameKey;
-        addIframe.dataset.objectKey = objectKey;
-        addIframe.className = "main";
-        addIframe.setAttribute("onload", 'realityEditor.network.onElementLoad("' + objectKey + '","' + frameKey + '","' + activeKey + '")');
-        addIframe.setAttribute("sandbox", "allow-forms allow-pointer-lock allow-same-origin allow-scripts");
-
-        var addOverlay = document.createElement('div');
-        // addOverlay.style.backgroundColor = "red";
-        addOverlay.id = activeKey;
-        addOverlay.frameBorder = 0;
-        addOverlay.style.width = activeVehicle.frameSizeX + "px";
-        addOverlay.style.height = activeVehicle.frameSizeY + "px";
-        addOverlay.style.left = ((globalStates.height - activeVehicle.frameSizeY) / 2) + "px";
-        addOverlay.style.top = ((globalStates.width - activeVehicle.frameSizeX) / 2) + "px";
-        addOverlay.style.visibility = "hidden";
-        addOverlay.className = "mainEditing";
-
-        // todo the event handlers need to be bound to non animated ui elements for fast movements.
-        // todo the lines need to end at the center of the square.
-
-
-        if (activeType === "logic") {
-            var addLogic;
-            var size = 200;
-            addLogic = document.createElement('div');
-            // addOverlay.style.backgroundColor = "red";
-            addLogic.id = "logic" + activeKey;
-            addLogic.style.width = size + "px";
-            // addOverlay.style.height = activeVehicle.frameSizeY + "px";
-            addLogic.style.height = size + "px";
-            addLogic.style.left = ((activeVehicle.frameSizeX - size) / 2) + "px";
-            addLogic.style.top = ((activeVehicle.frameSizeY - size) / 2) + "px";
-            addLogic.style.visibility = "hidden";
-            addLogic.className = "mainEditing";
-<<<<<<< HEAD
-            // addLogic.innerHTML =
-            //  '<svg id="SVG'+activeKey+'" xmlns="http://www.w3.org/2000/svg" viewBox="0 0 100 100">' +
-            //  '<path id="logic4" fill="#00ffff" d="M50,0V50H0V30A30,30,0,0,1,30,0Z"/>' +
-            //  '<path id="logic3" fill="#00ff00" d="M100,30V50H50V0H70A30,30,0,0,1,100,30Z"/>' +
-            //  '<path id="logic2" fill="#ff007c" d="M100,50V70a30,30,0,0,1-30,30H50V50Z"/>>' +
-            //  '<path id="logic1" fill="#ffff00" d="M50,50v50H30A30,30,0,0,1,0,70V50Z"/>' +
-            //  '</svg>';
-=======
-            /* addLogic.innerHTML =
-             '<svg id="SVG'+activeKey+'" xmlns="http://www.w3.org/2000/svg" viewBox="0 0 100 100">' +
-             '<path id="logic4" fill="#00ffff" d="M50,0V50H0V30A30,30,0,0,1,30,0Z"/>' +
-             '<path id="logic3" fill="#00ff00" d="M100,30V50H50V0H70A30,30,0,0,1,100,30Z"/>' +
-             '<path id="logic2" fill="#ff007c" d="M100,50V70a30,30,0,0,1-30,30H50V50Z"/>>' +
-             '<path id="logic1" fill="#ffff00" d="M50,50v50H30A30,30,0,0,1,0,70V50Z"/>' +
-             '</svg>';*/
->>>>>>> bd2c5ee3
-
-            var svgContainer = document.createElementNS('http://www.w3.org/2000/svg', "svg");
-            svgContainer.setAttributeNS(null, "viewBox", "0 0 100 100");
-
-            var svgElement = [];
-            svgElement.push(document.createElementNS("http://www.w3.org/2000/svg", "path"));
-            svgElement[0].setAttributeNS(null, "fill", "#00ffff");
-            svgElement[0].setAttributeNS(null, "d", "M50,0V50H0V30A30,30,0,0,1,30,0Z");
-            svgElement.push(document.createElementNS("http://www.w3.org/2000/svg", "path"));
-            svgElement[1].setAttributeNS(null, "fill", "#00ff00");
-            svgElement[1].setAttributeNS(null, "d", "M100,30V50H50V0H70A30,30,0,0,1,100,30Z");
-            svgElement.push(document.createElementNS("http://www.w3.org/2000/svg", "path"));
-            svgElement[2].setAttributeNS(null, "fill", "#ffff00");
-            svgElement[2].setAttributeNS(null, "d", "M100,50V70a30,30,0,0,1-30,30H50V50Z");
-            svgElement.push(document.createElementNS("http://www.w3.org/2000/svg", "path"));
-            svgElement[3].setAttributeNS(null, "fill", "#ff007c");
-            svgElement[3].setAttributeNS(null, "d", "M50,50v50H30A30,30,0,0,1,0,70V50Z");
-
-            for (var i = 0; i < svgElement.length; i++) {
-                svgContainer.appendChild(svgElement[i]);
-                svgElement[i].number = i;
-                svgElement[i].addEventListener('pointerenter', function () {
-                    globalProgram.logicSelector = this.number;
-
-                    if (globalProgram.nodeA === activeKey)
-                        globalProgram.logicA = this.number;
-                    else
-                        globalProgram.logicB = this.number;
-
-                    console.log(globalProgram.logicSelector);
-                });
-                addLogic.appendChild(svgContainer);
-
-                addOverlay.appendChild(addLogic);
-                globalDOMCach["logic" + activeKey] = addLogic;
-
-            };
-        }
-
-        var addCanvas = document.createElement('canvas');
-        addCanvas.id = "canvas" + activeKey;
-        addCanvas.style.width = "100%";
-        addCanvas.style.height = "100%";
-        addCanvas.className = "mainCanvas";
-
-        document.getElementById("GUI").appendChild(addContainer);
-
-        addContainer.appendChild(addIframe);
-
-        // If this is a frame, add a cover object for touch event synthesizing
-        if (activeVehicle.src) {
-            var cover = document.createElement('div');
-            cover.classList.add('main');
-            cover.style.visibility = 'visible';
-            cover.style.width = addIframe.style.width;
-            cover.style.height = addIframe.style.height;
-            cover.style.top = addIframe.style.top;
-            cover.style.left = addIframe.style.left;
-            activeVehicle.frameTouchSynthesizer = new realityEditor.gui.frame.FrameTouchSynthesizer(cover, addIframe);
-            addContainer.appendChild(cover);
-        }
-
-        addOverlay.appendChild(addCanvas);
-        addContainer.appendChild(addOverlay);
-
-        globalDOMCach["object" + activeKey] = addContainer;
-        globalDOMCach["iframe" + activeKey] = addIframe;
-        globalDOMCach[activeKey] = addOverlay;
-        globalDOMCach["canvas" + activeKey] = addCanvas;
-
-        var theObject = addOverlay;
-        globalDOMCach[activeKey].style["touch-action"] = "none";
-
-        globalDOMCach[activeKey].addEventListener("pointerdown", realityEditor.device.onTouchDown.bind(realityEditor.device), false);
-        ec++;
-        globalDOMCach[activeKey].addEventListener("pointerup", realityEditor.device.onTrueTouchUp.bind(realityEditor.device), false);
-        ec++;
-        theObject.addEventListener("pointerenter", realityEditor.device.onTouchEnter.bind(realityEditor.device), false);
-        ec++;
-
-        theObject.addEventListener("pointerleave", realityEditor.device.onTouchLeave.bind(realityEditor.device), false);
-        ec++;
-
-        theObject.addEventListener("pointermove", realityEditor.device.onTouchMove.bind(realityEditor.device), false);
-        ec++;
-
-        if (globalStates.editingMode) {
-            // todo this needs to be changed backword
-            // if (objects[objectKey].developer) {
-            theObject.addEventListener("touchstart", realityEditor.device.onMultiTouchStart.bind(realityEditor.device), false);
-            ec++;
-            theObject.addEventListener("touchmove", realityEditor.device.onMultiTouchMove.bind(realityEditor.device), false);
-            ec++;
-            theObject.addEventListener("touchend", realityEditor.device.onMultiTouchEnd.bind(realityEditor.device), false);
-            ec++;
-            theObject.className = "mainProgram";
-            //  }
-        }
-        theObject.objectId = objectKey;
-        theObject.frameId = frameKey;
-        theObject.nodeId = activeKey;
-        theObject.type = activeType;
-
-        if (activeType === "node") {
-            theObject.style.visibility = "visible";
-            // theObject.style.display = "initial";
-        } else if (activeType === "logic") {
-            theObject.style.visibility = "visible";
-        }
-        else {
-            theObject.style.visibility = "hidden";
-            //theObject.style.display = "none";
-        }
-
-    }
-};
-*/
-
 /**
  * @desc
  * @param objectKey
@@ -1381,7 +975,6 @@
  **/
 
 realityEditor.gui.ar.draw.killObjects = function (activeKey, activeVehicle, globalDOMCach) {
-<<<<<<< HEAD
 
     if (activeVehicle.visibleCounter > 0) {
         activeVehicle.visibleCounter--;
@@ -1398,24 +991,6 @@
         for (activeKey in activeVehicle.nodes) {
             if (!activeVehicle.nodes.hasOwnProperty(activeKey)) continue;
             try {
-=======
-
-    if (activeVehicle.visibleCounter > 0) {
-        activeVehicle.visibleCounter--;
-    } else if (activeVehicle.loaded) {
-        activeVehicle.loaded = false;
-
-        globalDOMCach["object" + activeKey].parentNode.removeChild(globalDOMCach["object" + activeKey]);
-        delete globalDOMCach["object" + activeKey];
-        delete globalDOMCach["iframe" + activeKey];
-        delete globalDOMCach[activeKey];
-        delete globalDOMCach["canvas" + activeKey];
-        delete globalDOMCach[activeKey];
-
-        for (activeKey in activeVehicle.nodes) {
-            try {
-
->>>>>>> bd2c5ee3
                 globalDOMCach["object" + activeKey].parentNode.removeChild(globalDOMCach["object" + activeKey]);
                 delete globalDOMCach["object" + activeKey];
                 delete globalDOMCach["iframe" + activeKey];
