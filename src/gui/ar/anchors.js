--- conflicted
+++ resolved
@@ -62,13 +62,8 @@
      */
     function modifyVisibleObjects(visibleObjects) {
         // if there's no visible world object other than the world_local, ignore all this code
-<<<<<<< HEAD
-        if (!realityEditor.worldObjects.getBestWorldObject() ||
-            realityEditor.worldObjects.getBestWorldObject().objectId === realityEditor.worldObjects.getLocalWorldId()) {
-=======
         let bestWorldObject = realityEditor.worldObjects.getBestWorldObject();
         if (!bestWorldObject || bestWorldObject.objectId === realityEditor.worldObjects.getLocalWorldId()) {
->>>>>>> 03f19e8b
             return;
         }
 
