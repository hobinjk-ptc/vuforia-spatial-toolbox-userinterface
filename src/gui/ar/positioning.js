/**
 * @preserve
 *
 *                                      .,,,;;,'''..
 *                                  .'','...     ..',,,.
 *                                .,,,,,,',,',;;:;,.  .,l,
 *                               .,',.     ...     ,;,   :l.
 *                              ':;.    .'.:do;;.    .c   ol;'.
 *       ';;'                   ;.;    ', .dkl';,    .c   :; .'.',::,,'''.
 *      ',,;;;,.                ; .,'     .'''.    .'.   .d;''.''''.
 *     .oxddl;::,,.             ',  .'''.   .... .'.   ,:;..
 *      .'cOX0OOkdoc.            .,'.   .. .....     'lc.
 *     .:;,,::co0XOko'              ....''..'.'''''''.
 *     .dxk0KKdc:cdOXKl............. .. ..,c....
 *      .',lxOOxl:'':xkl,',......'....    ,'.
 *           .';:oo:...                        .
 *                .cd,      ╔═╗┌┬┐┬┌┬┐┌─┐┬─┐    .
 *                  .l;     ║╣  │││ │ │ │├┬┘    '
 *                    'l.   ╚═╝─┴┘┴ ┴ └─┘┴└─   '.
 *                     .o.                   ...
 *                      .''''','.;:''.........
 *                           .'  .l
 *                          .:.   l'
 *                         .:.    .l.
 *                        .x:      :k;,.
 *                        cxlc;    cdc,,;;.
 *                       'l :..   .c  ,
 *                       o.
 *                      .,
 *
 *      ╦═╗┌─┐┌─┐┬  ┬┌┬┐┬ ┬  ╔═╗┌┬┐┬┌┬┐┌─┐┬─┐  ╔═╗┬─┐┌─┐ ┬┌─┐┌─┐┌┬┐
 *      ╠╦╝├┤ ├─┤│  │ │ └┬┘  ║╣  │││ │ │ │├┬┘  ╠═╝├┬┘│ │ │├┤ │   │
 *      ╩╚═└─┘┴ ┴┴─┘┴ ┴  ┴   ╚═╝─┴┘┴ ┴ └─┘┴└─  ╩  ┴└─└─┘└┘└─┘└─┘ ┴
 *
 *
 * Created by Valentin on 10/22/14.
 *
 * Copyright (c) 2015 Valentin Heun
 * Modified by Valentin Heun 2014, 2015, 2016, 2017
 * Modified by Benjamin Reynholds 2016, 2017
 * Modified by James Hobin 2016, 2017
 *
 * All ascii characters above must be included in any redistribution.
 *
 * This Source Code Form is subject to the terms of the Mozilla Public
 * License, v. 2.0. If a copy of the MPL was not distributed with this
 * file, You can obtain one at http://mozilla.org/MPL/2.0/.
 */


createNameSpace("realityEditor.gui.ar.positioning");

/**
 * @typedef initialScaleData
 * @property radius {number} how far apart in pixels the two touches are to begin with
 * @property scale {number} the frame or node's initial scale value before the gesture, to use as a base multiplier
 */
realityEditor.gui.ar.positioning.initialScaleData = null;

/**
 * Scales the specified frame or node using the first two touches.
 * The new scale starts at the initial scale and varies linearly with the changing touch radius.
 * @param {Frame|Node} activeVehicle the frame or node you are scaling
 * @param {Object.<x,y>} centerTouch the first touch event, where the scale is centered from
 * @param {Object.<x,y>} outerTouch the other touch, where the scale extends to
 */
realityEditor.gui.ar.positioning.scaleVehicle = function(activeVehicle, centerTouch, outerTouch) {
    
    if (!centerTouch || !outerTouch || !centerTouch.x || !centerTouch.y || !outerTouch.x || !outerTouch.y) {
        console.warn('trying to scale vehicle using improperly formatted touches');
        return;
    }

    var dx = centerTouch.x - outerTouch.x;
    var dy = centerTouch.y - outerTouch.y;
    var radius = Math.sqrt(dx * dx + dy * dy);

    var positionData = realityEditor.gui.ar.positioning.getPositionData(activeVehicle);

    if (!this.initialScaleData) {
        this.initialScaleData = {
            radius: radius,
            scale: positionData.scale
        };
        return;
    }

    // calculate the new scale based on the radius between the two touches
    var newScale = this.initialScaleData.scale + (radius - this.initialScaleData.radius) / 300;
    if (typeof newScale !== 'number') return;

    // TODO: this only works for frames right now, not nodes (at least not after scaling nodes twice in one gesture)
    // manually calculate positionData.x and y to keep centerTouch in the same place relative to the vehicle
    var overlayDiv = document.getElementById(activeVehicle.uuid);
    var touchOffset = realityEditor.device.editingState.touchOffset;
    if (overlayDiv && touchOffset) {
        var touchOffsetFromCenter = {
            x: overlayDiv.clientWidth/2 - touchOffset.x,
            y: overlayDiv.clientHeight/2 - touchOffset.y
        };
        var scaleDifference = Math.max(0.2, newScale) - positionData.scale;
        positionData.x += touchOffsetFromCenter.x * scaleDifference;
        positionData.y += touchOffsetFromCenter.y * scaleDifference;
    }
    
    positionData.scale = Math.max(0.2, newScale); // 0.2 is the minimum scale allowed

    // redraw circles to visualize the new scaling
    globalCanvas.context.clearRect(0, 0, globalCanvas.canvas.width, globalCanvas.canvas.height);

    // draw a blue circle visualizing the initial radius
    var circleCenterCoordinates = [centerTouch.x, centerTouch.y];
    var circleEdgeCoordinates = [outerTouch.x, outerTouch.y];
    realityEditor.gui.ar.lines.drawBlue(globalCanvas.context, circleCenterCoordinates, circleEdgeCoordinates, this.initialScaleData.radius);

    // draw a red or green circle visualizing the new radius
    if (radius < this.initialScaleData.radius) {
        realityEditor.gui.ar.lines.drawRed(globalCanvas.context, circleCenterCoordinates, circleEdgeCoordinates, radius);
    } else {
        realityEditor.gui.ar.lines.drawGreen(globalCanvas.context, circleCenterCoordinates, circleEdgeCoordinates, radius);
    }
};

realityEditor.gui.ar.positioning.moveVehicleToScreenCoordinate = function(activeVehicle, screenX, screenY, useTouchOffset) {
    
    var results = realityEditor.gui.ar.utilities.screenCoordinatesToMatrixXY(activeVehicle, screenX, screenY, true);

    var positionData = this.getPositionData(activeVehicle);

    var newPosition = {
        x: results.point.x - results.offsetLeft,
        y: results.point.y - results.offsetTop
    };

    if (useTouchOffset) {

        var changeInPosition = {
            x: newPosition.x - positionData.x,
            y: newPosition.y - positionData.y
        };

        if (!realityEditor.device.editingState.touchOffset) {
            realityEditor.device.editingState.touchOffset = changeInPosition;
        } else {
            positionData.x = newPosition.x - realityEditor.device.editingState.touchOffset.x;
            positionData.y = newPosition.y - realityEditor.device.editingState.touchOffset.y;
        }

    } else {

        realityEditor.device.editingState.touchOffset = null;
        positionData.x = newPosition.x;
        positionData.y = newPosition.y;

    }

};

realityEditor.gui.ar.positioning.moveVehicleToScreenCoordinateBasedOnMarker = function(activeVehicle, screenX, screenY, useTouchOffset) {

    var positionData = this.getPositionData(activeVehicle);
    var hasBeenUnconstrainedEdited = positionData.matrix.length > 0;

    var unconstrainedMatrix = undefined;
    if (hasBeenUnconstrainedEdited) {
        unconstrainedMatrix = [];
        realityEditor.gui.ar.utilities.multiplyMatrix(positionData.matrix, activeVehicle.temp, unconstrainedMatrix);
    }

    var objectKey = activeVehicle.objectId;
    var point = realityEditor.gui.ar.utilities.screenCoordinatesToMarkerXY(objectKey, screenX, screenY, unconstrainedMatrix);

    if (useTouchOffset) {

        var changeInPosition = {
            x: point.x - positionData.x,
            y: point.y - positionData.y
        };

        if (!realityEditor.device.editingState.touchOffset) {
            realityEditor.device.editingState.touchOffset = changeInPosition;
        } else {
            positionData.x = point.x - realityEditor.device.editingState.touchOffset.x;
            positionData.y = point.y - realityEditor.device.editingState.touchOffset.y;
        }

    } else {

        realityEditor.device.editingState.touchOffset = null;
        positionData.x = point.x;
        positionData.y = point.y;

    }
};

// for frames, return position data within 'ar' property (no need to return 'screen' anymore since that never happens within the editor)
// for nodes, return position data directly from the object.
// for nodes, also compute 'combinedPosition' which is the final transformation including the frame it belongs to.
// combinedPosition should be a read-only property, while position (x,y,scale,matrix) can be read-write
realityEditor.gui.ar.positioning.getPositionData = function(activeVehicle) {

    if (activeVehicle.hasOwnProperty('visualization')) {
        return activeVehicle.ar;
    }

    // add node's position to its frame's position to gets its actual offset
    
<<<<<<< HEAD
    
    if (typeof activeVehicle.type !== 'undefined') {
=======
    if (activeVehicle.type === 'node') {
>>>>>>> 224952c4
        var frame = realityEditor.getFrame(activeVehicle.objectId, activeVehicle.frameId);
        if (frame) {
            var parentFramePositionData = realityEditor.gui.ar.positioning.getPositionData(frame);

            if (typeof activeVehicle.relativeMatrix === 'undefined') { // TODO: temporary fix - make sure it gets initialized with one loaded in from server
                activeVehicle.relativeMatrix = [];
            }

            // TODO: offload this computation into the setPositionDataMatrix function so it only runs on write, not on read (more common)
            if (parentFramePositionData.matrix.length === 16) {
                if (activeVehicle.relativeMatrix.length === 16) {
                    // both have matrix -> multiply
                    realityEditor.gui.ar.draw.utilities.multiplyMatrix(activeVehicle.relativeMatrix, parentFramePositionData.matrix, activeVehicle.matrix);

                } else {
                    // only parent frame has matrix -> just use that
                    activeVehicle.matrix = realityEditor.gui.ar.utilities.copyMatrix(parentFramePositionData.matrix);
                }
            } else {
                // only this node has matrix -> just use that
                activeVehicle.matrix = realityEditor.gui.ar.utilities.copyMatrix(activeVehicle.relativeMatrix);
            }
        }
    
    }
    
    // logic nodes and frames just use their own x, y, and matrix

    return activeVehicle;
};

realityEditor.gui.ar.positioning.setPositionDataMatrix = function(activeVehicle, newMatrixValue) {
    
<<<<<<< HEAD
    if (typeof activeVehicle.type !== 'undefined') {
=======
    // logic nodes and frames don't need to update relativeMatrix
    if (activeVehicle.type === 'node') {
>>>>>>> 224952c4
        
        if (!newMatrixValue || newMatrixValue.constructor !== Array) {
            console.warn('trying to set relativeMatrix to a non-array value');
            return;
        }
        
        activeVehicle.relativeMatrix = realityEditor.gui.ar.utilities.copyMatrix(newMatrixValue);

        // update the .matrix in response to the new .relativeMatrix value
        var frame = realityEditor.getFrame(activeVehicle.objectId, activeVehicle.frameId);
        if (frame) {
            var parentFramePositionData = realityEditor.gui.ar.positioning.getPositionData(frame);
            if (typeof activeVehicle.relativeMatrix === 'undefined') { // TODO: temporary fix - make sure it gets initialized with one loaded in from server
                activeVehicle.relativeMatrix = [];
            }

            if (parentFramePositionData.matrix.length === 16) {
                if (activeVehicle.relativeMatrix.length === 16) {
                    // both have matrix -> multiply
                    realityEditor.gui.ar.draw.utilities.multiplyMatrix(realityEditor.gui.ar.utilities.invertMatrix(parentFramePositionData.matrix), activeVehicle.relativeMatrix, activeVehicle.matrix);
                } else {
                    // only parent frame has matrix -> just use that
                    activeVehicle.matrix = realityEditor.gui.ar.utilities.copyMatrix(parentFramePositionData.matrix);
                }
            } else {
                // only this node has matrix -> just use that
                activeVehicle.matrix = realityEditor.gui.ar.utilities.copyMatrix(activeVehicle.relativeMatrix);
            }
        }
        
    }
    
<<<<<<< HEAD
    if (typeof activeVehicle.type !== 'undefined') {
=======
    if ( activeVehicle.type === 'logic') {
>>>>>>> 224952c4
        activeVehicle.matrix = realityEditor.gui.ar.utilities.copyMatrix(newMatrixValue);
        
    } else if (activeVehicle.type === 'ui' || typeof activeVehicle.type === 'undefined') {
        activeVehicle.ar.matrix = realityEditor.gui.ar.utilities.copyMatrix(newMatrixValue);
    }
};

realityEditor.gui.ar.positioning.getMostRecentTouchPosition = function() {
    var translate3d = overlayDiv.style.transform.split('(')[1].split(')')[0].split(',').map(function(elt){return parseInt(elt);});
    return {
        x: translate3d[0],
        y: translate3d[1]
    }
};<|MERGE_RESOLUTION|>--- conflicted
+++ resolved
@@ -205,12 +205,7 @@
 
     // add node's position to its frame's position to gets its actual offset
     
-<<<<<<< HEAD
-    
-    if (typeof activeVehicle.type !== 'undefined') {
-=======
-    if (activeVehicle.type === 'node') {
->>>>>>> 224952c4
+    if (typeof activeVehicle.type !== 'undefined' && activeVehicle.type !== 'ui' && activeVehicle.type !== 'logic') {
         var frame = realityEditor.getFrame(activeVehicle.objectId, activeVehicle.frameId);
         if (frame) {
             var parentFramePositionData = realityEditor.gui.ar.positioning.getPositionData(frame);
@@ -234,7 +229,6 @@
                 activeVehicle.matrix = realityEditor.gui.ar.utilities.copyMatrix(activeVehicle.relativeMatrix);
             }
         }
-    
     }
     
     // logic nodes and frames just use their own x, y, and matrix
@@ -244,12 +238,8 @@
 
 realityEditor.gui.ar.positioning.setPositionDataMatrix = function(activeVehicle, newMatrixValue) {
     
-<<<<<<< HEAD
-    if (typeof activeVehicle.type !== 'undefined') {
-=======
     // logic nodes and frames don't need to update relativeMatrix
-    if (activeVehicle.type === 'node') {
->>>>>>> 224952c4
+    if (typeof activeVehicle.type !== 'undefined' && activeVehicle.type !== 'ui' && activeVehicle.type !== 'logic') {
         
         if (!newMatrixValue || newMatrixValue.constructor !== Array) {
             console.warn('trying to set relativeMatrix to a non-array value');
@@ -282,11 +272,7 @@
         
     }
     
-<<<<<<< HEAD
-    if (typeof activeVehicle.type !== 'undefined') {
-=======
     if ( activeVehicle.type === 'logic') {
->>>>>>> 224952c4
         activeVehicle.matrix = realityEditor.gui.ar.utilities.copyMatrix(newMatrixValue);
         
     } else if (activeVehicle.type === 'ui' || typeof activeVehicle.type === 'undefined') {
