--- conflicted
+++ resolved
@@ -36,15 +36,9 @@
  * Created by Valentin on 10/22/14.
  *
  * Copyright (c) 2016 Benjamin Reynholds
-<<<<<<< HEAD
- * Modified by Valentin Heun 2016
- * Modified by Benjamin Reynholds 2016
- * Modified by James Hobin 2016
-=======
  * Modified by Valentin Heun 2016, 2017
  * Modified by Benjamin Reynholds 2016, 2017
  * Modified by James Hobin 2016, 2017
->>>>>>> 17519d4e
  *
  * All ascii characters above must be included in any redistribution.
  *
