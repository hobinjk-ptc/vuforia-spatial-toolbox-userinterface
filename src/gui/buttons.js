/**
 * @preserve
 *
 *                                      .,,,;;,'''..
 *                                  .'','...     ..',,,.
 *                                .,,,,,,',,',;;:;,.  .,l,
 *                               .,',.     ...     ,;,   :l.
 *                              ':;.    .'.:do;;.    .c   ol;'.
 *       ';;'                   ;.;    ', .dkl';,    .c   :; .'.',::,,'''.
 *      ',,;;;,.                ; .,'     .'''.    .'.   .d;''.''''.
 *     .oxddl;::,,.             ',  .'''.   .... .'.   ,:;..
 *      .'cOX0OOkdoc.            .,'.   .. .....     'lc.
 *     .:;,,::co0XOko'              ....''..'.'''''''.
 *     .dxk0KKdc:cdOXKl............. .. ..,c....
 *      .',lxOOxl:'':xkl,',......'....    ,'.
 *           .';:oo:...                        .
 *                .cd,      ╔═╗┌┬┐┬┌┬┐┌─┐┬─┐    .
 *                  .l;     ║╣  │││ │ │ │├┬┘    '
 *                    'l.   ╚═╝─┴┘┴ ┴ └─┘┴└─   '.
 *                     .o.                   ...
 *                      .''''','.;:''.........
 *                           .'  .l
 *                          .:.   l'
 *                         .:.    .l.
 *                        .x:      :k;,.
 *                        cxlc;    cdc,,;;.
 *                       'l :..   .c  ,
 *                       o.
 *                      .,
 *
 *      ╦═╗┌─┐┌─┐┬  ┬┌┬┐┬ ┬  ╔═╗┌┬┐┬┌┬┐┌─┐┬─┐  ╔═╗┬─┐┌─┐ ┬┌─┐┌─┐┌┬┐
 *      ╠╦╝├┤ ├─┤│  │ │ └┬┘  ║╣  │││ │ │ │├┬┘  ╠═╝├┬┘│ │ │├┤ │   │
 *      ╩╚═└─┘┴ ┴┴─┘┴ ┴  ┴   ╚═╝─┴┘┴ ┴ └─┘┴└─  ╩  ┴└─└─┘└┘└─┘└─┘ ┴
 *
 *
 * Created by Valentin on 10/22/14.
 *
 * Copyright (c) 2015 Valentin Heun
 * Modified by Valentin Heun 2014, 2015, 2016, 2017
 * Modified by Benjamin Reynholds 2016, 2017
 * Modified by James Hobin 2016, 2017
 *
 * All ascii characters above must be included in any redistribution.
 *
 * This Source Code Form is subject to the terms of the Mozilla Public
 * License, v. 2.0. If a copy of the MPL was not distributed with this
 * file, You can obtain one at http://mozilla.org/MPL/2.0/.
 */

createNameSpace("realityEditor.gui.buttons");

var freezeButtonImage = [];
var guiButtonImage = [];
var preferencesButtonImage = [];
var reloadButtonImage = [];
var resetButtonImage = [];
var unconstButtonImage = [];
var editingButtonImage = [];
var pocketButtonImage = [];
var loadNewUiImage = [];
var blockTabImage = [];
var memoryWebButtonImage = [];
var pocketButtonImage = [];

/**
 * @desc
 * @param array
 **/

realityEditor.gui.buttons.preload = function(array) {
	for (var i = 0; i < this.preload.arguments.length - 1; i++) {
		array[i] = new Image();
		array[i].src = this.preload.arguments[i + 1];
	}

	this.cout("preload");
};


/**
 * @desc
 **/

realityEditor.gui.buttons.guiButtonUp = function(event){
		if(event.button !== "gui") return;

        realityEditor.gui.menus.buttonOff("main",["logic","logicPocket","logicSetting","setting","pocket"]);
        realityEditor.gui.menus.buttonOn("main",["gui"]);


        realityEditor.gui.pocket.pocketHide();
        globalStates.guiState = "ui";
        if (globalStates.guiState !== "logic") {
            if (DEBUG_DATACRAFTING) {
                realityEditor.gui.crafting.craftingBoardVisible(); // TODO: BEN DEBUG - revert to previous line
            } else {
                realityEditor.gui.crafting.craftingBoardHide();
            }
        }

	};

realityEditor.gui.buttons.logicButtonUp = function(event){
        if(event.button !== "logic") return;

        realityEditor.gui.menus.buttonOff("main",["gui","logicPocket","logicSetting","setting","pocket"]);
        realityEditor.gui.menus.buttonOff("main",["logic"]);

        realityEditor.gui.pocket.pocketHide();

        globalStates.guiState = "node";

        realityEditor.gui.crafting.craftingBoardHide();
    };

realityEditor.gui.buttons.resetButtonUp = function(event) {
        if (event.button !== "reset") return;

        realityEditor.gui.menus.on("editing",[]);


        for (var key in objects) {
            if (!globalObjects.hasOwnProperty(key)) {
                continue;
            }

            var tempResetObject = objects[key];

            if (globalStates.guiState ==="ui") {
                tempResetObject.matrix = [];

                tempResetObject.x = 0;
                tempResetObject.y = 0;
                tempResetObject.scale = 1;

                realityEditor.network.sendResetContent(key, key, "ui");
            }

            if (globalStates.guiState ==="node") {
                for (var subKey in tempResetObject.nodes) {
                    var tempResetValue = tempResetObject.nodes[subKey];



                    tempResetValue.matrix = [];

                    // tempResetValue.x = randomIntInc(0, 200) - 100;
                    // tempResetValue.y = randomIntInc(0, 200) - 100;
                    tempResetValue.scale = 1;

                    realityEditor.network.sendResetContent(key, subKey, tempResetValue.type);
                }
            }

        }
    };



realityEditor.gui.buttons.unconstrainedButtonUp = function(event) {
        if (event.button !== "unconstrained") return;

        if (globalStates.unconstrainedPositioning === true) {

            realityEditor.gui.menus.off("editing", ["unconstrained"]);
            globalStates.unconstrainedPositioning = false;
        }
        else {
            realityEditor.gui.menus.on("editing", ["unconstrained"]);
            globalStates.unconstrainedPositioning = true;
        }
    };

realityEditor.gui.buttons.settingButtonUp = function(event) {
        if (event.button !== "setting") return;

       // realityEditor.gui.menus.on("main", ["setting"]);

        realityEditor.gui.pocket.pocketHide();

        if (globalStates.guiState === "logic") {
            realityEditor.gui.crafting.eventHelper.hideBlockSettings();
            realityEditor.gui.menus.on("main", ["setting"]);
            return;
        }


        if (globalStates.preferencesButtonState === true) {
            this.gui.preferences.preferencesHide();

            realityEditor.gui.menus.off("main", ["setting"]);
            // todo why is it visibility and not display?

            overlayDiv.style.visibility = "visible";

            if (globalStates.editingMode) {
                realityEditor.gui.menus.on("editing", []);
            }

            if (globalStates.UIOffMode) {
                // If clearSky is hiding the buttons, make sure the buttons are hidden as preferences exits
               // document.body.classList.add('clearSky');
              //  realityEditor.gui.menus.on("clearSky", []);
            }

        }
        else {

            realityEditor.gui.menus.on("main", ["setting"]);

            this.gui.preferences.addElementInPreferences();

            this.gui.preferences.preferencesVisible();

            overlayDiv.style.visibility = "hidden";

            if (globalStates.UIOffMode) {
                // If clearSky is hiding the buttons, make sure the buttons are
                // hidden as preferences appears.
               // document.body.classList.add('clearSky');
                //  realityEditor.gui.menus.on("clearSky", []);
            }

        }
    };

realityEditor.gui.buttons.freezeButtonUp = function(event) {
    if (event.button !== "freeze") return;

        realityEditor.gui.pocket.pocketHide();

        if (globalStates.freezeButtonState === true) {

            realityEditor.gui.menus.buttonOff("default", ["freeze"]);

            globalStates.freezeButtonState = false;
            var memoryBackground = document.querySelector('.memoryBackground');
            memoryBackground.innerHTML = '';
            window.location.href = "of://unfreeze";
        }
        else {
            realityEditor.gui.menus.buttonOn("default", ["freeze"]);
            globalStates.freezeButtonState = true;
            window.location.href = "of://freeze";
        }
    };



realityEditor.gui.buttons.draw = function() {


    document.getElementById("extendedTrackingSwitch").addEventListener("change", function () {
		if (document.getElementById("extendedTrackingSwitch").checked) {
			globalStates.extendedTracking = true;
			window.location.href = "of://extendedTrackingOn";
		} else {
			globalStates.extendedTracking = false;
			window.location.href = "of://extendedTrackingOff";
		}
	}.bind(this));
	ec++;

	document.getElementById("editingModeSwitch").addEventListener("change", function () {

		if (document.getElementById("editingModeSwitch").checked) {

           // realityEditor.gui.menus.on("editing",[]);

			this.realityEditor.device.addEventHandlers();
			globalStates.editingMode = true;

            window.location.href = "of://developerOn";
			globalMatrix.matrixtouchOn = "";
		} else {

            realityEditor.gui.menus.on("main",[]);

			this.realityEditor.device.removeEventHandlers();
			globalStates.editingMode = false;
			window.location.href = "of://developerOff";
		}
	}.bind(this));
	ec++;

	document.getElementById("turnOffUISwitch").addEventListener("change", function () {
		if (document.getElementById("turnOffUISwitch").checked) {

          //  realityEditor.gui.menus.on("clearSky",[]);

			globalStates.UIOffMode = true;
			timeForContentLoaded = 240000;
			window.location.href = "of://clearSkyOn";

			document.body.classList.add('clearSky');
		} else {

           // realityEditor.gui.menus.on("main",[]);


			globalStates.UIOffMode = false;
			timeForContentLoaded = 240;
			window.location.href = "of://clearSkyOff";

			document.body.classList.remove('clearSky');
		}
	}.bind(this));
	ec++;


	/**
	 * @desc
	 * @param object
	 * @param node
	 **/




	document.getElementById("loadNewUI").addEventListener("touchstart", function () {
		if (globalStates.extendedTracking === true) {
			document.getElementById('loadNewUI').src = loadNewUiImage[3].src;
		}
		else {
			document.getElementById('loadNewUI').src = loadNewUiImage[1].src;
		}
	}.bind(this));
	ec++;

	document.getElementById("loadNewUI").addEventListener("touchend", function () {
		document.getElementById('loadNewUI').src = loadNewUiImage[0].src;
		window.location.href = "of://loadNewUI"+globalStates.newURLText;

	}.bind(this));
	ec++;

}

	/**
	 * Freeze Button
	 */


/*
	document.getElementById("reloadButton").addEventListener("touchstart", function () {
		document.getElementById('reloadButton').src = reloadButtonImage[0].src;
		window.location.href = "of://reload";
	}.bind(this));
	ec++;

	document.getElementById("reloadButton").addEventListener("touchend", function () {
		// location.reload(true);
	}.bind(this));
	ec++;
	*/

	/**
	 * Pocket Button
	 */



    realityEditor.gui.buttons.pocketButtonDown = function(event) {
        if (event.button !== "pocket") return;

        if (globalStates.guiState !== "node" && globalStates.guiState !== "logic") {
            return;
        }

        globalStates.pocketButtonDown = true;

    };


realityEditor.gui.buttons.pocketButtonUp = function(event) {
    if (event.button !== "pocket") return;

    if (globalStates.guiState !== "node" && globalStates.guiState !== "logic") {
        return;
    }

    if(globalStates.pocketButtonDown){
        this.gui.pocket.pocketButtonAction();
    }
    globalStates.pocketButtonDown = false;
    globalStates.pocketButtonUp = true;

};

realityEditor.gui.buttons.pocketButtonEnter = function(event) {
    if (event.button !== "pocket") return;

    if (globalStates.guiState !== "node" && globalStates.guiState !== "logic") {
        return;
    }

<<<<<<< HEAD
			var thisItem = pocketItem.pocket.nodes[pocketItemId];
            
            thisItem.uuid = pocketItemId;
=======
    var indexChange = (globalStates.guiState === "logic") ? 4 : 0;
>>>>>>> 54d2eb45

    realityEditor.gui.menus.off("main",["pocket"]);
   // todo check what is this for  if (!globalStates.UIOffMode) document.getElementById('pocketButton').src = pocketButtonImage[1+indexChange].src;

    if (pocketItem.pocket.nodes[pocketItemId]) {
        pocketItem.pocket.objectVisible = false;

        this.gui.ar.draw.hideTransformed("pocket", pocketItemId, pocketItem.pocket.nodes[pocketItemId], "logic");
        delete pocketItem.pocket.nodes[pocketItemId];
    }
};

realityEditor.gui.buttons.pocketButtonLeave = function(event) {
    if (event.button !== "pocket") return;

    if (globalStates.guiState !== "node" && globalStates.guiState !== "logic") {
        return;
    }

    var indexChange = (globalStates.guiState === "logic") ? 4 : 0;
    if (globalStates.pocketButtonState === true) {
        console.log("state!")
        realityEditor.gui.menus.off("main",["pocket"]);
     // todo   if (!globalStates.UIOffMode)    document.getElementById('pocketButton').src = pocketButtonImage[0+indexChange].src;
    }
    else {
        realityEditor.gui.menus.off("main",["pocket"]);
        console.log("land!")
      // todo  if (!globalStates.UIOffMode)    document.getElementById('pocketButton').src = pocketButtonImage[2+indexChange].src;
    }

    // this is where the virtual point creates object

    // todo for testing only
    if (globalStates.pocketButtonDown === true && globalStates.guiState ==="node") {

        pocketItemId = realityEditor.device.utilities.uuidTime();
        console.log(pocketItemId);
        pocketItem.pocket.nodes[pocketItemId] = new Logic();

        var thisItem = pocketItem.pocket.nodes[pocketItemId];

        thisItem.x = globalStates.pointerPosition[0] - (globalStates.height / 2);
        thisItem.y = globalStates.pointerPosition[1] - (globalStates.width / 2);

        // else {
        // var matrixTouch =  screenCoordinatesToMatrixXY(thisItem, [evt.clientX,evt.clientY]);
        // thisItem.x = matrixTouch[0];
        // thisItem.y = matrixTouch[1];
        //}
        thisItem.loaded = false;

        var thisObject = pocketItem.pocket;
        // this is a work around to set the state of an objects to not being visible.
        thisObject.objectId = "pocket";
        thisObject.name = "pocket";
        thisObject.objectVisible = false;
        thisObject.screenZ = 1000;
        thisObject.fullScreen = false;
        thisObject.sendMatrix = false;
        thisObject.loaded = false;
        thisObject.integerVersion = 170;
        thisObject.matrix = [];
        // thisObject.nodes = {};
        thisObject.protocol = "R1";

        //
        //thisObject.visibleCounter = timeForContentLoaded;

        //addElement("pocket", pocketItemId, "nodes/" + thisItem.type + "/index.html",  pocketItem.pocket, "logic",globalStates);

    }
    realityEditor.gui.pocket.setPocketPosition(evt);


};

/*
	document.getElementById("reloadButton").addEventListener("touchstart", function () {
		if (!globalStates.UIOffMode)    document.getElementById('reloadButton').src = reloadButtonImage[0].src;
		window.location.href = "of://reload";
	}.bind(this));
	ec++;
	document.getElementById("reloadButton").addEventListener("touchend", function () {
		// location.reload(true);

		window.open("index.html?v=" + Math.floor((Math.random() * 100) + 1));
	}.bind(this));
	ec++;


	var memoryWebButton = document.getElementById('memoryWebButton');
	memoryWebButton.addEventListener('touchstart', function() {
		if (!globalStates.UIOffMode) {
			memoryWebButton.src = memoryWebButtonImage[1].src;
		}
	}.bind(this));

	ec++;
	memoryWebButton.addEventListener('touchend', function() {
		if (document.querySelector('.memoryWeb')) {
			if (!globalStates.UIOffMode) {
				memoryWebButton.src = memoryWebButtonImage[0].src
			}
			removeMemoryWeb();
		} else {
			if (!globalStates.UIOffMode) {
				memoryWebButton.src = memoryWebButtonImage[2].src
			}
			createMemoryWeb();
		}
	}.bind(this));
	ec++;

	this.cout("GUI");
};
*/<|MERGE_RESOLUTION|>--- conflicted
+++ resolved
@@ -394,13 +394,7 @@
         return;
     }
 
-<<<<<<< HEAD
-			var thisItem = pocketItem.pocket.nodes[pocketItemId];
-            
-            thisItem.uuid = pocketItemId;
-=======
     var indexChange = (globalStates.guiState === "logic") ? 4 : 0;
->>>>>>> 54d2eb45
 
     realityEditor.gui.menus.off("main",["pocket"]);
    // todo check what is this for  if (!globalStates.UIOffMode) document.getElementById('pocketButton').src = pocketButtonImage[1+indexChange].src;
@@ -442,6 +436,8 @@
         pocketItem.pocket.nodes[pocketItemId] = new Logic();
 
         var thisItem = pocketItem.pocket.nodes[pocketItemId];
+
+            thisItem.uuid = pocketItemId;
 
         thisItem.x = globalStates.pointerPosition[0] - (globalStates.height / 2);
         thisItem.y = globalStates.pointerPosition[1] - (globalStates.width / 2);
