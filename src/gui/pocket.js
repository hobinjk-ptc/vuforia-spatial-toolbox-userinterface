--- conflicted
+++ resolved
@@ -82,16 +82,10 @@
 
 		var thisItem = pocketItem["pocket"].frames["pocket"].nodes[pocketItemId];
 
-<<<<<<< HEAD
-		if(realityEditor.gui.ar.draw.nodeCalculations.farFrontElement==="") {
-=======
-		if(realityEditor.gui.draw.nodeCalculations.farFrontElement==="") {
->>>>>>> bd2c5ee3
+		if (realityEditor.gui.ar.draw.nodeCalculations.farFrontElement==="") {
 			thisItem.x = evt.clientX - (globalStates.height / 2);
 			thisItem.y = evt.clientY - (globalStates.width / 2);
-
-		}
-		else {
+		} else {
 			if(thisItem.screenZ !==2 && thisItem.screenZ) {
 
 				//  console.log(thisItem.screenZ);
