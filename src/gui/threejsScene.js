createNameSpace("realityEditor.gui.threejsScene");

import * as THREE from '../../thirdPartyCode/three/three.module.js';
import { CSS2DRenderer } from '../../thirdPartyCode/three/CSS2DRenderer.js';
import { FBXLoader } from '../../thirdPartyCode/three/FBXLoader.js';
import { GLTFLoader } from '../../thirdPartyCode/three/GLTFLoader.module.js';
import { mergeBufferGeometries } from '../../thirdPartyCode/three/BufferGeometryUtils.module.js';
import { MeshBVH, acceleratedRaycast } from '../../thirdPartyCode/three-mesh-bvh.module.js';
import { TransformControls } from '../../thirdPartyCode/three/TransformControls.js';
import { InfiniteGridHelper } from '../../thirdPartyCode/THREE.InfiniteGridHelper/InfiniteGridHelper.module.js';
import { RoomEnvironment } from '../../thirdPartyCode/three/RoomEnvironment.module.js';
import { ViewFrustum, frustumVertexShader, frustumFragmentShader, MAX_VIEW_FRUSTUMS, UNIFORMS } from './ViewFrustum.js';
import { MapShaderSettingsUI } from "../measure/mapShaderSettingsUI.js";
import GroundPlane from "./scene/GroundPlane.js";
import AnchoredGroup from "./scene/AnchoredGroup.js";
import Camera from "./scene/Camera.js";

(function(exports) {

<<<<<<< HEAD
    var scene, renderer;
=======
    /**
     * this layer renders the grid first
     */
    const RENDER_ORDER_SCAN = -2;

    /**
     * this will render the scanned scene second
     */
    const RENDER_ORDER_DEPTH_REPLACEMENT = -1;

    exports.RENDER_ORDER_DEPTH_REPLACEMENT = RENDER_ORDER_DEPTH_REPLACEMENT;

    var camera, scene, renderer;
>>>>>>> 9551635d
    var rendererWidth = window.innerWidth;
    var rendererHeight = window.innerHeight;
    var aspectRatio = rendererWidth / rendererHeight;
    var isProjectionMatrixSet = false;
    const animationCallbacks = [];
    let lastFrameTime = Date.now();
    const worldObjectGroups = {}; // Parent objects for objects attached to world objects
    const worldOcclusionObjects = {}; // Keeps track of initialized occlusion objects per world object
    /**
     * @type {GroundPlane}
     */
    let groundPlane;
    let isGroundPlanePositionSet = false; // gets updated when occlusion object and navmesh have been processed
    let raycaster;
    let mouse;
    let distanceRaycastVector = new THREE.Vector3();
    let distanceRaycastResultPosition = new THREE.Vector3();
    let originBoxes = {};
    let allMeshes = [];
    let isHeightMapOn = false;
    let isSteepnessMapOn = false;
    let navmesh = null;
    let gltfBoundingBox = null;
    let cssRenderer = null;

    const DISPLAY_ORIGIN_BOX = true;

    let customMaterials;
    let materialCullingFrustums = {}; // used in remote operator to cut out points underneath the point-clouds

    let areaTargetMaterials = [];

    /**
     * for now, this contains everything not attached to a specific world object
     * @type {AnchoredGroup}
     */ 
    var threejsContainer;

    /**
     * @type {Camera}
     */
    var mainCamera;

    function initService() {
        // create a fullscreen webgl renderer for the threejs content
        const domElement = document.getElementById('mainThreejsCanvas');
        renderer = new THREE.WebGLRenderer({canvas: domElement, alpha: true, antialias: false});
        renderer.setPixelRatio(window.devicePixelRatio);
        renderer.setSize(rendererWidth, rendererHeight);
        renderer.outputEncoding = THREE.sRGBEncoding;
        renderer.autoClear = false;

        
        scene = new THREE.Scene();

        mainCamera = new Camera(mainCamera, aspectRatio);
        scene.add(mainCamera.getInternalObject()); // Normally not needed, but needed in order to add child objects relative to camera

        realityEditor.device.layout.onWindowResized(({width, height}) => {
            renderer.setSize(width, height);
            rendererWidth = width;
            rendererHeight = height;
            aspectRatio = rendererWidth/rendererHeight;
            mainCamera.setAspectRatio(aspectRatio);
        });

        // create a parent 3D object to contain all the non-world-aligned three js objects
        // we can apply the transform to this object and all of its children objects will be affected
        threejsContainer = new AnchoredGroup("threejsContainer");
        scene.add(threejsContainer.getInternalObject());

        setupLighting();

        customMaterials = new CustomMaterials();
        let _mapShaderUI = new MapShaderSettingsUI();

        // Add the BVH optimized raycast function from three-mesh-bvh.module.js
        // Assumes the BVH is available on the `boundsTree` variable
        THREE.Mesh.prototype.raycast = acceleratedRaycast;

        raycaster = new THREE.Raycaster();
        mouse = new THREE.Vector2();

        // additional 3d content can be added to the scene like so:
        // var radius = 75;
        // var geometry = new THREE.IcosahedronGeometry( radius, 1 );
        // var materials = [
        //     new THREE.MeshPhongMaterial( { color: 0xffffff, shading: THREE.FlatShading, vertexColors: THREE.VertexColors, shininess: 0 } ),
        //     new THREE.MeshBasicMaterial( { color: 0x000000, shading: THREE.FlatShading, wireframe: true, transparent: true } )
        // ];
        // mesh = SceneUtils.createMultiMaterialObject( geometry, materials );
        // threejsContainerObj.add( mesh );
        // mesh.position.setZ(150);

        addGroundPlaneCollider(); // invisible object for raycasting intersections with ground plane

        let pmremGenerator = new THREE.PMREMGenerator(renderer);
        pmremGenerator.compileEquirectangularShader();

        let neutralEnvironment = pmremGenerator.fromScene(new RoomEnvironment()).texture;
        scene.environment = neutralEnvironment;

        // this triggers with a requestAnimationFrame on remote operator,
        // or at frequency of Vuforia updates on mobile
        realityEditor.gui.ar.draw.addUpdateListener(renderScene);

        if (DISPLAY_ORIGIN_BOX) {
            realityEditor.gui.settings.addToggle('Display Origin Boxes', 'show debug cubes at origin', 'displayOriginCubes',  '../../../svg/move.svg', false, function(newValue) {
                toggleDisplayOriginBoxes(newValue);
            }, { dontPersist: true });
        }
        
        document.addEventListener('keydown', (e) => {
            e.stopPropagation();
            if (e.key === 'n' || e.key === 'N') {
                navmesh.visible = !navmesh.visible;
            }
        })

        cssRenderer = new CSS2DRenderer();
        cssRenderer.setSize(window.innerWidth, window.innerHeight);
        const css3dCanvas = cssRenderer.domElement;
        css3dCanvas.id = 'three-js-scene-css-3d-renderer';
        // set the position style and pointer events none to complete the setup
        css3dCanvas.style.position = 'absolute';
        css3dCanvas.style.pointerEvents = 'none';
        css3dCanvas.style.top = '0';
        css3dCanvas.style.left = '0';
        document.body.appendChild(css3dCanvas);
    }

    // light the scene with a combination of ambient and directional white light
    function setupLighting() {
        // This doesn't seem to work with the area target model material, but adding it for everything else
        let ambLight = new THREE.AmbientLight(0xffffff, 0.3);
        scene.add(ambLight);

        // attempts to light the scene evenly with directional lights from each side, but mostly from the top
        let dirLightTopDown = new THREE.DirectionalLight(0xffffff, 1.5);
        dirLightTopDown.position.set(0, 1, 0); // top-down
        dirLightTopDown.lookAt(0, 0, 0);
        scene.add(dirLightTopDown);

        // let dirLightXLeft = new THREE.DirectionalLight(0xffffff, 0.5);
        // dirLightXLeft.position.set(1, 0, 0);
        // scene.add(dirLightXLeft);

        // let dirLightXRight = new THREE.DirectionalLight(0xffffff, 0.5);
        // dirLightXRight.position.set(-1, 0, 0);
        // scene.add(dirLightXRight);

        // let dirLightZLeft = new THREE.DirectionalLight(0xffffff, 0.5);
        // dirLightZLeft.position.set(0, 0, 1);
        // scene.add(dirLightZLeft);

        // let dirLightZRight = new THREE.DirectionalLight(0xffffff, 0.5);
        // dirLightZRight.position.set(0, 0, -1);
        // scene.add(dirLightZRight);
    }

    // use this helper function to update the camera matrix using the camera matrix from the sceneGraph
    function setCameraPosition(matrix) {
        mainCamera.setCameraMatrixFromArray(matrix);
        if (customMaterials) {
            let forwardVector = realityEditor.gui.ar.utilities.getForwardVector(matrix);
            customMaterials.updateCameraDirection(new THREE.Vector3(forwardVector[0], forwardVector[1], forwardVector[2]));
        }
    }

    // adds an invisible plane to the ground that you can raycast against to fill in holes in the area target
    // this is different from the ground plane visualizer element
    function addGroundPlaneCollider() {
        const sceneSizeInMeters = 100; // not actually infinite, but relative to any area target this should cover it

        groundPlane = new GroundPlane(1000 * sceneSizeInMeters, 1000 * sceneSizeInMeters);
        addToScene(groundPlane.getInternalObject(), {occluded: true});

        let areaTargetNavmesh = null;
        realityEditor.app.targetDownloader.onNavmeshCreated((navmesh) => {
            areaTargetNavmesh = navmesh;
            tryUpdatingGroundPlanePosition();
        });

        let areaTargetMesh = null;
        realityEditor.avatar.network.onLoadOcclusionObject((_cachedWorldObject, cachedOcclusionObject) => {
            areaTargetMesh = cachedOcclusionObject;
            tryUpdatingGroundPlanePosition();
        });

        const tryUpdatingGroundPlanePosition = () => {
            if (!areaTargetMesh || !areaTargetNavmesh) return; // only continue after both have been processed

            groundPlane.tryUpdatingGroundPlanePosition(areaTargetMesh, areaTargetNavmesh);

            isGroundPlanePositionSet = true;
        }
    }

    function renderScene() {
        const deltaTime = Date.now() - lastFrameTime; // In ms
        lastFrameTime = Date.now();

        cssRenderer.render(scene, mainCamera.getInternalObject());
        
        // additional modules, e.g. spatialCursor, should trigger their update function with an animationCallback
        animationCallbacks.forEach(callback => {
            callback(deltaTime);
        });

        if (globalStates.realProjectionMatrix && globalStates.realProjectionMatrix.length > 0) {
            mainCamera.setProjectionMatrixFromArray(globalStates.realProjectionMatrix);
            isProjectionMatrixSet = true;
        }

        const worldObjectIds = realityEditor.worldObjects.getWorldObjectKeys();
        worldObjectIds.forEach(worldObjectId => {
            if (!worldObjectGroups[worldObjectId]) {
                const group = new THREE.Group();
                group.name = worldObjectId + '_group';
                worldObjectGroups[worldObjectId] = group;
                group.matrixAutoUpdate = false; // this is needed to position it directly with matrices
                scene.add(group);

                // Helps visualize world object origin point for debugging
                if (DISPLAY_ORIGIN_BOX && worldObjectId !== realityEditor.worldObjects.getLocalWorldId() && !realityEditor.device.environment.variables.hideOriginCube) {
                    const originBox = new THREE.Mesh(new THREE.BoxGeometry(10,10,10),new THREE.MeshNormalMaterial());
                    const xBox = new THREE.Mesh(new THREE.BoxGeometry(5,5,5),new THREE.MeshBasicMaterial({color:0xff0000}));
                    const yBox = new THREE.Mesh(new THREE.BoxGeometry(5,5,5),new THREE.MeshBasicMaterial({color:0x00ff00}));
                    const zBox = new THREE.Mesh(new THREE.BoxGeometry(5,5,5),new THREE.MeshBasicMaterial({color:0x0000ff}));
                    xBox.position.x = 15;
                    yBox.position.y = 15;
                    zBox.position.z = 15;
                    group.add(originBox);
                    originBox.scale.set(10,10,10);
                    originBox.add(xBox);
                    originBox.add(yBox);
                    originBox.add(zBox);

                    originBoxes[worldObjectId] = originBox;
                    if (typeof realityEditor.gui.settings.toggleStates.displayOriginCubes !== 'undefined') {
                        originBox.visible = realityEditor.gui.settings.toggleStates.displayOriginCubes;
                    }
                }
            }

            // each of the world object containers has its origin set to the origin matrix of that world object
            const group = worldObjectGroups[worldObjectId];
            const worldMatrix = realityEditor.sceneGraph.getSceneNodeById(worldObjectId).worldMatrix;
            if (worldMatrix) {
                setMatrixFromArray(group.matrix, worldMatrix);
                group.visible = true;

                if (worldOcclusionObjects[worldObjectId]) {
                    setMatrixFromArray(worldOcclusionObjects[worldObjectId].matrix, worldMatrix);
                    worldOcclusionObjects[worldObjectId].visible = true;
                }
            } else {
                group.visible = false;

                if (worldOcclusionObjects[worldObjectId]) {
                    worldOcclusionObjects[worldObjectId].visible = false;
                }
            }
        });

        // the main three.js container object has its origin set to the ground plane origin
        const rootMatrix = realityEditor.sceneGraph.getGroundPlaneNode().worldMatrix;
        if (rootMatrix) {
            threejsContainer.setMatrixFromArray(rootMatrix);
        }

        customMaterials.update();

        // only render the scene if the projection matrix is initialized
        if (isProjectionMatrixSet) {
            renderer.render(scene, mainCamera.getInternalObject());
        }
    }

    function toggleDisplayOriginBoxes(newValue) {
        Object.values(originBoxes).forEach((box) => {
            box.visible = newValue;
        });
    }

    function addToScene(obj, parameters) {
        if (!parameters) {
            parameters = {};
        }
        const occluded = parameters.occluded;
        const parentToCamera = parameters.parentToCamera;
        const worldObjectId = parameters.worldObjectId;
        const attach = parameters.attach;
        if (occluded) {
            const queue = [obj];
            while (queue.length > 0) {
                const currentObj = queue.pop();
                currentObj.renderOrder = 2;
                currentObj.children.forEach(child => queue.push(child));
            }
        }
        if (parentToCamera) {
            if (attach) {
                mainCamera.attach(obj);
            } else {
                mainCamera.add(obj);
            }
        } else if (worldObjectId) {
            if (attach) {
                worldObjectGroups[worldObjectId].attach(obj);
            } else {
                worldObjectGroups[worldObjectId].add(obj);
            }
        } else {
            if (attach) {
                threejsContainer.attach(obj);
            } else {
                threejsContainer.add(obj);
            }
        }
    }

    function removeFromScene(obj) {
        if (obj && obj.parent) {
            obj.parent.remove(obj);
        }
    }

    function onAnimationFrame(callback) {
        animationCallbacks.push(callback);
    }

    function removeAnimationCallback(callback) {
        if (animationCallbacks.includes(callback)) {
            animationCallbacks.splice(animationCallbacks.indexOf(callback), 1);
        }
    }

    function addOcclusionGltf(pathToGltf, objectId) {
        // Code remains here, but likely won't be used due to distance-based fading looking better

        if (worldOcclusionObjects[objectId]) {
            // occlusion gltf already loaded
            return; // Don't try creating multiple occlusion objects for the same world object
        }

        const gltfLoader = new GLTFLoader();
        gltfLoader.load(pathToGltf, function(gltf) {
            const geometries = [];
            gltf.scene.traverse(obj => {
                if (obj.geometry) {
                    obj.geometry.deleteAttribute('uv'); // Messes with merge if present in some geometries but not others
                    obj.geometry.deleteAttribute('uv2'); // Messes with merge if present in some geometries but not others
                    geometries.push(obj.geometry);
                }
            });

            let geometry = geometries[0];
            if (geometries.length > 1) {
                const mergedGeometry = mergeBufferGeometries(geometries);
                geometry = mergedGeometry;
            }

            // SimplifyModifier seems to freeze app
            // if (geometry.index) {
            //     geometry = new SimplifyModifier().modify(geometry, geometry.index.count * 0.2);
            // } else {
            //     geometry = new SimplifyModifier().modify(geometry, geometry.attributes.position.count * 0.2);
            // }
            geometry.computeVertexNormals();

            // Add the BVH to the boundsTree variable so that the acceleratedRaycast can work
            geometry.boundsTree = new MeshBVH( geometry );

            const material = new THREE.MeshNormalMaterial();
            material.colorWrite = false; // Makes it invisible
            const mesh = new THREE.Mesh(geometry, material);
            mesh.renderOrder = 1;
            mesh.scale.set(1000, 1000, 1000); // convert meters -> mm
            const group = new THREE.Group(); // mesh needs to be in group so scale doesn't get overriden by model view matrix
            group.add(mesh);
            group.matrixAutoUpdate = false; // allows us to update with the model view matrix
            scene.add(group);
            worldOcclusionObjects[objectId] = group;
        });
    }

    function getObjectForWorldRaycasts(objectId) {
        return worldOcclusionObjects[objectId] || scene.getObjectByName('areaTargetMesh');
    }

    function isOcclusionActive(objectId) {
        return !!worldOcclusionObjects[objectId];
    }

    /**
     * Key function for the remote operator. Loads and adds a GLTF model to the
     * scene as a static reference mesh.
     * @param {string} pathToGltf - url of gltf
     * @param {{x: number, y: number, z: number}} originOffset - offset of model for ground plane being aligned with y=0
     * @param {{x: number, y: number, z: number}} originRotation - rotation for up to be up
     * @param {number} maxHeight - maximum (ceiling) height of model
     * @param {number} ceilingAndFloor - max y (ceiling) and min y (floor) value of model mesh
     * @param {{x: number, y: number, z: number}} center - center of model for loading animation
     * @param {function} callback - Called on load with gltf's threejs object
     *
    /* For my example area target:
        pathToGltf = './svg/BenApt1_authoring.glb' // put in arbitrary local directory to test
        originOffset = {x: -600, y: 0, z: -3300};
        originRotation = {x: 0, y: 2.661627109291353, z: 0};
        maxHeight = 2.3 // use to slice off the ceiling above this height (meters)
     */
    function addGltfToScene(pathToGltf, map, steepnessMap, heightMap, originOffset, originRotation, maxHeight, ceilingAndFloor, center, callback) {
        const gltfLoader = new GLTFLoader();
        gltfLoader.load(pathToGltf, function(gltf) {
            let wireMesh;
            let wireMaterial = customMaterials.areaTargetMaterialWithTextureAndHeight(new THREE.MeshStandardMaterial({
                wireframe: true,
                color: 0x777777,
            }), {
                maxHeight: maxHeight,
                center: center,
                animateOnLoad: true,
                inverted: true,
                useFrustumCulling: false
            });

            if (gltf.scene.geometry) {
                allMeshes.push(gltf.scene);
                if (typeof maxHeight !== 'undefined') {
                    if (!gltf.scene.material) {
                        console.warn('no material', gltf.scene);
                    } else {
                        // cache the original gltf material on mobile browsers, to improve performance
                        gltf.scene.originalMaterial = gltf.scene.material.clone();
                        if (realityEditor.device.environment.isDesktop()) {
                            gltf.scene.colorMaterial = customMaterials.areaTargetMaterialWithTextureAndHeight(gltf.scene.material, {
                                maxHeight: maxHeight,
                                center: center,
                                animateOnLoad: true,
                                inverted: false,
                                useFrustumCulling: false,
                            });
                        }
                    }
                }
                gltf.scene.geometry.computeVertexNormals();
                gltf.scene.geometry.computeBoundingBox();
                gltf.scene.heightMaterial = customMaterials.heightMapMaterial(gltf.scene.material, {ceilingAndFloor: ceilingAndFloor});
                gltf.scene.gradientMaterial = customMaterials.gradientMapMaterial(gltf.scene.material);
                gltf.scene.material = gltf.scene.colorMaterial || gltf.scene.originalMaterial;

                // Add the BVH to the boundsTree variable so that the acceleratedRaycast can work
                gltf.scene.geometry.boundsTree = new MeshBVH( gltf.scene.geometry );

                wireMesh = new THREE.Mesh(gltf.scene.geometry, wireMaterial);
            } else {
                let meshesToRemove = [];
                gltf.scene.traverse(child => {
                    if (child.material && child.geometry) {
                        if (child.name && child.name.toLocaleLowerCase().startsWith('mesh_')) {
                            meshesToRemove.push(child);
                            return;
                        }
                        allMeshes.push(child);
                    }
                });

                for (let mesh of meshesToRemove) {
                    mesh.removeFromParent();
                }

                allMeshes.forEach(child => {
                    if (typeof maxHeight !== 'undefined') {
                        // TODO: to re-enable frustum culling on desktop, add this: if (!realityEditor.device.environment.isDesktop())
                        //  so that we don't swap to the original material on desktop. also need to update desktopRenderer.js
                        // cache the original gltf material on mobile browsers, to improve performance
                        child.originalMaterial = child.material.clone();
                        if (realityEditor.device.environment.isDesktop()) {
                            child.colorMaterial = customMaterials.areaTargetMaterialWithTextureAndHeight(child.material, {
                                maxHeight: maxHeight,
                                center: center,
                                animateOnLoad: true,
                                inverted: false,
                                useFrustumCulling: false,
                            });
                        }
                    }

                    child.geometry.computeVertexNormals();
                    child.heightMaterial = customMaterials.heightMapMaterial(child.material, {ceilingAndFloor: ceilingAndFloor});
                    child.gradientMaterial = customMaterials.gradientMapMaterial(child.material);
                    child.material = child.colorMaterial || child.originalMaterial;

                    // the attributes must be non-indexed in order to add a barycentric coordinate buffer
                    child.geometry = child.geometry.toNonIndexed();

                    // we assign barycentric coordinates to each vertex in order to render a wireframe shader
                    let positionAttribute = child.geometry.getAttribute('position');
                    let barycentricBuffer = [];
                    const count = positionAttribute.count / 3;
                    for (let i = 0; i < count; i++) {
                        barycentricBuffer.push(
                            0, 0, 1,
                            0, 1, 0,
                            1, 0, 0
                        );
                    }

                    child.geometry.setAttribute('a_barycentric', new THREE.BufferAttribute(new Uint8Array(barycentricBuffer), 3));
                });
                const mergedGeometry = mergeBufferGeometries(allMeshes.map(child => {
                  let geo = child.geometry.clone();
                  geo.deleteAttribute('uv');
                  geo.deleteAttribute('uv2');
                  return geo;
                }));
                mergedGeometry.computeBoundingBox();
                gltfBoundingBox = mergedGeometry.boundingBox;

                // Add the BVH to the boundsTree variable so that the acceleratedRaycast can work
                allMeshes.map(child => {
                    child.geometry.boundsTree = new MeshBVH(child.geometry);
                });

                wireMesh = new THREE.Mesh(mergedGeometry, wireMaterial);
            }
            
            navmesh = realityEditor.app.pathfinding.initService(map, steepnessMap, heightMap);
            // add in the navmesh
            // navmesh.scale.set(1000, 1000, 1000);
            // navmesh.position.set(gltfBoundingBox.min.x * 1000, 0, gltfBoundingBox.min.z * 1000);
            // navmesh.visible = false;
            // threejsContainerObj.add(navmesh);

            // align the coordinate systems
            gltf.scene.scale.set(1000, 1000, 1000); // convert meters -> mm
            wireMesh.scale.set(1000, 1000, 1000); // convert meters -> mm
            if (typeof originOffset !== 'undefined') {
                gltf.scene.position.set(originOffset.x, originOffset.y, originOffset.z);
                wireMesh.position.set(originOffset.x, originOffset.y, originOffset.z);
            }
            if (typeof originRotation !== 'undefined') {
                gltf.scene.rotation.set(originRotation.x, originRotation.y, originRotation.z);
                wireMesh.rotation.set(originRotation.x, originRotation.y, originRotation.z);
            }

<<<<<<< HEAD
            threejsContainer.add( wireMesh );
=======
            wireMesh.renderOrder = RENDER_ORDER_SCAN;
            gltf.scene.renderOrder = RENDER_ORDER_SCAN;

            threejsContainerObj.add( wireMesh );
>>>>>>> 9551635d
            setTimeout(() => {
                threejsContainer.remove(wireMesh);
            }, 5000);
            threejsContainer.add( gltf.scene );

            realityEditor.network.addPostMessageHandler('getAreaTargetMesh', (_, fullMessageData) => {
                realityEditor.network.postMessageIntoFrame(fullMessageData.frame, {
                    areaTargetMesh: {
                        mesh: gltf.scene.toJSON(),
                    }
                });
            });

            if (callback) {
              callback(gltf.scene, wireMesh);
            }
        });
    }
    
    function changeMeasureMapType(mapType) {
        switch (mapType) {
            case 'color':
                isHeightMapOn = false;
                isSteepnessMapOn = false;
                realityEditor.forEachFrameInAllObjects(postHeightMapChangeEventIntoIframes);
                allMeshes.forEach((child) => {
                    child.material.dispose();
                    child.material = child.colorMaterial || child.originalMaterial;
                });
                break;
            case 'height':
                isHeightMapOn = true;
                isSteepnessMapOn = false;
                realityEditor.forEachFrameInAllObjects(postHeightMapChangeEventIntoIframes);
                allMeshes.forEach((child) => {
                    child.material.dispose();
                    child.material = child.heightMaterial;
                });
                break;
            case 'steepness':
                isHeightMapOn = false;
                isSteepnessMapOn = true;
                realityEditor.forEachFrameInAllObjects(postHeightMapChangeEventIntoIframes);
                allMeshes.forEach((child) => {
                    child.material.dispose();
                    child.material = child.gradientMaterial;
                });
                break;
        }
    }
    
    function postHeightMapChangeEventIntoIframes(objectkey, framekey) {
        if (realityEditor.envelopeManager.getFrameTypeFromKey(objectkey, framekey) === 'spatialMeasure') {
            let iframe = document.getElementById('iframe' + framekey);
            iframe.contentWindow.postMessage(JSON.stringify({
                isHeightMapOn: isHeightMapOn,
                isSteepnessMapOn: isSteepnessMapOn,
            }), '*');
        }
    }
    
    function highlightWalkableArea(isOn) {
        if (customMaterials) {
            customMaterials.highlightWalkableArea(isOn);
        }
    }
    
    function updateGradientMapThreshold(minAngle, maxAngle) {
        if (customMaterials) {
            customMaterials.updateGradientMapThreshold(minAngle, maxAngle);
        }
    }

    // small helper function for setting three.js matrices from the custom format we use
    function setMatrixFromArray(matrix, array) {
        matrix.set( array[0], array[4], array[8], array[12],
            array[1], array[5], array[9], array[13],
            array[2], array[6], array[10], array[14],
            array[3], array[7], array[11], array[15]
        );
    }

    // this module exports this utility so that other modules can perform hit tests
    // objectsToCheck defaults to scene.children (all objects in the scene) if unspecified
    // NOTE: returns the coordinates in threejs scene world coordinates:
    //       may need to call objectToCheck.worldToLocal(results[0].point) to get the result in the right system
    function getRaycastIntersects(clientX, clientY, objectsToCheck) {
        mouse.x = ( clientX / window.innerWidth ) * 2 - 1;
        mouse.y = - ( clientY / window.innerHeight ) * 2 + 1;

        //2. set the picking ray from the camera position and mouse coordinates
        raycaster.setFromCamera( mouse, mainCamera.getInternalObject() );

        raycaster.firstHitOnly = true; // faster (using three-mesh-bvh)

        //3. compute intersections
        // add object layer to raycast layer mask
        objectsToCheck.forEach(obj => {
            raycaster.layers.mask = raycaster.layers.mask | obj.layers.mask;
        });
        let results = raycaster.intersectObjects( objectsToCheck || scene.children, true );
        results.forEach(intersection => {
            intersection.rayDirection = raycaster.ray.direction;
        });
        return results;
    }

    /**
     * Returns the 3D coordinate which is [distance] mm in front of the screen pixel coordinates [clientX, clientY]
     * @param {number} clientX - in screen pixels
     * @param {number} clientY - in screen pixels
     * @param {number} distance - in millimeters
     * @returns {Vector3} - position relative to camera
     */
    function getPointAtDistanceFromCamera(clientX, clientY, distance) {
        distanceRaycastVector.set(
            ( clientX / window.innerWidth ) * 2 - 1,
            - ( clientY / window.innerHeight ) * 2 + 1,
            0
        );
        distanceRaycastVector.unproject(mainCamera.getInternalObject());
        distanceRaycastVector.normalize();
        distanceRaycastResultPosition.set(0, 0, 0).add(distanceRaycastVector.multiplyScalar(distance));
        return distanceRaycastResultPosition;
    }

    function getObjectByName(name) {
        return scene.getObjectByName(name);
    }
    
    // return all objects with the name
    function getObjectsByName(name) {
        if (name === undefined) return;
        const objects = [];
        scene.traverse((object) => {
            if (object.name === name) objects.push(object);
        })
        return objects;
    }

    function getGroundPlaneCollider() {
        return groundPlane;
    }

    function getToolGroundPlaneShadowMatrix(objectKey, frameKey) {
        let frame = realityEditor.getFrame(objectKey, frameKey);
        let sceneNode = realityEditor.sceneGraph.getSceneNodeById(frameKey);
        if (!frame || !sceneNode) return [];
        let groundPlaneNode = realityEditor.sceneGraph.getGroundPlaneNode();
        let shadowMatrix = realityEditor.gui.ar.utilities.copyMatrix(sceneNode.worldMatrix);
        shadowMatrix[13] = groundPlaneNode.worldMatrix[13];
        return realignUpVector(shadowMatrix);
    }

    function getToolSurfaceShadowMatrix(objectKey, frameKey) {
        let worldId = realityEditor.sceneGraph.getWorldId();
        let worldOcclusionObject = getObjectForWorldRaycasts(worldId);
        return getMatrixProjectedOntoObject(objectKey, frameKey, worldOcclusionObject);
    }

    function getMatrixProjectedOntoObject(objectKey, frameKey, collisionObject) {
        let frame = realityEditor.getFrame(objectKey, frameKey);
        let sceneNode = realityEditor.sceneGraph.getSceneNodeById(frameKey);
        if (!frame || !sceneNode) return [];

        if (!collisionObject) return sceneNode.worldMatrix;

        // let toolPosition = realityEditor.sceneGraph.getWorldPosition(frameKey);
        let toolMatrixGP = sceneNode.getMatrixRelativeTo(realityEditor.sceneGraph.getGroundPlaneNode());
        let toolPosition = new THREE.Vector3(toolMatrixGP[12], toolMatrixGP[13], toolMatrixGP[14]);

        const raycaster = new THREE.Raycaster();
        const direction = new THREE.Vector3(0, -1, 0); // Pointing downwards along Y-axis

        // Set raycaster
        raycaster.set(toolPosition, direction);
        raycaster.firstHitOnly = true; // faster (using three-mesh-bvh)

        // add object layer to raycast layer mask
        raycaster.layers.mask = raycaster.layers.mask | collisionObject.layers.mask;

        const intersects = raycaster.intersectObject(collisionObject);
        if (intersects.length > 0) {
            const shadowPosition = intersects[0].point;
            let shadowMatrix = realityEditor.gui.ar.utilities.copyMatrix(sceneNode.worldMatrix);
            shadowMatrix[12] = shadowPosition.x;
            shadowMatrix[13] = shadowPosition.y;
            shadowMatrix[14] = shadowPosition.z;

            return realignUpVector(shadowMatrix);
        }

        return sceneNode.worldMatrix;
    }

    // removes rotation except along the Y axis, so it stays "flat" on the ground plane
    function realignUpVector(originalMatrix) {
        let matrix = new THREE.Matrix4();
        setMatrixFromArray(matrix, originalMatrix);

        // Decompose the matrix into position, rotation, and scale
        const position = new THREE.Vector3();
        const rotation = new THREE.Quaternion();
        const scale = new THREE.Vector3();

        matrix.decompose(position, rotation, scale);

        // Convert Quaternion to Euler to easily zero out X and Z rotations
        const euler = new THREE.Euler().setFromQuaternion(rotation, 'XYZ');

        // Zero out X and Z rotations
        euler.x = 0;
        euler.z = 0;

        // Convert back to Quaternion from Euler
        rotation.setFromEuler(euler);

        // Recompose the matrix
        matrix.compose(position, rotation, scale);

        return matrix.elements;
    }

    /**
     * Helper function to create a new ViewFrustum instance with preset camera internals
     * @returns {ViewFrustum}
     */
    const createCullingFrustum = function() {
        areaTargetMaterials.forEach(material => {
            material.transparent = true;
        });

        // TODO: get these camera parameters dynamically?
        const iPhoneVerticalFOV = 41.22673; // https://discussions.apple.com/thread/250970597
        const widthToHeightRatio = 1920/1080;

        const MAX_DIST_OBSERVED = 5000;
        const FAR_PLANE_MM = Math.min(MAX_DIST_OBSERVED, 5000) + 100; // extend it slightly beyond the extent of the LiDAR sensor
        const NEAR_PLANE_MM = 10;

        let frustum = new ViewFrustum();
        frustum.setCameraInternals(iPhoneVerticalFOV * 0.95, widthToHeightRatio, NEAR_PLANE_MM / 1000, FAR_PLANE_MM / 1000);
        return frustum;
    }

    /**
     * Creates a frustum, or updates the existing frustum with this id, to move it to this position and orientation.
     * Returns the parameters that define the planes of this frustum after moving it.
     * @param {string} id – id of the virtualizer
     * @param {number[]} cameraPosition - position in model coordinates. this may be meters, not millimeters.
     * @param {number[]} cameraLookAtPosition – position where the camera is looking. if you subtract cameraPosition, you get direction
     * @param {number[]} cameraUp - normalized up vector of camera orientation
     * @param {number} maxDepthMeters - furthest point detected by the LiDAR sensor this frame
     * @returns {{normal1: Vector3, normal2: Vector3, normal3: Vector3, normal4: Vector3, normal5: Vector3, normal6: Vector3, D1: number, D2: number, D3: number, D4: number, D5: number, D6: number}}
     */
    function updateMaterialCullingFrustum(id, cameraPosition, cameraLookAtPosition, cameraUp, maxDepthMeters) {
        if (typeof materialCullingFrustums[id] === 'undefined') {
            materialCullingFrustums[id] = createCullingFrustum();
        }

        let frustum = materialCullingFrustums[id];

        if (typeof maxDepthMeters !== 'undefined') {
            frustum.setCameraInternals(frustum.angle, frustum.ratio, frustum.nearD, (frustum.farD + maxDepthMeters) / 2, true);
        }

        frustum.setCameraDef(cameraPosition, cameraLookAtPosition, cameraUp);

        let viewingCameraForwardVector = realityEditor.gui.ar.utilities.getForwardVector(realityEditor.sceneGraph.getCameraNode().worldMatrix);
        let viewAngleSimilarity = realityEditor.gui.ar.utilities.dotProduct(materialCullingFrustums[id].planes[5].normal, viewingCameraForwardVector);
        viewAngleSimilarity = Math.max(0, viewAngleSimilarity); // limit it to 0 instead of going to -1 if viewing from anti-parallel direction
        
        return {
            normal1: array3ToXYZ(materialCullingFrustums[id].planes[0].normal),
            normal2: array3ToXYZ(materialCullingFrustums[id].planes[1].normal),
            normal3: array3ToXYZ(materialCullingFrustums[id].planes[2].normal),
            normal4: array3ToXYZ(materialCullingFrustums[id].planes[3].normal),
            normal5: array3ToXYZ(materialCullingFrustums[id].planes[4].normal),
            normal6: array3ToXYZ(materialCullingFrustums[id].planes[5].normal),
            D1: materialCullingFrustums[id].planes[0].D,
            D2: materialCullingFrustums[id].planes[1].D,
            D3: materialCullingFrustums[id].planes[2].D,
            D4: materialCullingFrustums[id].planes[3].D,
            D5: materialCullingFrustums[id].planes[4].D,
            D6: materialCullingFrustums[id].planes[5].D,
            viewAngleSimilarity: viewAngleSimilarity
        }
    }

    /**
     * Helper function to convert [x,y,z] from toolbox math format to three.js vector
     * @param {number[]} arr3 – [x, y, z] array
     * @returns {Vector3}
     */
    function array3ToXYZ(arr3) {
        return new THREE.Vector3(arr3[0], arr3[1], arr3[2]);
    }

    /**
     * Deletes the ViewFrustum that corresponds with the virtualizer id
     * @param {string} id
     */
    function removeMaterialCullingFrustum(id) {
        delete materialCullingFrustums[id];

        let numFrustums = Object.keys(materialCullingFrustums).length;

        areaTargetMaterials.forEach(material => {
            material.uniforms[UNIFORMS.numFrustums].value = Math.min(numFrustums, MAX_VIEW_FRUSTUMS);
            if (numFrustums === 0) {
                material.transparent = false; // optimize by turning off transparency when no virtualizers are connected
            }
        });
    }

    class CustomMaterials {
        constructor() {
            this.materialsToAnimate = [];
            this.heightMapMaterials = [];
            this.gradientMapMaterials = [];
            this.lastUpdate = -1;
        }
        areaTargetVertexShader({useFrustumCulling, useLoadingAnimation, center}) {
            if (!useLoadingAnimation && !useFrustumCulling) return THREE.ShaderChunk.meshphysical_vert;
            if (useLoadingAnimation && !useFrustumCulling) {
                return this.loadingAnimationVertexShader(center);
            }
            return frustumVertexShader({useLoadingAnimation: useLoadingAnimation, center: center});
        }
        areaTargetFragmentShader({useFrustumCulling, useLoadingAnimation, inverted}) {
            if (!useLoadingAnimation && !useFrustumCulling) return THREE.ShaderChunk.meshphysical_frag;
            if (useLoadingAnimation && !useFrustumCulling) {
                return this.loadingAnimationFragmentShader(inverted);
            }
            return frustumFragmentShader({useLoadingAnimation: useLoadingAnimation, inverted: inverted});
        }
        loadingAnimationVertexShader(center) {
            return THREE.ShaderChunk.meshphysical_vert
                .replace('#include <worldpos_vertex>', `#include <worldpos_vertex>
    len = length(position - vec3(${center.x}, ${center.y}, ${center.z}));
    `).replace('#include <common>', `#include <common>
    varying float len;
    `);
        }
        loadingAnimationFragmentShader(inverted) {
            let condition = 'if (len > maxHeight) discard;';
            if (inverted) {
                // condition = 'if (len < maxHeight || len > (maxHeight + 8.0) / 2.0) discard;';
                condition = 'if (len < maxHeight) discard;';
            }
            return THREE.ShaderChunk.meshphysical_frag
                .replace('#include <clipping_planes_fragment>', `
                         ${condition}
                         #include <clipping_planes_fragment>`)
                .replace(`#include <common>`, `
                         #include <common>
                         varying float len;
                         uniform float maxHeight;
                         `);
        }
        buildDefaultFrustums(numFrustums) {
            let frustums = [];
            for (let i = 0; i < numFrustums; i++) {
                frustums.push({
                    normal1: {x: 1, y: 0, z: 0},
                    normal2: {x: 1, y: 0, z: 0},
                    normal3: {x: 1, y: 0, z: 0},
                    normal4: {x: 1, y: 0, z: 0},
                    normal5: {x: 1, y: 0, z: 0},
                    normal6: {x: 1, y: 0, z: 0},
                    D1: 0,
                    D2: 0,
                    D3: 0,
                    D4: 0,
                    D5: 0,
                    D6: 0,
                    viewAngleSimilarity: 0
                })
            }
            return frustums;
        }
        updateCameraDirection(cameraDirection) {
            areaTargetMaterials.forEach(material => {
                for (let i = 0; i < material.uniforms[UNIFORMS.numFrustums].value; i++) {
                    let thisFrustum = material.uniforms[UNIFORMS.frustums].value[i];
                    let frustumDir = [thisFrustum.normal6.x, thisFrustum.normal6.y, thisFrustum.normal6.z];
                    let viewingDir = [cameraDirection.x, cameraDirection.y, cameraDirection.z];
                    // set to 1 if parallel, 0 if perpendicular. lower bound clamped to 0 instead of going to -1 if antiparallel
                    thisFrustum.viewAngleSimilarity = Math.max(0, realityEditor.gui.ar.utilities.dotProduct(frustumDir, viewingDir));
                }
            });
        }
        heightMapMaterial(sourceMaterial, {ceilingAndFloor}) {
            let material = sourceMaterial.clone();

            material.uniforms = THREE.UniformsUtils.merge([
                THREE.ShaderLib.physical.uniforms,
                {
                    heightMap_maxY: {value: ceilingAndFloor.ceiling},
                    heightMap_minY: {value: ceilingAndFloor.floor},
                    distanceToCamera: {value: 0} // todo Steve; later in the code, need to set gltf.scene.material.uniforms['....'] to desired value
                }
            ]);

            material.vertexShader = realityEditor.gui.shaders.heightMapVertexShader();
            
            material.fragmentShader = realityEditor.gui.shaders.heightMapFragmentShader();

            material.type = 'verycoolheightmapmaterial';

            material.needsUpdate = true;
            
            this.heightMapMaterials.push(material);

            return material;
        }
        gradientMapMaterial(sourceMaterial) {
            let material = sourceMaterial.clone();

            material.uniforms = THREE.UniformsUtils.merge([
                THREE.ShaderLib.physical.uniforms,
                {
                    gradientMap_minAngle: {value: 0},
                    gradientMap_maxAngle: {value: 25},
                    gradientMap_outOfRangeAreaOriginalColor: {value: false},
                    distanceToCamera: {value: 0}
                }
            ]);

            material.vertexShader = realityEditor.gui.shaders.gradientMapVertexShader();

            material.fragmentShader = realityEditor.gui.shaders.gradientMapFragmentShader();

            material.type = 'verycoolgradientmapmaterial';

            material.needsUpdate = true;

            this.gradientMapMaterials.push(material);

            return material;
        }
        highlightWalkableArea(isOn) {
            this.gradientMapMaterials.forEach((material) => {
                material.uniforms['gradientMap_outOfRangeAreaOriginalColor'].value = isOn;
            });
        }
        updateGradientMapThreshold(minAngle, maxAngle) {
            this.gradientMapMaterials.forEach((material) => {
                material.uniforms['gradientMap_minAngle'].value = minAngle;
                material.uniforms['gradientMap_maxAngle'].value = maxAngle;
            });
        }
        areaTargetMaterialWithTextureAndHeight(sourceMaterial, {maxHeight, center, animateOnLoad, inverted, useFrustumCulling}) {
            let material = sourceMaterial.clone();
            
            // for the shader to work, we must fully populate the frustums uniform array
            // with placeholder data (e.g. normals and constants for all 5 frustums),
            // but as long as numFrustums is 0 then it won't have any effect
            let defaultFrustums = this.buildDefaultFrustums(MAX_VIEW_FRUSTUMS);
            
            material.uniforms = THREE.UniformsUtils.merge([
                THREE.ShaderLib.physical.uniforms,
                {
                    maxHeight: {value: maxHeight},
                    numFrustums: {value: 0},
                    frustums: {value: defaultFrustums}
                }
            ]);

            material.vertexShader = this.areaTargetVertexShader({
                useFrustumCulling: useFrustumCulling,
                useLoadingAnimation: animateOnLoad,
                center: center
            });
            material.fragmentShader = this.areaTargetFragmentShader({
                useFrustumCulling: useFrustumCulling,
                useLoadingAnimation: animateOnLoad,
                inverted: inverted
            });

            material.transparent = (Object.keys(materialCullingFrustums).length > 0);
            areaTargetMaterials.push(material);

            if (animateOnLoad) {
                this.materialsToAnimate.push({
                    material: material,
                    currentHeight: -15, // -maxHeight,
                    maxHeight: maxHeight * 4,
                    animationSpeed: 0.02 / 2
                });
            }

            material.type = 'thecoolermeshstandardmaterial';

            material.needsUpdate = true;

            return material;
        }
        update() {
            if (this.materialsToAnimate.length === 0) { return; }

            let now = window.performance.now();
            if (this.lastUpdate < 0) {
                this.lastUpdate = now;
            }
            let dt = now - this.lastUpdate;
            this.lastUpdate = now;

            let indicesToRemove = [];
            this.materialsToAnimate.forEach(function(entry, index) {
                let material = entry.material;
                if (entry.currentHeight < entry.maxHeight) {
                    entry.currentHeight += entry.animationSpeed * dt;
                    material.uniforms['maxHeight'].value = entry.currentHeight;
                } else {
                    indicesToRemove.push(index);
                }
            });

            for (let i = indicesToRemove.length-1; i >= 0; i--) {
                let matIndex = indicesToRemove[i];
                this.materialsToAnimate.splice(matIndex, 1);
            }
        }
    }

    /**
     * @param object {THREE.Mesh}
     * @param options {{size: number?, hideX: boolean?, hideY: boolean?, hideZ: boolean?}}
     * @param onChange {function?}
     * @param onDraggingChanged {function?}
     * @returns {TransformControls}
     */
    function addTransformControlsTo(object, options, onChange, onDraggingChanged) {
        let transformControls = new TransformControls(mainCamera.getInternalObject(), renderer.domElement);
        if (options && typeof options.hideX !== 'undefined') {
            transformControls.showX = !options.hideX;
        }
        if (options && typeof options.hideY !== 'undefined') {
            transformControls.showY = !options.hideY;
        }
        if (options && typeof options.hideZ !== 'undefined') {
            transformControls.showZ = !options.hideZ;
        }
        if (options && typeof options.size !== 'undefined') {
            transformControls.size = options.size;
        }
        transformControls.attach(object);
        scene.add(transformControls);

        if (typeof onChange === 'function') {
            transformControls.addEventListener('change', onChange);
        }
        if (typeof onDraggingChanged === 'function') {
            transformControls.addEventListener('dragging-changed', onDraggingChanged)
        }
        return transformControls;
    }

    exports.createInfiniteGridHelper = function(size1, size2, thickness, color, maxVisibilityDistance) {
        return new InfiniteGridHelper(size1, size2, thickness, color, maxVisibilityDistance);
    }

    exports.getScreenXY = (meshPosition) => mainCamera.getScreenXY(meshPosition);

    
    exports.isPointOnScreen = (pointPosition) => mainCamera.isPointOnScreen(pointPosition);

    // gets the position relative to groundplane (common coord system for threejsScene)
    exports.getToolPosition = function(toolId) {
        let toolSceneNode = realityEditor.sceneGraph.getSceneNodeById(toolId);
        let groundPlaneNode = realityEditor.sceneGraph.getGroundPlaneNode();
        return realityEditor.sceneGraph.convertToNewCoordSystem({x: 0, y: 0, z: 0}, toolSceneNode, groundPlaneNode);
    }

    // gets the direction the tool is facing, within the coordinate system of the groundplane
    exports.getToolDirection = function(toolId) {
        let toolSceneNode = realityEditor.sceneGraph.getSceneNodeById(toolId);
        let groundPlaneNode = realityEditor.sceneGraph.getGroundPlaneNode();
        let toolMatrix = realityEditor.sceneGraph.convertToNewCoordSystem(realityEditor.gui.ar.utilities.newIdentityMatrix(), toolSceneNode, groundPlaneNode);
        let forwardVector = realityEditor.gui.ar.utilities.getForwardVector(toolMatrix);
        return new THREE.Vector3(forwardVector[0], forwardVector[1], forwardVector[2]);
    }
    
    exports.getGltfBoundingBox = function() {
        return gltfBoundingBox;
    }

    /**
     * @return {{
           camera: THREE.PerspectiveCamera,
           renderer: THREE.WebGLRenderer,
           scene: THREE.Scene,
       }} Various internal objects necessary for advanced (hacky) functions
     */
    exports.getInternals = function getInternals() {
        return {
            mainCamera,
            renderer,
            scene,
        };
    };

    exports.initService = initService;
    exports.setCameraPosition = setCameraPosition;
    exports.addOcclusionGltf = addOcclusionGltf;
    exports.isOcclusionActive = isOcclusionActive;
    exports.addGltfToScene = addGltfToScene;
    exports.onAnimationFrame = onAnimationFrame;
    exports.removeAnimationCallback = removeAnimationCallback;
    exports.addToScene = addToScene;
    exports.removeFromScene = removeFromScene;
    exports.getRaycastIntersects = getRaycastIntersects;
    exports.getPointAtDistanceFromCamera = getPointAtDistanceFromCamera;
    exports.getObjectByName = getObjectByName;
    exports.getObjectsByName = getObjectsByName;
    exports.getGroundPlaneCollider = getGroundPlaneCollider;
    exports.isGroundPlanePositionSet = () => { return isGroundPlanePositionSet; };
    exports.setMatrixFromArray = setMatrixFromArray;
    exports.getObjectForWorldRaycasts = getObjectForWorldRaycasts;
    exports.getToolGroundPlaneShadowMatrix = getToolGroundPlaneShadowMatrix;
    exports.getToolSurfaceShadowMatrix = getToolSurfaceShadowMatrix;
    exports.addTransformControlsTo = addTransformControlsTo;
    exports.toggleDisplayOriginBoxes = toggleDisplayOriginBoxes;
    exports.updateMaterialCullingFrustum = updateMaterialCullingFrustum;
    exports.removeMaterialCullingFrustum = removeMaterialCullingFrustum;
    exports.changeMeasureMapType = changeMeasureMapType;
    exports.highlightWalkableArea = highlightWalkableArea;
    exports.updateGradientMapThreshold = updateGradientMapThreshold;
    exports.THREE = THREE;
    exports.FBXLoader = FBXLoader;
    exports.GLTFLoader = GLTFLoader;
})(realityEditor.gui.threejsScene);<|MERGE_RESOLUTION|>--- conflicted
+++ resolved
@@ -17,9 +17,6 @@
 
 (function(exports) {
 
-<<<<<<< HEAD
-    var scene, renderer;
-=======
     /**
      * this layer renders the grid first
      */
@@ -32,8 +29,7 @@
 
     exports.RENDER_ORDER_DEPTH_REPLACEMENT = RENDER_ORDER_DEPTH_REPLACEMENT;
 
-    var camera, scene, renderer;
->>>>>>> 9551635d
+    var scene, renderer;
     var rendererWidth = window.innerWidth;
     var rendererHeight = window.innerHeight;
     var aspectRatio = rendererWidth / rendererHeight;
@@ -581,14 +577,10 @@
                 wireMesh.rotation.set(originRotation.x, originRotation.y, originRotation.z);
             }
 
-<<<<<<< HEAD
-            threejsContainer.add( wireMesh );
-=======
             wireMesh.renderOrder = RENDER_ORDER_SCAN;
             gltf.scene.renderOrder = RENDER_ORDER_SCAN;
 
-            threejsContainerObj.add( wireMesh );
->>>>>>> 9551635d
+            threejsContainer.add( wireMesh );
             setTimeout(() => {
                 threejsContainer.remove(wireMesh);
             }, 5000);
