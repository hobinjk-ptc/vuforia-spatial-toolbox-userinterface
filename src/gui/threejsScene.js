--- conflicted
+++ resolved
@@ -15,11 +15,8 @@
     let lastFrameTime = Date.now();
     const worldObjectGroups = {}; // Parent objects for objects attached to world objects
     const worldOcclusionObjects = {}; // Keeps track of initialized occlusion objects per world object
-<<<<<<< HEAD
     let raycaster;
     let mouse;
-=======
->>>>>>> b98dd837
 
     const DISPLAY_ORIGIN_BOX = true;
 
