--- conflicted
+++ resolved
@@ -154,13 +154,8 @@
         const envelope = knownEnvelopes[frameId];
         if (envelope.isOpen) return;
 
-<<<<<<< HEAD
-        knownEnvelopes[frameId].isOpen = true;
-        knownEnvelopes[frameId].hasFocus = true;
-=======
         envelope.isOpen = true;
-        envelope.isMinimized = false;
->>>>>>> 902653c3
+        envelope.hasFocus = true;
 
         // callbacks inside the envelope are auto-triggered if it opens itself, but need to be triggered if opened externally
         if (!wasTriggeredByEnvelope) {
@@ -202,13 +197,8 @@
         const envelope = knownEnvelopes[frameId];
         if (!envelope.isOpen) return;
 
-<<<<<<< HEAD
-        knownEnvelopes[frameId].isOpen = false;
-        knownEnvelopes[frameId].hasFocus = false;
-=======
         envelope.isOpen = false;
-        envelope.isMinimized = false;
->>>>>>> 902653c3
+        envelope.hasFocus = false;
 
         // callbacks inside the envelope are auto-triggered if it opens itself, but need to be triggered if opened externally
         if (!wasTriggeredByEnvelope) {
