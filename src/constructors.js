/**
 * @preserve
 *
 *                                      .,,,;;,'''..
 *                                  .'','...     ..',,,.
 *                                .,,,,,,',,',;;:;,.  .,l,
 *                               .,',.     ...     ,;,   :l.
 *                              ':;.    .'.:do;;.    .c   ol;'.
 *       ';;'                   ;.;    ', .dkl';,    .c   :; .'.',::,,'''.
 *      ',,;;;,.                ; .,'     .'''.    .'.   .d;''.''''.
 *     .oxddl;::,,.             ',  .'''.   .... .'.   ,:;..
 *      .'cOX0OOkdoc.            .,'.   .. .....     'lc.
 *     .:;,,::co0XOko'              ....''..'.'''''''.
 *     .dxk0KKdc:cdOXKl............. .. ..,c....
 *      .',lxOOxl:'':xkl,',......'....    ,'.
 *           .';:oo:...                        .
 *                .cd,      ╔═╗┌┬┐┬┌┬┐┌─┐┬─┐    .
 *                  .l;     ║╣  │││ │ │ │├┬┘    '
 *                    'l.   ╚═╝─┴┘┴ ┴ └─┘┴└─   '.
 *                     .o.                   ...
 *                      .''''','.;:''.........
 *                           .'  .l
 *                          .:.   l'
 *                         .:.    .l.
 *                        .x:      :k;,.
 *                        cxlc;    cdc,,;;.
 *                       'l :..   .c  ,
 *                       o.
 *                      .,
 *
 *      ╦═╗┌─┐┌─┐┬  ┬┌┬┐┬ ┬  ╔═╗┌┬┐┬┌┬┐┌─┐┬─┐  ╔═╗┬─┐┌─┐ ┬┌─┐┌─┐┌┬┐
 *      ╠╦╝├┤ ├─┤│  │ │ └┬┘  ║╣  │││ │ │ │├┬┘  ╠═╝├┬┘│ │ │├┤ │   │
 *      ╩╚═└─┘┴ ┴┴─┘┴ ┴  ┴   ╚═╝─┴┘┴ ┴ └─┘┴└─  ╩  ┴└─└─┘└┘└─┘└─┘ ┴
 *
 *
 * Created by Valentin on 10/22/14.
 *
 * Copyright (c) 2015 Valentin Heun
 * Modified by Valentin Heun 2014, 2015, 2016, 2017
 * Modified by Benjamin Reynholds 2016, 2017
 * Modified by James Hobin 2016, 2017
 *
 * All ascii characters above must be included in any redistribution.
 *
 * This Source Code Form is subject to the terms of the Mozilla Public
 * License, v. 2.0. If a copy of the MPL was not distributed with this
 * file, You can obtain one at http://mozilla.org/MPL/2.0/.
 */


/**
 * @desc Constructor used to define every logic node generated in the Object. It does not need to contain its own ID
 * since the object is created within the nodes with the ID as object name.
 **/

/**********************************************************************************************************************
 ******************************************** Constructors ************************************************************
 **********************************************************************************************************************/

/**
 * @desc This is the default constructor for the Hybrid Object.
 * It contains information about how to render the UI and how to process the internal data.
 **/

function Objects() {
	// The ID for the object will be broadcasted along with the IP. It consists of the name with a 12 letter UUID added.
	this.objectId = null;
	// The name for the object used for interfaces.
	this.name = "";
	// The IP address for the object is relevant to point the Reality Editor to the right server.
	// It will be used for the UDP broadcasts.
	this.ip = "localhost";
	// The version number of the Object.
	this.version = "1.7.0";

	this.protocol = "R1";
	// The (t)arget (C)eck(S)um is a sum of the checksum values for the target files.
	this.tcs = null;
	// Reality Editor: This is used to possition the UI element within its x axis in 3D Space. Relative to Marker origin.
	this.x = 0;
	// Reality Editor: This is used to possition the UI element within its y axis in 3D Space. Relative to Marker origin.
	this.y = 0;
	// Reality Editor: This is used to scale the UI element in 3D Space. Default scale is 1.
	this.scale = 1;
	// Unconstrained positioning in 3D space
	this.matrix = [];
	// Used internally from the reality editor to indicate if an object should be rendered or not.
	this.visible = false;
	// Used internally from the reality editor to trigger the visibility of naming UI elements.
	this.visibleText = false;
	// Used internally from the reality editor to indicate the editing status.
	this.visibleEditing = false;
	// every object holds the developer mode variable. It indicates if an object is editable in the Reality Editor.
	this.developer = true;
	// Intended future use is to keep a memory of the last matrix transformation when interacted.
	// This data can be used for interacting with objects for when they are not visible.
	this.memory = {}; // TODO use this to store UI interface for image later.
	// Stores all the links that emerge from within the object. If a IOPoint has new data,
	// the server looks through the Links to find if the data has influence on other IOPoints or Objects.
	this.links = {};
	// Stores all IOPoints. These points are used to keep the state of an object and process its data.
	this.nodes = {};

	this.frames = {};
	// The arrangement of nodes for crafting.
}

/**
 * @desc The Link constructor is used every time a new link is stored in the links object.
 * The link does not need to keep its own ID since it is created with the link ID as Obejct name.
 **/

function Link() {
	// The origin object from where the link is sending data from
	this.objectA = null;
	// The origin IOPoint from where the link is taking its data from
	this.nodeA = null;
	// if origin location is a Logic Node then set to Logic Node output location (which is a number between 0 and 3) otherwise null
	this.logicA = false;
	// Defines the type of the link origin. Currently this function is not in use.
	this.namesA = ["",""];
	// The destination object to where the origin object is sending data to.
	// At this point the destination object accepts all incoming data and routs the data according to the link data sent.
	this.objectB = null;
	// The destination IOPoint to where the link is sending data from the origin object.
	// objectB and nodeB will be send with each data package.
	this.nodeB = null;
	// if destination location is a Logic Node then set to logic block input location (which is a number between 0 and 3) otherwise null
	this.logicB = false;
	// Defines the type of the link destination. Currently this function is not in use.
	this.namesB = ["",""];
	// check that there is no endless loop in the system
	this.loop = false;
	// Will be used to test if a link is still able to find its destination.
	// It needs to be discussed what to do if a link is not able to find the destination and for what time span.
	this.health = 0; // todo use this to test if link is still valid. If not able to send for some while, kill link.
}

/**
 * @desc Constructor used to define every nodes generated in the Object. It does not need to contain its own ID
 * since the object is created within the nodes with the ID as object name.
 **/

function Node() {
	// the name of each link. It is used in the Reality Editor to show the IO name.
	this.name = "";
	// the actual data of the node
	this.data = new Data(); // todo maybe value
	// Reality Editor: This is used to possition the UI element within its x axis in 3D Space. Relative to Marker origin.
	this.x = 0;
	// Reality Editor: This is used to possition the UI element within its y axis in 3D Space. Relative to Marker origin.
	this.y = 0;
	// Reality Editor: This is used to scale the UI element in 3D Space. Default scale is 1.
	this.scale = 1;
	// Unconstrained positioning in 3D space
	this.matrix = [];
	// defines the nodeInterface that is used to process data of this type. It also defines the visual representation
	// in the Reality Editor. Such data points interfaces can be found in the nodeInterface folder.
	this.type = "node";
	// todo implement src
	this.src = "";
	// defines the origin Hardware interface of the IO Point. For example if this is arduinoYun the Server associates
	// indicates how much calls per second is happening on this node
	this.stress = 0;
<<<<<<< HEAD
=======

    // TODO(hobinjk): investigate why this isn't set automatically
    this.width = 220;
    this.height = 220;
>>>>>>> 0635982d
}

/**
 * @desc Constructor used to define every logic node generated in the Object. It does not need to contain its own ID
 * since the object is created within the nodes with the ID as object name.
 **/

function Logic() {
	this.name = "";
	// data for logic blocks. depending on the blockSize which one is used.
	this.data = new Data();
	// Reality Editor: This is used to possition the UI element within its x axis in 3D Space. Relative to Marker origin.
	this.x = 0;
	// Reality Editor: This is used to possition the UI element within its y axis in 3D Space. Relative to Marker origin.
	this.y = 0;
	// Reality Editor: This is used to scale the UI element in 3D Space. Default scale is 1.
	this.scale = 1;
	// Unconstrained positioning in 3D space
	this.matrix = [];

	// Used internally from the reality editor to indicate if an object should be rendered or not.
	this.visible = false;
	// Used internally from the reality editor to indicate the editing status.
	this.visibleEditing = false;

	// if showLastSettingFirst is true then lastSetting is the name of the last block that was moved or set.
	this.lastSetting = false;

	this.lastSettingBlock = "";
	// the iconImage is in png or jpg format and will be stored within the logicBlock folder. A reference is placed here.
	this.iconImage = null;
	// nameInput are the names given for each IO.
	this.nameInput = ["", "", "", ""];
	// nameOutput are the names given for each IO
	this.nameOutput = ["", "", "", ""];
	// the array of possible connections within the logicBlock.
	// if a block is set, a new Node instance is coppied in to the spot.
	/*  this.block = [
	 [[null, 0], [null, 0], [null, 0], [null, 0]],
	 [[null, 0], [null, 0], [null, 0], [null, 0]],
	 [[null, 0], [null, 0], [null, 0], [null, 0]],
	 [[null, 0], [null, 0], [null, 0], [null, 0]]
	 ];*/

	this.type = "logic";

	this.links = {};
	this.blocks = {};

	this.guiState = new LogicGUIState();

    // TODO(hobinjk): investigate why this isn't set automatically
    this.width = 220;
    this.height = 220;
}

/**
 * @desc Constructor used to define temporary state for drawing the GUI of a Logic node's crafting board
 **/

function LogicGUIState() {
	// lookup table for all the current dom elements for the UI of the blocks
	this.blockDomElements = {};
	// block link currently being drawn
	this.tempLink = null;
	// keeps track of which block/item are currently being interacted with
	this.tappedContents = null;
    // keeps track of whether the background has been hidden to show nodes
    this.isCraftingBackgroundShown = true;
	// when moving a block, traces outlines of incoming links and re-adds them
	this.tempIncomingLinks = [];
	// when moving a block, traces outlines of outgoing links and re-adds them
	this.tempOutgoingLinks = [];
	// endpoints of line used to cut links
	this.cutLine = {
		start: null,
		end: null
	};
	// endpoints of visual-feedback line showing you the new link you are drawing
	this.tempLine = {
		start: null,
		end: null,
		color: null
	}
	// which block you tapped on in the block menu
	this.menuSelectedBlock = null;
	// block to add to crafting board when menu closes
	this.menuBlockToAdd = null;
	// touch interaction state in the menu
	this.menuIsPointerDown = false;
	// which menu tab is open
	this.menuSelectedTab = 0;
	// dom elements for the menu tab buttons
	this.menuTabDivs = [];
	// menuBlockData[i] stores an array of json data describing each block in the ith menu tab
	this.menuBlockData = [ [], [], [], [], [] ]; //defaultBlockData(); //TODO: load cached blocks instead of empty
	// dom elements for blocks in menu
	this.menuBlockDivs = [];
}

/**
 * @desc The Link constructor for Blocks is used every time a new logic Link is stored in the logic Node.
 * The block link does not need to keep its own ID since it is created with the link ID as Object name.
 **/

function BlockLink() {
	// origin block UUID
	this.nodeA = null;
	// item in that block
	this.logicA = 0;
	// destination block UUID
	this.nodeB = null;
	// item in that block
	this.logicB = 0;
	// check if the links are looped.
	this.loop = false;
	// Will be used to test if a link is still able to find its destination.
	// It needs to be discussed what to do if a link is not able to find the destination and for what time span.
	this.health = 0; // todo use this to test if link is still valid. If not able to send for some while, kill link.
	// keeps track of the path from the start block to end block and how to draw it
	this.route = null;
	this.ballAnimationCount = 0;
    this.globalId = null;
}

/**
 * @desc Constructor used to define every block within the logicNode.
 * The block does not need to keep its own ID since it is created with the link ID as Object name.
 **/


function Block() {
	// name of the block
	this.type = "";

	this.x = null;
	this.y = null;
	// amount of elements the IO point is created of. Single IO nodes have the size 1.
	this.blockSize = 1;
	// the global / world wide id of the actual reference block design.
	this.globalId = null;
	// the checksum should be identical with the checksum for the persistent package files of the reference block design.
	this.checksum = null; // checksum of the files for the program
	// data for logic blocks. depending on the blockSize which one is used.
	this.data = [new Data(), new Data(), new Data(), new Data()];
	// experimental. This are objects for data storage. Maybe it makes sense to store data in the general object
	// this would allow the the packages to be persistent. // todo discuss usability with Ben.
	this.privateData = {};
	this.publicData = {};

	// IO for logic
	// define how many inputs are active.
	this.activeInputs = [true, false, false, false];
	// define how many outputs are active.
	this.activeOutputs = [true, false, false, false];
	// define the names of each active IO
	this.nameInput = ["", "", "", ""];
	this.nameOutput = ["", "", "", ""];
	// A specific icon for the node, png or jpg.
	this.iconImage = null;
	// Text within the node, if no icon is available.
	this.name = "";
	// indicates how much calls per second is happening on this block
	this.stress = 0;

	this.isTempBlock = false;
	this.isPortBlock = false;
}

/**
 * @desc Constructor used to define special blocks that are connecting the logic crafting with the outside system.
 **/
function EdgeBlock() {
	// name of the block
	this.name = "";
	// data for logic blocks. depending on the blockSize which one is used.
	this.data = [new Data(), new Data(), new Data(), new Data()];
	// indicates how much calls per second is happening on this block
	this.stress = 0;
}

/**
 * @desc Definition for Values that are sent around.
 **/

function Data() {
	// storing the numerical content send between nodes. Range is between 0 and 1.
	this.value = 0;
	// Defines the type of data send. At this point we have 3 active data modes and one future possibility.
	// (f) defines floating point values between 0 and 1. This is the default value.
	// (d) defines a digital value exactly 0 or 1.
	// (+) defines a positive step with a floating point value for compatibility.
	// (-) defines a negative step with a floating point value for compatibility.
	this.mode = "f";
	// string of the name for the unit used (for Example "C", "F", "cm"). Default is set to no unit.
	this.unit = "";
	// scale of the unit that is used. Usually the scale is between 0 and 1.
	this.unitMin = 0;
	this.unitMax = 1;
}<|MERGE_RESOLUTION|>--- conflicted
+++ resolved
@@ -162,13 +162,6 @@
 	// defines the origin Hardware interface of the IO Point. For example if this is arduinoYun the Server associates
 	// indicates how much calls per second is happening on this node
 	this.stress = 0;
-<<<<<<< HEAD
-=======
-
-    // TODO(hobinjk): investigate why this isn't set automatically
-    this.width = 220;
-    this.height = 220;
->>>>>>> 0635982d
 }
 
 /**
@@ -219,10 +212,6 @@
 	this.blocks = {};
 
 	this.guiState = new LogicGUIState();
-
-    // TODO(hobinjk): investigate why this isn't set automatically
-    this.width = 220;
-    this.height = 220;
 }
 
 /**
