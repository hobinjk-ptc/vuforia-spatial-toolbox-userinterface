import * as THREE from '../../thirdPartyCode/three/three.module.js';
<<<<<<< HEAD
import {JOINTS, JOINT_CONNECTIONS, JOINT_PUBLIC_DATA_KEYS, getJointNodeInfo, getColor} from './utils.js';
import {annotateHumanPoseRenderer} from './rebaScore.js';
=======
import {
    JOINTS,
    JOINT_PUBLIC_DATA_KEYS,
    getJointNodeInfo,
    getGroundPlaneRelativeMatrix,
    setMatrixFromArray
} from './utils.js';
>>>>>>> bd23fd8e
import {SpaghettiMeshPath} from './spaghetti.js';
import {Pose} from "./Pose.js";
import {RebaLens} from "./RebaLens.js";
import {OverallRebaLens} from "./OverallRebaLens.js";
import {AccelerationLens} from "./AccelerationLens.js";
import {TimeLens} from "./TimeLens.js";
import {PoseObjectIdLens} from "./PoseObjectIdLens.js";
import {HumanPoseAnalyzerSettingsUi} from "./HumanPoseAnalyzerSettingsUi.js";

import {HumanPoseRenderer} from './HumanPoseRenderer.js';
import {HumanPoseRenderInstance} from './HumanPoseRenderInstance.js';
import {RENDER_CONFIDENCE_COLOR, MAX_POSE_INSTANCES} from './constants.js';

<<<<<<< HEAD
let poseRenderers = {};
let poseBaseColors = {};
=======
>>>>>>> bd23fd8e
let humanPoseAnalyzer;
const poseRenderInstances = {};
let historicalPoseRenderInstanceList = [];

<<<<<<< HEAD
const SCALE = 1000; // we want to scale up the size of individual joints, but not apply the scale to their positions
const RENDER_CONFIDENCE_COLOR = true;
=======
const POSE_OPACITY_BASE = 0.5;
const POSE_OPACITY_BACKGROUND = 0.2;
>>>>>>> bd23fd8e

/**
 * @typedef {string} AnimationMode
 */

/**
 * Enum for the different clone rendering modes for the HumanPoseAnalyzer:
 * cursor: The single historical pose at the cursor time is visible,
 * region: A single historical pose within the highlight region is visible, it animates through the movements it made,
 * regionAll: Every historical pose within the highlight region is visible,
 * all: Every historical pose is visible
 * @type {{cursor: AnimationMode, region: AnimationMode, regionAll: AnimationMode, all: AnimationMode}}
 */
export const AnimationMode = {
    cursor: 'cursor',
    region: 'region',
    regionAll: 'regionAll',
    all: 'all',
};

export class HumanPoseAnalyzer {
    /**
     * Creates a new HumanPoseAnalyzer
     * @param {Object3D} parent - container to add the analyzer's containers to
     */
    constructor(parent) {
        this.setupContainers(parent);
        
        /** @type {AnalyticsLens[]} */
        this.lenses = [
            new RebaLens(),
            new OverallRebaLens(),
            new AccelerationLens(),
            new TimeLens(),
            new PoseObjectIdLens()
        ]
        this.activeLensIndex = 0;

        this.activeJointName = ""; // Used in the UI
        
        this.historyLines = {}; // Dictionary of {poseRenderer.id: {lensName: SpaghettiMeshPath}}, separated by historical and live
        this.historyLineContainers = {
            historical: {},
            live: {}
        }; // Dictionary of {lensName: Object3D} present in historyLineContainer that contains the corresponding history lines
        this.lenses.forEach(lens => {
            this.historyLines[lens.name] = {
                all: {},
                historical: {},
                live: {}
            };
            this.historyLineContainers.historical[lens.name] = new THREE.Group();
            this.historyLineContainers.historical[lens.name].visible = lens === this.activeLens;
            this.historicalHistoryLineContainer.add(this.historyLineContainers.historical[lens.name]);
            this.historyLineContainers.live[lens.name] = new THREE.Group();
            this.historyLineContainers.live[lens.name].visible = lens === this.activeLens;
            this.liveHistoryLineContainer.add(this.historyLineContainers.live[lens.name]);
        });

        this.clones = {
            all: [],
            historical: [],
            live: []
        }; // Array of all clones, entry format: Object3Ds with a pose child
        this.recordingClones = realityEditor.device.environment.isDesktop();
        this.lastDisplayedClone = null;
        
        this.prevAnimationState = null;
        this.animationStart = -1;
        this.animationEnd = -1;
        this.animationPosition = -1;
        this.animationMode = AnimationMode.region;
        this.lastAnimationTime = Date.now();
        
        // The renderer for poses that need to be rendered opaquely
        this.opaquePoseRenderer = new HumanPoseRenderer(new THREE.MeshBasicMaterial(), MAX_POSE_INSTANCES);
        this.opaquePoseRenderer.addToScene(this.opaqueContainer);
        
        // Keeps track of the HumanPoseRenderInstances for the start and end of the current selection
        this.selectionMarkPoseRenderInstances = {
            start: new HumanPoseRenderInstance(this.opaquePoseRenderer, 'selectionMarkStart', this.activeLens),
            end: new HumanPoseRenderInstance(this.opaquePoseRenderer, 'selectionMarkEnd', this.activeLens),
        };

        // Contains all historical poses
        this.historicalPoseRenderers = [];
        if (realityEditor.device.environment.isDesktop()) {
            this.addHistoricalPoseRenderer();
        }
        
        // Contains all live-recorded poses
        this.livePoseRenderers = [];
        this.addLivePoseRenderer();

        if (realityEditor.device.environment.isDesktop()) {
            this.settingsUi = new HumanPoseAnalyzerSettingsUi(this);
            this.setUiDefaults();
        }

        this.update = this.update.bind(this);
        window.requestAnimationFrame(this.update);
    }
    
    get activeLens() {
        return this.lenses[this.activeLensIndex];
    }

    /**
     * Sets up the containers for the history lines and clones
     * @param {Object3D} parent - object to add the analyzer's containers to
     */
    setupContainers(parent) {
        this.historicalHistoryLineContainer = new THREE.Group();
        this.historicalHistoryLineContainer.visible = true;
        if (parent) {
            parent.add(this.historicalHistoryLineContainer);
        } else {
            realityEditor.gui.threejsScene.addToScene(this.historicalHistoryLineContainer);
        }
        this.liveHistoryLineContainer = new THREE.Group();
        this.liveHistoryLineContainer.visible = false;
        if (parent) {
            parent.add(this.liveHistoryLineContainer);
        } else {
            realityEditor.gui.threejsScene.addToScene(this.liveHistoryLineContainer);
        }
        this.historicalContainer = new THREE.Group();
        this.historicalContainer.visible = true;
        if (parent) {
            parent.add(this.historicalContainer);
        } else {
            realityEditor.gui.threejsScene.addToScene(this.historicalContainer);
        }
        this.liveContainer = new THREE.Group();
        this.liveContainer.visible = true;
        if (parent) {
            parent.add(this.liveContainer);
        } else {
            realityEditor.gui.threejsScene.addToScene(this.liveContainer);
        }
        this.opaqueContainer = new THREE.Group();
        this.opaqueContainer.visible = true;
        if (parent) {
            parent.add(this.opaqueContainer);
        } else {
            realityEditor.gui.threejsScene.addToScene(this.opaqueContainer);
        }
    }
    
    /**
    * @param {THREE.Color} new color
    */
    setBaseColor(color) {
        this.baseColor = color;
    }

    /**
     * @param {number} opacity 
     */
    setTransparency(opacity) {

        let mat = new THREE.MeshBasicMaterial({
            transparent: true,
            opacity: opacity,
        });
        this.spheresMesh.material = mat;
        this.bonesMesh.material = mat;
    }  

    /**
     * Sets the settings UI to the current state of the analyzer
     */
    setUiDefaults() {
        this.settingsUi.setActiveLens(this.activeLens);
        this.settingsUi.setLiveHistoryLinesVisible(this.liveHistoryLineContainer.visible);
        this.settingsUi.setHistoricalHistoryLinesVisible(this.historicalHistoryLineContainer.visible);
        this.settingsUi.setActiveJointByName(this.activeJointName);
    }

    /**
     * Adds a new historical pose renderer to the analyzer
     * @return {HumanPoseRenderer} - the new renderer
     */
    addHistoricalPoseRenderer() {
        const poseRendererHistorical = new HumanPoseRenderer(new THREE.MeshBasicMaterial({
            transparent: true,
            opacity: POSE_OPACITY_BASE,
        }), MAX_POSE_INSTANCES);
        poseRendererHistorical.addToScene(this.historicalContainer);
        this.historicalPoseRenderers.push(poseRendererHistorical);
        return poseRendererHistorical;
    }

    /**
     * Gets the most recently created historical pose renderer, or creates a new one if the last one is full
     * @return {HumanPoseRenderer} - the historical pose renderer
     */
    getHistoricalPoseRenderer() {
        const hpr = this.historicalPoseRenderers[this.historicalPoseRenderers.length - 1];
        if (hpr.isFull()) {
            return this.addHistoricalPoseRenderer();
        }
        return hpr;
    }
    
    resetHistoricalPoseRenderers() {
        this.historicalPoseRenderers.forEach((renderer) => {
            renderer.removeFromParent();
        });
        this.historicalPoseRenderers = [];
        this.addHistoricalPoseRenderer();
    }

    /**
     * Adds a new live pose renderer to the analyzer
     * @return {HumanPoseRenderer} - the new renderer
     */
    addLivePoseRenderer() {
        const livePoseRenderer = new HumanPoseRenderer(new THREE.MeshBasicMaterial({
            transparent: true,
            opacity: 0.5,
        }), MAX_POSE_INSTANCES);
        livePoseRenderer.addToScene(this.liveContainer);
        this.livePoseRenderers.push(livePoseRenderer);
        return livePoseRenderer;
    }

<<<<<<< HEAD
            this.bonesMesh.setMatrixAt(boneIndex, mat);
            this.bonesMesh.setColorAt(boneIndex, this.baseColor);
=======
    /**
     * Gets the most recently created live pose renderer, or creates a new one if the last one is full
     * @return {HumanPoseRenderer} - the live pose renderer
     */
    getLivePoseRenderer() {
        const lpr = this.livePoseRenderers[this.livePoseRenderers.length - 1];
        if (lpr.isFull()) {
            return this.addLivePoseRenderer();
>>>>>>> bd23fd8e
        }
        return lpr;
    }

    /**
     * Runs every frame to update the animation state
     */
    update() {
        if (this.animationMode === AnimationMode.cursor) {
            let anySpaghettiHovered = false;
            for (let spaghettiMesh of Object.values(this.historyLines[this.activeLens.name].all)) {
                let comparer = spaghettiMesh.comparer;
                if (comparer.firstPointIndex === null) {
                    continue;
                }
                anySpaghettiHovered = true;
                break;
            }
            if (!anySpaghettiHovered) {
                this.restoreAnimationState();
            }
        } else if (this.animationMode === AnimationMode.region) {
            this.updateAnimation();
        }

<<<<<<< HEAD
        this.spheresMesh.instanceMatrix.needsUpdate = true;
        this.spheresMesh.instanceColor.needsUpdate = true;
        this.spheresMesh.material.needsUpdate = true;
        this.bonesMesh.instanceMatrix.needsUpdate = true;
        this.bonesMesh.instanceColor.needsUpdate = true;
        this.bonesMesh.material.needsUpdate = true; 
=======
        window.requestAnimationFrame(this.update);
>>>>>>> bd23fd8e
    }

    /**
     * Processes new poses being added to the HumanPoseRenderer
     * @param {Pose} pose - the pose renderer that was updated
     * @param {boolean} historical - whether the pose is historical or live
     */
    poseUpdated(pose, historical) {
        this.addCloneFromPose(pose, historical);
        this.updateHistoryLines(pose, historical);
    }

    /**
     * Processes new bulk historical poses being added to the HumanPoseRenderer
     * @param {Pose[]} poses - the poses to be added
     */
    bulkHistoricalPosesUpdated(poses) {
        this.lenses.forEach(lens => {
            lens.reset();
        });
        poses.forEach(pose => {
            this.addCloneFromPose(pose, true);
        });
        this.bulkUpdateHistoryLines(poses, true);
    }

    /**
     * Creates a new clone from a pose and adds it to the analyzer
     * @param {Pose} pose - the pose to clone
     * @param {boolean} historical - whether the pose is historical or live
     */
    addCloneFromPose(pose, historical) {
        const poseRenderer = historical ? this.getHistoricalPoseRenderer() : this.getLivePoseRenderer();
        const instanceId = `${pose.timestamp}-${pose.metadata.poseObjectId}`;
        if (!poseRenderInstances[instanceId]) {
            poseRenderInstances[instanceId] = new HumanPoseRenderInstance(poseRenderer, instanceId, this.activeLens);
        }
        const poseRenderInstance = poseRenderInstances[instanceId];
        if (historical) {
            historicalPoseRenderInstanceList.push(poseRenderInstance);
        }
        
        this.clones.all.push(poseRenderInstance);
        if (historical) {
            this.clones.historical.push(poseRenderInstance);
        } else {
            this.clones.live.push(poseRenderInstance);
        }
        poseRenderInstance.setPose(pose); // Needs to be set before visible is set, setting a pose always makes visible at the moment
        if (this.animationMode === AnimationMode.all) {
            poseRenderInstance.setVisible(true);
        } else {
            poseRenderInstance.setVisible(false);
        }

        poseRenderInstance.renderer.markMatrixNeedsUpdate();

        const relevantClones = historical ? this.clones.historical : this.clones.live;
        const poseHistory = relevantClones.map(poseRenderInstance => poseRenderInstance.pose);
        this.lenses.forEach(lens => {
            const modifiedResult = lens.applyLensToHistoryMinimally(poseHistory); // Needed to efficiently update each pose frame, if we update everything it's not as performant
            modifiedResult.forEach((wasModified, index) => {
                if (wasModified) {
                    relevantClones[index].updateColorBuffers(lens);
                    relevantClones[index].renderer.markColorNeedsUpdate();
                }
            });
        });
        poseRenderInstance.setLens(this.activeLens);
        poseRenderInstance.renderer.markColorNeedsUpdate();
    }

    /**
     * Updates the history lines with the given pose
     * @param {Pose} pose - the pose to be added
     * @param {boolean} historical - whether the pose is historical or live
     */
    updateHistoryLines(pose, historical) {
        this.lenses.forEach(lens => {
            this.addPointToHistoryLine(lens, pose, historical, true);
        });
    }

    /**
     * Updates the history lines with the given bulk poses
     * @param {Pose[]} poses - the poses to be added
     * @param {boolean} historical - whether the pose is historical or live
     */
    bulkUpdateHistoryLines(poses, historical) {
        const updatedHistoryLines = [];
        this.lenses.forEach(lens => {
            poses.forEach(pose => {
                const updatedHistoryLine = this.addPointToHistoryLine(lens, pose, historical, false);
                if (!updatedHistoryLines.includes(updatedHistoryLine)) {
                    updatedHistoryLines.push(updatedHistoryLine);
                }
            });
        });
        updatedHistoryLines.forEach(historyLine => {
            historyLine.setAllPoints(historyLine.currentPoints);
        });
    }

    /**
     * Adds a poseRenderInstance's point to the history line's points for the given lens, updating the history line if desired
     * @param {AnalyticsLens} lens - the lens to add the point with
     * @param {Pose} pose - the pose to add the point from
     * @param {boolean} historical - whether the pose is historical or live
     * @param {boolean} shouldUpdate - whether to update the history line to reflect the changes immediately
     * @return {SpaghettiMeshPath} - the history line that was updated
     */
    addPointToHistoryLine(lens, pose, historical, shouldUpdate) {
        const timestamp = pose.timestamp;
        const id = pose.metadata.poseObjectId;
        let currentPoint = pose.getJoint(JOINTS.HEAD).position.clone();
        currentPoint.y += 400;
        if (!this.historyLines[lens.name].all.hasOwnProperty(id)) {
            this.createHistoryLine(lens, id, historical);
        }
        let historyLine = this.historyLines[lens.name].all[id];
        // Split spaghetti line if we jumped by a large amount
        if (historyLine.currentPoints.length > 0) {
            const lastPoint = historyLine.currentPoints[historyLine.currentPoints.length - 1];
            const lastPointVector = new THREE.Vector3(lastPoint.x, lastPoint.y, lastPoint.z);
            if (lastPointVector.distanceToSquared(currentPoint) > 800 * 800) {
                this.historyLines[lens.name].all[id + '-until-' + timestamp] = historyLine;
                if (historical) {
                    this.historyLines[lens.name].historical[id + '-until-' + timestamp] = historyLine;
                } else {
                    this.historyLines[lens.name].live[id + '-until-' + timestamp] = historyLine;
                }
                historyLine = this.createHistoryLine(lens, id, historical);
            }
        }

        const color = lens.getColorForPose(pose);

        /** @type {SpaghettiMeshPathPoint} */
        let historyPoint = {
            x: currentPoint.x,
            y: currentPoint.y,
            z: currentPoint.z,
            color,
            timestamp,
        };

        historyLine.currentPoints.push(historyPoint);
        if (shouldUpdate) {
            historyLine.setPoints(historyLine.currentPoints);
        }
        
        return historyLine;
    }

    /**
     * Creates a history line using a given lens
     * Side effect: adds the history line to the appropriate historyLineContainer and historyLines
     * @param {AnalyticsLens} lens - the lens to use for the history line
     * @param {string} id - key for historyLines
     * @param {boolean} historical - whether the history line is historical or live
     */
    createHistoryLine(lens, id, historical) {
        const historyLine = new SpaghettiMeshPath([], {
            widthMm: 30,
            heightMm: 30,
            usePerVertexColors: true,
            wallBrightness: 0.6,
        });

        this.historyLines[lens.name].all[id] = historyLine;
        if (historical) {
            this.historyLineContainers.historical[lens.name].add(historyLine);
            this.historyLines[lens.name].historical[id] = historyLine;
        } else {
            this.historyLineContainers.live[lens.name].add(historyLine);
            this.historyLines[lens.name].live[id] = historyLine;
        }
        return historyLine;
    }

    /**
     * Clears all historical data
     */
    clearHistoricalData() {
        this.resetHistoricalHistoryLines();
        this.resetHistoricalHistoryClones();
        this.resetHistoricalPoseRenderers();
        this.lenses.forEach(lens => {
            lens.reset();
        })
    }

    /**
     * Clears all historical history lines
     */
    resetHistoricalHistoryLines() {
        this.lenses.forEach(lens => {
            Object.keys(this.historyLines[lens.name].historical).forEach(key => {
                const historyLine = this.historyLines[lens.name].historical[key];
                historyLine.resetPoints();
                if (historyLine.parent) {
                    historyLine.parent.remove(historyLine);
                }
                delete this.historyLines[lens.name].all[key];
            });
            this.historyLines[lens.name].historical = {};
        });
    }

    /**
     * Clears all live history lines
     */
    resetLiveHistoryLines() {
        this.lenses.forEach(lens => {
            Object.keys(this.historyLines[lens.name].live).forEach(key => {
                const historyLine = this.historyLines[lens.name].live[key];
                historyLine.resetPoints();
                historyLine.parent.remove(historyLine);
                delete this.historyLines[lens.name].all[key];
            });
            this.historyLines[lens.name].live = {};
        });
    }

    /**
     * Clears all historical history clones
     */
    resetHistoricalHistoryClones() {
        this.clones.historical.forEach(clone => {
            if (this.lastDisplayedClone === clone) {
                this.lastDisplayedClone = null;
            }
            clone.remove();
            this.clones.all.splice(this.clones.all.indexOf(clone), 1);
        });
        this.clones.historical = [];
        this.markHistoricalMatrixNeedsUpdate();
        this.markHistoricalColorNeedsUpdate();
    }

    /**
     * Clears all live history clones
     */
    resetLiveHistoryClones() {
        this.clones.live.forEach(clone => {
            if (this.lastDisplayedClone === clone) {
                this.lastDisplayedClone = null;
            }
            clone.remove();
            this.clones.all.splice(this.clones.all.indexOf(clone), 1);
        });
        this.clones.live = [];
        this.markHistoricalMatrixNeedsUpdate();
    }

    /**
     * Sets the active lens
     * @param {AnalyticsLens} lens - the lens to set as active
     */
    setActiveLens(lens) {
        this.activeLensIndex = this.lenses.indexOf(lens);
        this.applyCurrentLensToHistory();
        
        // Swap hpri colors
        this.clones.all.forEach(clone => {
            clone.setLens(lens);
            clone.renderer.markColorNeedsUpdate();
        });
        
        // Swap history lines
        this.lenses.forEach(l => {
            this.historyLineContainers.historical[l.name].visible = false;
            this.historyLineContainers.live[l.name].visible = false;
        });
        this.historyLineContainers.historical[lens.name].visible = true;
        this.historyLineContainers.live[lens.name].visible = true;

        // Update UI
        if (this.settingsUi) {
            this.settingsUi.setActiveLens(lens);
        }
    }

    /**
     * Sets the active lens by name
     * @param {string} lensName - the name of the lens to set as active
     */
    setActiveLensByName(lensName) {
        const lens = this.lenses.find(lens => lens.name === lensName);
        this.setActiveLens(lens);
    }

    /**
     * Sets the active joint by name
     * @param {string} jointName - the name of the joint to set as active
     */
    setActiveJointByName(jointName) {
        this.activeJointName = jointName;
        if (this.settingsUi) {
            this.settingsUi.setActiveJointByName(jointName);
        }
        // TODO: Create history line for joint
    }

    /**
     * Sets the active joint
     * @param {Object} joint - the joint to set as active
     */
    setActiveJoint(joint) {
        this.setActiveJointByName(joint.name);
    }

    /**
     * Sets the interval which controls what history is highlighted
     * @param {TimeRegion} highlightRegion - the time region to highlight
     * @param {boolean} fromSpaghetti - whether a history mesh originated this change
     */
    setHighlightRegion(highlightRegion, fromSpaghetti) {
        if (!highlightRegion) {
            return;
        }
        if (this.animationMode !== AnimationMode.region &&
            this.animationMode !== AnimationMode.regionAll) {
            this.setAnimationMode(AnimationMode.region);
        }
        this.setAnimationRange(highlightRegion.startTime, highlightRegion.endTime);
        if (!fromSpaghetti) {
            for (let mesh of Object.values(this.historyLines[this.activeLens.name].all)) {
                mesh.setHighlightRegion(highlightRegion);
            }
        }
    }

    /**
     * Sets the interval which controls what history is displayed, hides history outside of the interval
     * @param {TimeRegion} displayRegion - the time region to display
     */
    setDisplayRegion(displayRegion) {
        const firstTimestamp = displayRegion.startTime;
        const secondTimestamp = displayRegion.endTime;
        
        for (let historyLine of Object.values(this.historyLines[this.activeLens.name].historical)) { // This feature only enabled for historical history lines
            if (historyLine.getStartTime() > secondTimestamp || historyLine.getEndTime() < firstTimestamp) {
                historyLine.visible = false;
                return;
            }
            historyLine.visible = true;
            historyLine.setDisplayRegion(displayRegion);
        }
    }

    /**
     * Sets the hover time for the relevant history line
     * @param {number} timestamp - timestamp in ms
     * @param {boolean} fromSpaghetti - prevents infinite recursion from modifying human pose spaghetti which calls
     * this function
     */
    setCursorTime(timestamp, fromSpaghetti) {
        if (timestamp < 0) {
            if (this.animationMode === AnimationMode.cursor) {
                this.restoreAnimationState();
            }
            return;
        }
        for (let mesh of Object.values(this.historyLines[this.activeLens.name].all)) {
            if (mesh.getStartTime() > timestamp || mesh.getEndTime() < timestamp) {
                continue;
            }
            if (!fromSpaghetti) {
                mesh.setCursorTime(timestamp);
            }
            if (this.animationMode !== AnimationMode.cursor) {
                this.setAnimationMode(AnimationMode.cursor);
            }
            this.hideLastDisplayedClone();
            this.lastDisplayedClone = null;
            this.displayCloneByTimestamp(timestamp);
        }
    }

    /**
     * Sets all poses in the time interval
     * @param {number} firstTimestamp - start of time interval in ms
     * @param {number} secondTimestamp - end of time interval in ms
     * @return {Pose[]} - all poses in the time interval
     */
    getPosesInTimeInterval(firstTimestamp, secondTimestamp) {
        const poses = this.clones.all.map(clone => clone.pose).filter(pose => pose.timestamp >= firstTimestamp && pose.timestamp <= secondTimestamp);
        poses.sort((a, b) => a.timestamp - b.timestamp);
        return poses;
    }

    /**
     * Makes the historical history lines visible or invisible
     * @param {boolean} visible - whether to show the history lines
     */
    setHistoricalHistoryLinesVisible(visible) {
        this.historicalHistoryLineContainer.visible = visible;
        if (this.settingsUi) {
            this.settingsUi.setHistoricalHistoryLinesVisible(visible);
        }
    }

    /**
     * Makes the live history lines visible or invisible
     * @param {boolean} visible - whether to show the history lines
     */
    setLiveHistoryLinesVisible(visible) {
        this.liveHistoryLineContainer.visible = visible;
        if (this.settingsUi) {
            this.settingsUi.setLiveHistoryLinesVisible(visible);
        }
    }

    /**
     * Gets the visibility of the historical history lines
     * @return {boolean} - whether the historical history lines are visible
     */
    getHistoricalHistoryLinesVisible() {
        return this.historicalHistoryLineContainer.visible;
    }

    /**
     * Gets the visibility of the live history lines
     * @return {boolean} - whether the live history lines are visible
     */
    getLiveHistoryLinesVisible() {
        return this.liveHistoryLineContainer.visible;
    }

    /**
     * Gets the visibility of the history lines
     * @return {boolean} - whether the history lines are visible
     * @deprecated
     * @see getLiveHistoryLinesVisible
     * @see getHistoricalHistoryLinesVisible
     */
    getHistoryLinesVisible() {
        console.warn('getHistoryLinesVisible is deprecated. Use getLiveHistoryLinesVisible or getHistoricalHistoryLinesVisible instead.');
        return this.getLiveHistoryLinesVisible();
    }

    /**
     * Advances the active lens to the next one
     */
    advanceLens() {
        this.nextLensIndex = (this.activeLensIndex + 1) % this.lenses.length;
        this.setActiveLens(this.lenses[this.nextLensIndex]);
    }
    
    /**
     * Applies the current lens to the history, updating the clones' colors if needed
     */
    applyCurrentLensToHistory() {
        [this.clones.live, this.clones.historical].forEach(relevantClones => {
            const posesChanged = this.activeLens.applyLensToHistory(relevantClones.map(clone => clone.pose));
            posesChanged.forEach((wasChanged, index) => {
                if (wasChanged) { // Only update colors if the pose data was modified
                    relevantClones[index].updateColorBuffers(this.activeLens);
                }
            }); 
        });
    }

    /**
     * Sets the animation mode for rendering clones
     * @param {AnimationMode} animationMode - the animation mode to set
     */
    setAnimationMode(animationMode) {
        if (this.animationMode === animationMode) {
            return;
        }
        if (animationMode === AnimationMode.cursor) {
            this.saveAnimationState();
        }
        
        this.animationMode = animationMode;
        
        if (this.clones.all.length === 0) {
            return;
        }

        if (this.animationMode === AnimationMode.all) {
            for (let clone of this.clones.all) {
                clone.setVisible(true);
                clone.renderer.markMatrixNeedsUpdate();
            }
            return;
        }

        if (this.animationMode === AnimationMode.cursor || this.animationMode === AnimationMode.region) {
            for (let clone of this.clones.all) {
                clone.setVisible(false);
                clone.renderer.markMatrixNeedsUpdate();
            }
        }

        if (this.animationMode === AnimationMode.regionAll) {
            this.setHistoricalPoseRenderersOpacity(POSE_OPACITY_BACKGROUND);
        } else {
            this.setHistoricalPoseRenderersOpacity(POSE_OPACITY_BASE);
            this.selectionMarkPoseRenderInstances.start.setVisible(false);
            this.selectionMarkPoseRenderInstances.start.renderer.markNeedsUpdate();
            this.selectionMarkPoseRenderInstances.end.setVisible(false);
            this.selectionMarkPoseRenderInstances.end.renderer.markNeedsUpdate();
        }
    }

    /**
     * Saves the animation state while in the temporary cursor mode
     */
    saveAnimationState() {
        if (this.animationMode === AnimationMode.cursor) {
            return;
        }

        this.prevAnimationState = {
            animationMode: this.animationMode,
            animationStart: this.animationStart,
            animationEnd: this.animationEnd,
        };
    }

    /**
     * Resets to the saved animation state after exiting the temporary cursor mode
     */
    restoreAnimationState() {
        if (!this.prevAnimationState) {
            return;
        }
        this.setAnimationMode(this.prevAnimationState.animationMode);
        this.setAnimationRange(
            this.prevAnimationState.animationStart,
            this.prevAnimationState.animationEnd);
        this.prevAnimationState = null;
    }

    setHistoricalPoseRenderersOpacity(opacity) {
        for (let hpr of this.historicalPoseRenderers) {
            if (hpr.material.opacity !== opacity) {
                hpr.material.opacity = opacity;
            }
        }
    }

    /**
     * Marks the historical pose renderers as needing a color update
     */
    markHistoricalColorNeedsUpdate() {
        for (let hpr of this.historicalPoseRenderers) {
            hpr.markColorNeedsUpdate();
        }
    }

    /**
     * Marks the historical pose renderers as needing a matrix update
     */
    markHistoricalMatrixNeedsUpdate() {
        for (let hpr of this.historicalPoseRenderers) {
            hpr.markMatrixNeedsUpdate();
        }
    }

    /**
     * Marks the historical pose renderers as needing both a color and a matrix update
     */
    markHistoricalNeedsUpdate() {
        for (let hpr of this.historicalPoseRenderers) {
            hpr.markNeedsUpdate();
        }
    }

    /**
     * Sets the animation range, updating the animation position if necessary
     * @param {number} start - start time of animation in ms
     * @param {number} end - end time of animation in ms
     */
    setAnimationRange(start, end) {
        if (this.animationStart === start && this.animationEnd === end) {
            return;
        }

        switch (this.animationMode) {
        case AnimationMode.region:
            // Fully reset the animation when changing
            this.hideLastDisplayedClone();
            this.lastDisplayedClone = null;
            break;
        case AnimationMode.regionAll: {
            this.hideAllClones();
            this.setCloneVisibleInInterval(true, start, end);
            const startClone = this.getCloneByTimestamp(start);
            if (startClone) {
                this.selectionMarkPoseRenderInstances.start.copy(startClone);
                this.selectionMarkPoseRenderInstances.start.setVisible(true);
                this.selectionMarkPoseRenderInstances.start.renderer.markNeedsUpdate();
            }
            const endClone = this.getCloneByTimestamp(end);
            if (endClone) {
                this.selectionMarkPoseRenderInstances.end.copy(endClone);
                this.selectionMarkPoseRenderInstances.end.setVisible(true);
                this.selectionMarkPoseRenderInstances.end.renderer.markNeedsUpdate();
            }
        }
            break;
        case AnimationMode.all:
            // no effect
            break;
        case AnimationMode.cursor:
            // no effect
            break;
        }

        this.animationStart = start;
        this.animationEnd = end;
        if (this.animationPosition < start || this.animationPosition > end) {
            this.animationPosition = start;
        }
    }

    /**
     * Plays the current frame of the animation
     */
    updateAnimation() {
        const now = Date.now();
        const dt = now - this.lastAnimationTime;
        this.lastAnimationTime = now;
        if (this.animationStart < 0 || this.animationEnd < 0) {
            this.clearAnimation();
            return;
        }

        this.animationPosition += dt;
        let progress = this.animationPosition - this.animationStart;
        let animationDuration = this.animationEnd - this.animationStart;
        let progressClamped = (progress + animationDuration) % animationDuration; // adding animationDuration to avoid negative modulo
        this.animationPosition = this.animationStart + progressClamped;
        this.displayCloneByTimestamp(this.animationPosition);
    }

    /**
     * Resets the animation data and stops playback
     */
    clearAnimation() {
        this.animationStart = -1;
        this.animationEnd = -1;
        this.animationPosition = -1;
        this.hideLastDisplayedClone();
    }

    /**
     * Displays or hides all clones in a given range
     * @param {boolean} visible - whether to show or hide the clones
     * @param {number} start - start time of animation in ms
     * @param {number} end - end time of animation in ms
     */
    setCloneVisibleInInterval(visible, start, end) {
        if (start < 0 || end < 0 ||
            this.clones.all.length < 0) {
            return;
        }

        for (let i = 0; i < this.clones.all.length; i++) {
            let clone = this.clones.all[i];
            if (clone.pose.timestamp < start) {
                continue;
            }
            if (clone.pose.timestamp > end) {
                break;
            }
            if (clone.visible === visible) {
                continue;
            }
            clone.renderer.markMatrixNeedsUpdate();
            clone.setVisible(visible);
        }
    }

    /**
     * Displays all clones
     */
    showAllClones() {
        this.clones.all.forEach(clone => {
            clone.setVisible(true);
            clone.renderer.markMatrixNeedsUpdate();
        });
    }

    /**
     * Hides all clones
     */
    hideAllClones() {
        this.clones.all.forEach(clone => {
            clone.setVisible(false);
            clone.renderer.markMatrixNeedsUpdate();
        });
    }

    /**
     * Hides the current single displayed clone
     */
    hideLastDisplayedClone() {
        if (this.lastDisplayedClone) {
            this.lastDisplayedClone.setVisible(false);
            this.lastDisplayedClone.renderer.markMatrixNeedsUpdate();
        }
    }

    /**
     * Displays the clone with the closest timestamp to the given timestamp
     * @param {number} timestamp - the timestamp to display
     */
    displayCloneByTimestamp(timestamp) {
        if (this.animationMode === AnimationMode.all || this.animationMode === AnimationMode.regionAll) { // Don't do anything if we're rendering all clones
            return;
        }

        if (this.clones.all.length < 2) {
            return;
        }

        const bestClone = this.getCloneByTimestamp(timestamp);
        if (!bestClone) {
            this.hideLastDisplayedClone();
            this.lastDisplayedClone = null;
            return;
        }

        if (this.lastDisplayedClone !== bestClone) {
            this.hideLastDisplayedClone();
            this.lastDisplayedClone = bestClone;
            bestClone.setVisible(true);
            bestClone.renderer.markMatrixNeedsUpdate();
        }
    }

    /**
     * Returns the clone with the closest timestamp to the given timestamp
     * @param {number} timestamp - time in ms
     * @return {HumanPoseRenderInstance} - the clone with the closest timestamp
     */
    getCloneByTimestamp(timestamp) {
        if (this.clones.all.length < 2) {
            return null;
        }

        let bestClone = null;
        let distance = 0;

        // Dan: This used to be more optimized, but required a sorted array of clones, which we don't have when mixing historical and live data (could be added though)
        for (let i = 0; i < this.clones.all.length; i++) {
            if (!bestClone) {
                bestClone = this.clones.all[i];
                distance = Math.abs(bestClone.pose.timestamp - timestamp);
                continue;
            }
            let clone = this.clones.all[i];
            let cloneDistance = Math.abs(clone.pose.timestamp - timestamp);
            if (cloneDistance < distance) {
                bestClone = clone;
                distance = cloneDistance;
            }
        }
        return bestClone;
    }
}

<<<<<<< HEAD
function updatePoseRenderer(poseObject, timestamp, container, historical) {
    
    // create per-device body pose base color
    let end = poseObject.uuid.indexOf('pose1')
    let poseDeviceId = poseObject.uuid.substring(0, end)

    if (!poseBaseColors[poseDeviceId]) {
        let baseColor = new THREE.Color(getColor(poseObject))
        poseBaseColors[poseDeviceId] = baseColor;
    }

    if (!poseRenderers[poseObject.uuid]) {
        poseRenderers[poseObject.uuid] = new HumanPoseRenderer(poseObject.uuid);
        poseRenderers[poseObject.uuid].setBaseColor(poseBaseColors[poseDeviceId]);
        poseRenderers[poseObject.uuid].addToScene(container);
    }
    let poseRenderer = poseRenderers[poseObject.uuid];
    poseRenderer.updated = true;
=======
/**
 * @typedef {Object} HumanPoseObject
 * @property {Pose} pose - the pose
 * @property {string} uuid - the uuid of the poseObject
 * @property {string} id - the id of the poseObject
 * @property {number[]} matrix - the matrix of the poseObject
 * @property {Object} frames - the frames of the poseObject
 */
>>>>>>> bd23fd8e

/**
 * Processes the given historical poses and renders them efficiently
 * @param {Pose[]}  poses - the poses to render
 * @param {Object3D} container - the container to place the HumanPoseRenderers into
 */
function bulkRenderHistoricalPoses(poses, container) {
    if (realityEditor.gui.poses.isPose2DSkeletonRendered()) return;
    if (!humanPoseAnalyzer) {
        humanPoseAnalyzer = new HumanPoseAnalyzer(container);
    }
    poses.forEach(pose => {
        if (realityEditor.analytics) {
            realityEditor.analytics.appendPose({
                time: pose.timestamp,
            });
        }
    });
    humanPoseAnalyzer.bulkHistoricalPosesUpdated(poses);
}

/**
 * Processes the poseObject given and renders them into the corresponding poseRenderInstances
 * @param {HumanPoseObject[]} poseObjects - the poseObjects to render
 * @param {number} timestamp - the timestamp of the poseObjects
 * @param {Object3D} container - the container to place the HumanPoseRenderers into
 */
function renderLiveHumanPoseObjects(poseObjects, timestamp, container) {
    if (realityEditor.gui.poses.isPose2DSkeletonRendered()) return;
    
    if (!humanPoseAnalyzer) {
        humanPoseAnalyzer = new HumanPoseAnalyzer(container);
    }

    for (let poseObject of poseObjects) {
        updatePoseRenderer(poseObject, timestamp);
    }
    humanPoseAnalyzer.getLivePoseRenderer().markNeedsUpdate();
}

let hidePoseRenderInstanceTimeoutIds = {};
/**
 * Hides the pose render instance if not used for a while
 * @param {HumanPoseRenderInstance} poseRenderInstance - the pose render instance to hide
 */
function hidePoseRenderInstance(poseRenderInstance) {
    poseRenderInstance.setVisible(false);
    poseRenderInstance.renderer.markNeedsUpdate();
}

/**
 * Updates the corresponding poseRenderer with the poseObject given
 * @param {HumanPoseObject} poseObject - the poseObject to render
 * @param {number} timestamp - the timestamp of when the poseObject was recorded
 */
function updatePoseRenderer(poseObject, timestamp) {
    let renderer = humanPoseAnalyzer.opaquePoseRenderer;
    const identifier = poseObject.uuid;
    if (!poseRenderInstances[identifier]) {
        poseRenderInstances[identifier] = new HumanPoseRenderInstance(renderer, identifier, humanPoseAnalyzer.activeLens);
    }
    let poseRenderInstance = poseRenderInstances[identifier];
    updateJointsAndBones(poseRenderInstance, poseObject, timestamp);
    if (hidePoseRenderInstanceTimeoutIds[poseRenderInstance.id]) {
        clearTimeout(hidePoseRenderInstanceTimeoutIds[poseRenderInstance.id]);
        hidePoseRenderInstanceTimeoutIds[poseRenderInstance.id] = null;
    }
    hidePoseRenderInstanceTimeoutIds[poseRenderInstance.id] = setTimeout(() => hidePoseRenderInstance(poseRenderInstance), 1000);
}

/**
 * Updates the pose renderer with the current pose data
 * @param {HumanPoseRenderInstance} poseRenderInstance - the pose renderer to update
 * @param {HumanPoseObject} poseObject - the pose object to get the data from
 * @param {number} timestamp - when the pose was recorded
 */
function updateJointsAndBones(poseRenderInstance, poseObject, timestamp) {
    let groundPlaneRelativeMatrix = getGroundPlaneRelativeMatrix();

    const jointPositions = {};
    
    for (const [i, jointId] of Object.values(JOINTS).entries()) {
        // assume that all sub-objects are of the form poseObject.id + joint name
        let sceneNode = realityEditor.sceneGraph.getSceneNodeById(`${poseObject.uuid}${jointId}`);

        // poses are in world space, three.js meshes get added to groundPlane space, so convert from world->groundPlane
        let jointMatrixThree = new THREE.Matrix4();
        setMatrixFromArray(jointMatrixThree, sceneNode.worldMatrix);
        jointMatrixThree.premultiply(groundPlaneRelativeMatrix);

        let jointPosition = new THREE.Vector3();
        jointPosition.setFromMatrixPosition(jointMatrixThree);

        jointPositions[jointId] = jointPosition;

        if (RENDER_CONFIDENCE_COLOR) {
            let keys = getJointNodeInfo(poseObject, i);
            // zero confidence if node's public data are not available
            let confidence = 0.0;
            if (keys) {
                const node = poseObject.frames[keys.frameKey].nodes[keys.nodeKey];
                if (node && node.publicData[JOINT_PUBLIC_DATA_KEYS.data].confidence !== undefined) {
                    confidence = node.publicData[JOINT_PUBLIC_DATA_KEYS.data].confidence;
                }
            }
            poseRenderInstance.setJointConfidenceColor(jointId, confidence);
        }
    }

<<<<<<< HEAD
    if (poseObject.parent) {
        // human pose object is associated with another one which is 'primary'. Therefore, we push this one visually in background.
        poseRenderer.setTransparency(0.5);
    }
    else {
        poseRenderer.setTransparency(1.0);
    }
=======
    const pose = new Pose(jointPositions, timestamp, {poseObjectId: poseObject.uuid});
    humanPoseAnalyzer.activeLens.applyLensToPose(pose);
    poseRenderInstance.setPose(pose);
    poseRenderInstance.setLens(humanPoseAnalyzer.activeLens);
    poseRenderInstance.setVisible(true);
    poseRenderInstance.renderer.markNeedsUpdate();

    humanPoseAnalyzer.poseUpdated(pose, false);
    if (realityEditor.analytics) {
        realityEditor.analytics.appendPose({
            time: timestamp,
        });
    }
}

/**
 * Resets the HumanPoseAnalyzer's live history lines
 */
function resetLiveHistoryLines() {
    humanPoseAnalyzer.resetLiveHistoryLines();
>>>>>>> bd23fd8e
}

/**
 * Resets the HumanPoseAnalyzer's live history lines
 * @deprecated
 * @see resetLiveHistoryLines
 */
function resetHistoryLines() {
    console.warn('resetHistoryLines is deprecated, use resetLiveHistoryLines instead');
    resetLiveHistoryLines();
}

/**
 * Resets the HumanPoseAnalyzer's live history clones
 */
function resetLiveHistoryClones() {
    humanPoseAnalyzer.resetLiveHistoryClones();
}

/**
 * Resets the HumanPoseAnalyzer's live history clones
 * @deprecated
 * @see resetLiveHistoryClones
 */
function resetHistoryClones() {
    console.warn('resetHistoryClones is deprecated, use resetLiveHistoryClones instead');
    resetLiveHistoryClones();
}

/**
 * Sets the time interval to highlight on the HumanPoseAnalyzer
 * @param {TimeRegion} highlightRegion
 * @param {boolean} fromSpaghetti - whether a history mesh originated this call
 */
function setHighlightRegion(highlightRegion, fromSpaghetti) {
    humanPoseAnalyzer.setHighlightRegion(highlightRegion, fromSpaghetti);
}

/**
 * Gets the poses that are within the given time interval
 * @param {number} firstTimestamp - start of time interval in ms
 * @param {number} secondTimestamp - end of time interval in ms
 * @return {Pose[]} - the poses that are within the given time interval
 */
function getPosesInTimeInterval(firstTimestamp, secondTimestamp) {
    return humanPoseAnalyzer.getPosesInTimeInterval(firstTimestamp, secondTimestamp);
}

/**
 * Sets the visibility of the historical history lines
 * @param {boolean} visible - whether to show the historical history lines
 */
function setHistoricalHistoryLinesVisible(visible) {
    humanPoseAnalyzer.setHistoricalHistoryLinesVisible(visible);
}

/**
 * Sets the visibility of the live history lines
 * @param {boolean} visible - whether to show the live history lines
 */
function setLiveHistoryLinesVisible(visible) {
    humanPoseAnalyzer.setLiveHistoryLinesVisible(visible);
}

/**
 * Resets the HumanPoseAnalyzer's historical data
 */
function clearHistoricalData() {
    humanPoseAnalyzer.clearHistoricalData();
    historicalPoseRenderInstanceList.forEach((poseRenderInstance) => {
        poseRenderInstance.remove();
        delete poseRenderInstances[poseRenderInstance.id];
    });
    historicalPoseRenderInstanceList = [];
}

/**
 * @param {AnimationMode} animationMode
 */
function setAnimationMode(animationMode) {
    humanPoseAnalyzer.setAnimationMode(animationMode);
}

/**
 * Sets the clone rendering mode // TODO: not in use, remove?
 * @param {boolean} enabled - whether to render all clones or just one
 */
function setRecordingClonesEnabled(enabled) {
    if (enabled) {
        humanPoseAnalyzer.setAnimationMode(AnimationMode.all);
    } else {
        humanPoseAnalyzer.setAnimationMode(AnimationMode.cursor);
    }
}

/**
 * Advances the human pose analyzer's analytics lens
 */
function advanceLens() {
    humanPoseAnalyzer.advanceLens();
}

/**
 * Advances the human pose analyzer's clone material
 * @deprecated
 * @see advanceLens
 */
function advanceCloneMaterial() {
    console.warn('advanceCloneMaterial is deprecated, use advanceLens instead');
    advanceLens();
}

/**
 * Sets the hover time for the HumanPoseAnalyzer
 * @param {number} time - the hover time in ms
 * @param {boolean} fromSpaghetti - prevents infinite recursion from modifying human pose spaghetti which calls this
 * function
 */
function setCursorTime(time, fromSpaghetti) {
    humanPoseAnalyzer.setCursorTime(time, fromSpaghetti);
}

/** @typedef {Object} TimeRegion
 * @property {number} startTime - start of time interval in ms
 * @property {number} endTime - end of time interval in ms
 */

/**
 * Sets the time interval to display on the HumanPoseAnalyzer
 * @param {TimeRegion} displayRegion - the time interval to display
 */
function setDisplayRegion(displayRegion) {
    humanPoseAnalyzer.setDisplayRegion(displayRegion);
}

/**
 * Finalize historical renderer matrices after loading them from
 * history logs
 */
function finishHistoryPlayback() {
    humanPoseAnalyzer.markHistoricalColorNeedsUpdate();
}

/**
 * Shows the HumanPoseAnalyzer's settings UI
 */
function showAnalyzerSettingsUI() {
    if (humanPoseAnalyzer.settingsUi) {
        humanPoseAnalyzer.settingsUi.show();
    }
}

/**
 * Hides the HumanPoseAnalyzer's settings UI
 */
function hideAnalyzerSettingsUI() {
    if (humanPoseAnalyzer.settingsUi) {
        humanPoseAnalyzer.settingsUi.hide();
    }
}

/**
 * Toggles the HumanPoseAnalyzer's settings UI
 */
function toggleAnalyzerSettingsUI() {
    if (humanPoseAnalyzer.settingsUi) {
        humanPoseAnalyzer.settingsUi.toggle();
    }
}

<<<<<<< HEAD
/**
 * @param {boolean} visible
 */
function setHumanPosesVisible(visible) {
    
    for (let id in poseRenderers) {
        poseRenderers[id].container.visible = visible;
    }
}

=======
// TODO: Remove deprecated API use
>>>>>>> bd23fd8e
export {
    bulkRenderHistoricalPoses,
    renderLiveHumanPoseObjects,
    resetLiveHistoryLines,
    resetHistoryLines,
    resetLiveHistoryClones,
    resetHistoryClones,
    setAnimationMode,
    setCursorTime,
    setHighlightRegion,
    setDisplayRegion,
    setLiveHistoryLinesVisible,
    setHistoricalHistoryLinesVisible,
    clearHistoricalData,
    setRecordingClonesEnabled,
    advanceLens,
    advanceCloneMaterial,
<<<<<<< HEAD
    getHistoryPointsInTimeInterval,
    setHumanPosesVisible
=======
    getPosesInTimeInterval,
    finishHistoryPlayback,
    showAnalyzerSettingsUI,
    hideAnalyzerSettingsUI,
    toggleAnalyzerSettingsUI,
>>>>>>> bd23fd8e
};<|MERGE_RESOLUTION|>--- conflicted
+++ resolved
@@ -1,8 +1,4 @@
 import * as THREE from '../../thirdPartyCode/three/three.module.js';
-<<<<<<< HEAD
-import {JOINTS, JOINT_CONNECTIONS, JOINT_PUBLIC_DATA_KEYS, getJointNodeInfo, getColor} from './utils.js';
-import {annotateHumanPoseRenderer} from './rebaScore.js';
-=======
 import {
     JOINTS,
     JOINT_PUBLIC_DATA_KEYS,
@@ -10,7 +6,6 @@
     getGroundPlaneRelativeMatrix,
     setMatrixFromArray
 } from './utils.js';
->>>>>>> bd23fd8e
 import {SpaghettiMeshPath} from './spaghetti.js';
 import {Pose} from "./Pose.js";
 import {RebaLens} from "./RebaLens.js";
@@ -24,22 +19,12 @@
 import {HumanPoseRenderInstance} from './HumanPoseRenderInstance.js';
 import {RENDER_CONFIDENCE_COLOR, MAX_POSE_INSTANCES} from './constants.js';
 
-<<<<<<< HEAD
-let poseRenderers = {};
-let poseBaseColors = {};
-=======
->>>>>>> bd23fd8e
 let humanPoseAnalyzer;
 const poseRenderInstances = {};
 let historicalPoseRenderInstanceList = [];
 
-<<<<<<< HEAD
-const SCALE = 1000; // we want to scale up the size of individual joints, but not apply the scale to their positions
-const RENDER_CONFIDENCE_COLOR = true;
-=======
 const POSE_OPACITY_BASE = 0.5;
 const POSE_OPACITY_BACKGROUND = 0.2;
->>>>>>> bd23fd8e
 
 /**
  * @typedef {string} AnimationMode
@@ -188,26 +173,6 @@
             realityEditor.gui.threejsScene.addToScene(this.opaqueContainer);
         }
     }
-    
-    /**
-    * @param {THREE.Color} new color
-    */
-    setBaseColor(color) {
-        this.baseColor = color;
-    }
-
-    /**
-     * @param {number} opacity 
-     */
-    setTransparency(opacity) {
-
-        let mat = new THREE.MeshBasicMaterial({
-            transparent: true,
-            opacity: opacity,
-        });
-        this.spheresMesh.material = mat;
-        this.bonesMesh.material = mat;
-    }  
 
     /**
      * Sets the settings UI to the current state of the analyzer
@@ -267,10 +232,6 @@
         return livePoseRenderer;
     }
 
-<<<<<<< HEAD
-            this.bonesMesh.setMatrixAt(boneIndex, mat);
-            this.bonesMesh.setColorAt(boneIndex, this.baseColor);
-=======
     /**
      * Gets the most recently created live pose renderer, or creates a new one if the last one is full
      * @return {HumanPoseRenderer} - the live pose renderer
@@ -279,7 +240,6 @@
         const lpr = this.livePoseRenderers[this.livePoseRenderers.length - 1];
         if (lpr.isFull()) {
             return this.addLivePoseRenderer();
->>>>>>> bd23fd8e
         }
         return lpr;
     }
@@ -305,16 +265,7 @@
             this.updateAnimation();
         }
 
-<<<<<<< HEAD
-        this.spheresMesh.instanceMatrix.needsUpdate = true;
-        this.spheresMesh.instanceColor.needsUpdate = true;
-        this.spheresMesh.material.needsUpdate = true;
-        this.bonesMesh.instanceMatrix.needsUpdate = true;
-        this.bonesMesh.instanceColor.needsUpdate = true;
-        this.bonesMesh.material.needsUpdate = true; 
-=======
         window.requestAnimationFrame(this.update);
->>>>>>> bd23fd8e
     }
 
     /**
@@ -705,6 +656,20 @@
         const poses = this.clones.all.map(clone => clone.pose).filter(pose => pose.timestamp >= firstTimestamp && pose.timestamp <= secondTimestamp);
         poses.sort((a, b) => a.timestamp - b.timestamp);
         return poses;
+    }
+
+    /**
+     * Makes the live human poses visible or invisible
+     * @param {boolean} visible - whether to show or not
+     */
+    setLiveHumanPosesVisible(visible) {
+
+        this.opaqueContainer.visible = visible;
+        /*
+        for (let id in this.livePoseRenderers) {
+            this.livePoseRenderers[id].container.visible = visible;
+        }
+        */
     }
 
     /**
@@ -1082,26 +1047,6 @@
     }
 }
 
-<<<<<<< HEAD
-function updatePoseRenderer(poseObject, timestamp, container, historical) {
-    
-    // create per-device body pose base color
-    let end = poseObject.uuid.indexOf('pose1')
-    let poseDeviceId = poseObject.uuid.substring(0, end)
-
-    if (!poseBaseColors[poseDeviceId]) {
-        let baseColor = new THREE.Color(getColor(poseObject))
-        poseBaseColors[poseDeviceId] = baseColor;
-    }
-
-    if (!poseRenderers[poseObject.uuid]) {
-        poseRenderers[poseObject.uuid] = new HumanPoseRenderer(poseObject.uuid);
-        poseRenderers[poseObject.uuid].setBaseColor(poseBaseColors[poseDeviceId]);
-        poseRenderers[poseObject.uuid].addToScene(container);
-    }
-    let poseRenderer = poseRenderers[poseObject.uuid];
-    poseRenderer.updated = true;
-=======
 /**
  * @typedef {Object} HumanPoseObject
  * @property {Pose} pose - the pose
@@ -1110,7 +1055,6 @@
  * @property {number[]} matrix - the matrix of the poseObject
  * @property {Object} frames - the frames of the poseObject
  */
->>>>>>> bd23fd8e
 
 /**
  * Processes the given historical poses and renders them efficiently
@@ -1220,15 +1164,6 @@
         }
     }
 
-<<<<<<< HEAD
-    if (poseObject.parent) {
-        // human pose object is associated with another one which is 'primary'. Therefore, we push this one visually in background.
-        poseRenderer.setTransparency(0.5);
-    }
-    else {
-        poseRenderer.setTransparency(1.0);
-    }
-=======
     const pose = new Pose(jointPositions, timestamp, {poseObjectId: poseObject.uuid});
     humanPoseAnalyzer.activeLens.applyLensToPose(pose);
     poseRenderInstance.setPose(pose);
@@ -1249,7 +1184,6 @@
  */
 function resetLiveHistoryLines() {
     humanPoseAnalyzer.resetLiveHistoryLines();
->>>>>>> bd23fd8e
 }
 
 /**
@@ -1420,20 +1354,15 @@
     }
 }
 
-<<<<<<< HEAD
-/**
- * @param {boolean} visible
+/**
+ * Sets the visibility of the human poses
+ * @param {boolean} visible - whether to show or not
  */
 function setHumanPosesVisible(visible) {
-    
-    for (let id in poseRenderers) {
-        poseRenderers[id].container.visible = visible;
-    }
-}
-
-=======
+    humanPoseAnalyzer.setLiveHumanPosesVisible(visible);
+}
+
 // TODO: Remove deprecated API use
->>>>>>> bd23fd8e
 export {
     bulkRenderHistoricalPoses,
     renderLiveHumanPoseObjects,
@@ -1451,14 +1380,10 @@
     setRecordingClonesEnabled,
     advanceLens,
     advanceCloneMaterial,
-<<<<<<< HEAD
-    getHistoryPointsInTimeInterval,
-    setHumanPosesVisible
-=======
     getPosesInTimeInterval,
     finishHistoryPlayback,
     showAnalyzerSettingsUI,
     hideAnalyzerSettingsUI,
     toggleAnalyzerSettingsUI,
->>>>>>> bd23fd8e
+    setHumanPosesVisible
 };