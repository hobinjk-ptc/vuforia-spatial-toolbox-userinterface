--- conflicted
+++ resolved
@@ -17,11 +17,13 @@
 const poseRenderInstances = {};
 let historicalPoseRenderInstanceList = [];
 
+const POSE_OPACITY_BASE = 0.5;
+const POSE_OPACITY_BACKGROUND = 0.2;
+
 /**
  * @typedef {string} AnimationMode
  */
 
-<<<<<<< HEAD
 /**
  * Enum for the different clone rendering modes for the HumanPoseAnalyzer:
  * cursor: The single historical pose at the cursor time is visible,
@@ -30,11 +32,6 @@
  * all: Every historical pose is visible
  * @type {{cursor: AnimationMode, region: AnimationMode, regionAll: AnimationMode, all: AnimationMode}}
  */
-=======
-const HISTORICAL_OPACITY_BASE = 0.5;
-const HISTORICAL_OPACITY_BACKGROUND = 0.2;
-
->>>>>>> 10f55e04
 export const AnimationMode = {
     cursor: 'cursor',
     region: 'region',
@@ -96,19 +93,17 @@
         this.animationMode = AnimationMode.region;
         this.lastAnimationTime = Date.now();
         
-        // The pose that is being streamed live
-        this.instantPoseRenderer = new HumanPoseRenderer(new THREE.MeshBasicMaterial(), MAX_POSE_INSTANCES, this.activeLens);
-        this.instantPoseRenderer.addToScene(this.liveContainer);
-
-<<<<<<< HEAD
+        // The renderer for poses that need to be rendered opaquely
+        this.opaquePoseRenderer = new HumanPoseRenderer(new THREE.MeshBasicMaterial(), MAX_POSE_INSTANCES);
+        this.opaquePoseRenderer.addToScene(this.opaqueContainer);
+        
+        // Keeps track of the HumanPoseRenderInstances for the start and end of the current selection
+        this.selectionMarkPoseRenderInstances = {
+            start: new HumanPoseRenderInstance(this.opaquePoseRenderer, 'selectionMarkStart', this.activeLens), // TODO: apply lens changes
+            end: new HumanPoseRenderInstance(this.opaquePoseRenderer, 'selectionMarkEnd', this.activeLens), // TODO: apply lens changes
+        };
+
         // Contains all historical poses
-=======
-        this.selectionMarkPoseRenderInstances = {
-            start: new HumanPoseRenderInstance(this.poseRendererLive, 'selectionMarkStart'),
-            end: new HumanPoseRenderInstance(this.poseRendererLive, 'selectionMarkEnd'),
-        };
-
->>>>>>> 10f55e04
         this.historicalPoseRenderers = [];
         if (realityEditor.device.environment.isDesktop()) {
             this.addHistoricalPoseRenderer();
@@ -135,7 +130,7 @@
      */
     setupContainers(parent) {
         this.historicalHistoryLineContainer = new THREE.Group();
-        this.historicalHistoryLineContainer.visible = false;
+        this.historicalHistoryLineContainer.visible = true;
         if (parent) {
             parent.add(this.historicalHistoryLineContainer);
         } else {
@@ -162,6 +157,13 @@
         } else {
             realityEditor.gui.threejsScene.addToScene(this.liveContainer);
         }
+        this.opaqueContainer = new THREE.Group();
+        this.opaqueContainer.visible = true;
+        if (parent) {
+            parent.add(this.opaqueContainer);
+        } else {
+            realityEditor.gui.threejsScene.addToScene(this.opaqueContainer);
+        }
     }
 
     /**
@@ -181,15 +183,9 @@
     addHistoricalPoseRenderer() {
         const poseRendererHistorical = new HumanPoseRenderer(new THREE.MeshBasicMaterial({
             transparent: true,
-<<<<<<< HEAD
-            opacity: 0.5,
-        }), MAX_POSE_INSTANCES, this.activeLens);
+            opacity: POSE_OPACITY_BASE,
+        }), MAX_POSE_INSTANCES);
         poseRendererHistorical.addToScene(this.historicalContainer);
-=======
-            opacity: HISTORICAL_OPACITY_BASE,
-        }), MAX_POSE_INSTANCES);
-        poseRendererHistorical.addToScene(this.historyCloneContainer);
->>>>>>> 10f55e04
         this.historicalPoseRenderers.push(poseRendererHistorical);
         return poseRendererHistorical;
     }
@@ -222,7 +218,7 @@
         const livePoseRenderer = new HumanPoseRenderer(new THREE.MeshBasicMaterial({
             transparent: true,
             opacity: 0.5,
-        }), MAX_POSE_INSTANCES, this.activeLens);
+        }), MAX_POSE_INSTANCES);
         livePoseRenderer.addToScene(this.liveContainer);
         this.livePoseRenderers.push(livePoseRenderer);
         return livePoseRenderer;
@@ -523,19 +519,20 @@
     }
 
     /**
-     * @param {TimeRegion} displayRegion
+     * Sets the interval which controls what history is displayed, hides history outside of the interval
+     * @param {TimeRegion} displayRegion - the time region to display
      */
     setDisplayRegion(displayRegion) {
         const firstTimestamp = displayRegion.startTime;
         const secondTimestamp = displayRegion.endTime;
 
-        for (let mesh of Object.values(this.historyLines[this.activeLens.name].all)) {
-            if (mesh.getStartTime() > secondTimestamp || mesh.getEndTime() < firstTimestamp) {
-                mesh.visible = false;
+        for (let historyLine of Object.values(this.historyLines[this.activeLens.name].historical)) { // This feature only enabled for historical history lines
+            if (historyLine.getStartTime() > secondTimestamp || historyLine.getEndTime() < firstTimestamp) {
+                historyLine.visible = false;
                 return;
             }
-            mesh.visible = true;
-            mesh.setDisplayRegion(displayRegion);
+            historyLine.visible = true;
+            historyLine.setDisplayRegion(displayRegion);
         }
     }
 
@@ -673,7 +670,7 @@
         this.nextLensIndex = (this.activeLensIndex + 1) % this.lenses.length;
         this.setActiveLens(this.lenses[this.nextLensIndex]);
     }
-
+    
     /**
      * Applies the current lens to the history, updating the clones' colors if needed
      */
@@ -706,11 +703,10 @@
             return;
         }
 
-        this.markHistoricalMatrixNeedsUpdate();
-
         if (this.animationMode === AnimationMode.all) {
             for (let clone of this.clones.all) {
                 clone.setVisible(true);
+                clone.renderer.markMatrixNeedsUpdate();
             }
             return;
         }
@@ -718,15 +714,18 @@
         if (this.animationMode === AnimationMode.cursor || this.animationMode === AnimationMode.region) {
             for (let clone of this.clones.all) {
                 clone.setVisible(false);
+                clone.renderer.markMatrixNeedsUpdate();
             }
         }
 
         if (this.animationMode === AnimationMode.regionAll) {
-            this.setHistoricalPoseRenderersOpacity(HISTORICAL_OPACITY_BACKGROUND);
+            this.setHistoricalPoseRenderersOpacity(POSE_OPACITY_BACKGROUND);
         } else {
-            this.setHistoricalPoseRenderersOpacity(HISTORICAL_OPACITY_BASE);
+            this.setHistoricalPoseRenderersOpacity(POSE_OPACITY_BASE);
             this.selectionMarkPoseRenderInstances.start.setVisible(false);
+            this.selectionMarkPoseRenderInstances.start.renderer.markNeedsUpdate();
             this.selectionMarkPoseRenderInstances.end.setVisible(false);
+            this.selectionMarkPoseRenderInstances.end.renderer.markNeedsUpdate();
         }
     }
 
@@ -755,20 +754,6 @@
         this.prevAnimationState = null;
     }
 
-<<<<<<< HEAD
-    /**
-     * Marks the historical pose renderers as needing a color update
-     */
-=======
-    advanceCloneMaterial() {
-        this.cloneMaterialIndex = (this.cloneMaterialIndex + 1) % 3;
-
-        this.clonesAll.forEach(clone => {
-            clone.poseObject.setColorOption(this.cloneMaterialIndex);
-        });
-        this.markHistoricalColorNeedsUpdate();
-    }
-
     setHistoricalPoseRenderersOpacity(opacity) {
         for (let hpr of this.historicalPoseRenderers) {
             if (hpr.material.opacity !== opacity) {
@@ -777,7 +762,9 @@
         }
     }
 
->>>>>>> 10f55e04
+    /**
+     * Marks the historical pose renderers as needing a color update
+     */
     markHistoricalColorNeedsUpdate() {
         for (let hpr of this.historicalPoseRenderers) {
             hpr.markColorNeedsUpdate();
@@ -821,15 +808,15 @@
         case AnimationMode.regionAll: {
             this.hideAllClones();
             this.setCloneVisibleInInterval(true, start, end);
-            let startRes = this.getNearestClone(start);
-            if (startRes) {
-                this.selectionMarkPoseRenderInstances.start.copy(startRes.clone.poseObject);
+            const startClone = this.getCloneByTimestamp(start);
+            if (startClone) {
+                this.selectionMarkPoseRenderInstances.start.copy(startClone);
                 this.selectionMarkPoseRenderInstances.start.setVisible(true);
                 this.selectionMarkPoseRenderInstances.start.renderer.markNeedsUpdate();
             }
-            let endRes = this.getNearestClone(end);
-            if (endRes) {
-                this.selectionMarkPoseRenderInstances.end.copy(endRes.clone.poseObject);
+            const endClone = this.getCloneByTimestamp(end);
+            if (endClone) {
+                this.selectionMarkPoseRenderInstances.end.copy(endClone);
                 this.selectionMarkPoseRenderInstances.end.setVisible(true);
                 this.selectionMarkPoseRenderInstances.end.renderer.markNeedsUpdate();
             }
@@ -951,80 +938,49 @@
             return;
         }
 
-        let start = Math.max(this.lastDisplayedCloneIndex, 0);
-        const nearest = this.getNearestClone(timestamp, start);
-        if (!nearest) {
+        const bestClone = this.getCloneByTimestamp(timestamp);
+        if (!bestClone) {
             this.hideLastDisplayedClone();
             this.lastDisplayedCloneIndex = -1;
             return;
         }
 
-        const bestClone = nearest.clone;
-        const bestCloneIndex = nearest.index;
-
-        if (this.lastDisplayedCloneIndex !== bestCloneIndex) {
+        if (this.lastDisplayedClone !== bestClone) {
             this.hideLastDisplayedClone();
-            this.lastDisplayedCloneIndex = bestCloneIndex;
-            bestClone.poseObject.setVisible(true);
-            bestClone.poseObject.renderer.markMatrixNeedsUpdate();
-        }
-    }
-
-    /**
+            this.lastDisplayedClone = bestClone;
+            bestClone.setVisible(true);
+            bestClone.renderer.markMatrixNeedsUpdate();
+        }
+    }
+
+    /**
+     * Returns the clone with the closest timestamp to the given timestamp
      * @param {number} timestamp - time in ms
-     * @return {{clone: HumanPoseRenderInstance, index: number}?}
-     */
-    getNearestClone(timestamp, start = 0) {
-        if (this.clonesAll.length < 2) {
-            return;
+     * @return {HumanPoseRenderInstance} - the clone with the closest timestamp
+     */
+    getCloneByTimestamp(timestamp) {
+        if (this.clones.all.length < 2) {
+            return null;
         }
 
         let bestClone = null;
-<<<<<<< HEAD
-        let start = Math.max(this.clones.all.indexOf(this.lastDisplayedClone), 0);
-        if (this.clones.all[start].pose.timestamp > timestamp) {
-            start = 0;
-        }
-        for (let i = start; i < this.clones.all.length; i++) {
+        let distance = 0;
+
+        // Dan: This used to be more optimized, but required a sorted array of clones, which we don't have when mixing historical and live data (could be added though)
+        for (let i = 0; i < this.clones.all.length; i++) {
+            if (!bestClone) {
+                bestClone = this.clones.all[i];
+                distance = Math.abs(bestClone.pose.timestamp - timestamp);
+                continue;
+            }
             let clone = this.clones.all[i];
-            let cloneNext = this.clones.all[i + 1];
-            if (clone.pose.timestamp > timestamp) {
-=======
-        let bestCloneIndex = -1;
-        if (this.clonesAll[start].timestamp > timestamp) {
-            start = 0;
-        }
-
-        for (let i = start; i < this.clonesAll.length; i++) {
-            let clone = this.clonesAll[i];
-            let cloneNext = this.clonesAll[i + 1];
-            if (clone.timestamp > timestamp) {
->>>>>>> 10f55e04
-                break;
-            }
-            if (!cloneNext || cloneNext.pose.timestamp > timestamp) {
+            let cloneDistance = Math.abs(clone.pose.timestamp - timestamp);
+            if (cloneDistance < distance) {
                 bestClone = clone;
-                break;
-            }
-        }
-        if (bestClone) {
-<<<<<<< HEAD
-            if (this.lastDisplayedClone !== bestClone) {
-                this.hideLastDisplayedClone();
-                this.lastDisplayedClone = bestClone;
-                bestClone.setVisible(true);
-                bestClone.renderer.markMatrixNeedsUpdate();
-            }
-        } else {
-            this.hideLastDisplayedClone();
-            this.lastDisplayedClone = null;
-=======
-            return {
-                clone: bestClone,
-                index: bestCloneIndex
-            };
->>>>>>> 10f55e04
-        }
+                distance = cloneDistance;
+            }
+        }
+        return bestClone;
     }
 }
 
@@ -1111,12 +1067,11 @@
 function updatePoseRenderer(poseObject, timestamp, historical, container) {
     let renderer = historical ?
         humanPoseAnalyzer.getHistoricalPoseRenderer() :
-        humanPoseAnalyzer.instantPoseRenderer;
+        humanPoseAnalyzer.opaquePoseRenderer;
     if (!poseRenderInstances[poseObject.uuid]) {
         poseRenderInstances[poseObject.uuid] = new HumanPoseRenderInstance(renderer, poseObject.uuid, humanPoseAnalyzer.activeLens);
     }
     let poseRenderInstance = poseRenderInstances[poseObject.uuid];
-
     if (historical) {
         historicalPoseRenderInstanceList.push(poseRenderInstance);
         updateJointsAndBonesHistorical(poseRenderInstance, poseObject, timestamp);
@@ -1315,6 +1270,16 @@
 }
 
 /**
+ * Sets the visibility of the live history lines
+ * @param {boolean} visible - whether to show the live history lines
+ * @deprecated
+ */
+function setHistoryLinesVisible(visible) {
+    console.warn('setHistoryLinesVisible is deprecated, use setLiveHistoryLinesVisible instead');
+    setLiveHistoryLinesVisible(visible);
+}
+
+/**
  * Resets the HumanPoseAnalyzer's historical data
  */
 function clearHistoricalData() {
@@ -1405,6 +1370,13 @@
  */
 function hideAnalyzerUI() {
     humanPoseAnalyzer.settingsUi.hide();
+}
+
+/**
+ * Toggles the HumanPoseAnalyzer's settings UI
+ */
+function toggleAnalyzerUI() {
+    humanPoseAnalyzer.settingsUi.toggle();
 }
 
 // TODO: Remove deprecated API use
@@ -1429,4 +1401,5 @@
     finishHistoryPlayback,
     showAnalyzerUI,
     hideAnalyzerUI,
+    toggleAnalyzerUI,
 };