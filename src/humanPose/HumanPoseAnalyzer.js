import * as THREE from '../../thirdPartyCode/three/three.module.js';
import {
    JOINTS,
} from './utils.js';
import {Spaghetti} from './spaghetti.js';
import {RebaLens} from "./RebaLens.js";
import {OverallRebaLens} from "./OverallRebaLens.js";
import {AccelerationLens} from "./AccelerationLens.js";
import {PoseObjectIdLens} from "./PoseObjectIdLens.js";
import {HumanPoseAnalyzerSettingsUi} from "./HumanPoseAnalyzerSettingsUi.js";

import {HumanPoseRenderer} from './HumanPoseRenderer.js';
import {HumanPoseRenderInstance} from './HumanPoseRenderInstance.js';
import {MAX_POSE_INSTANCES, MAX_POSE_INSTANCES_MOBILE} from './constants.js';

const POSE_OPACITY_BASE = 0.5;
const POSE_OPACITY_BACKGROUND = 0.2;

/**
 * @typedef {string} AnimationMode
 */

/**
 * Enum for the different clone rendering modes for the HumanPoseAnalyzer:
 * cursor: The single historical pose at the cursor time is visible,
 * region: A single historical pose within the highlight region is visible, it animates through the movements it made,
 * regionAll: Every historical pose within the highlight region is visible,
 * all: Every historical pose is visible
 * @type {{cursor: AnimationMode, region: AnimationMode, regionAll: AnimationMode, all: AnimationMode}}
 */
export const AnimationMode = {
    cursor: 'cursor',
    region: 'region',
    regionAll: 'regionAll',
    all: 'all',
};

export class HumanPoseAnalyzer {
    /**
     * Creates a new HumanPoseAnalyzer
     * @param {Object3D} parent - container to add the analyzer's containers to
     */
    constructor(parent) {
        this.setupContainers(parent);

        this.active = true;

        /** @type {AnalyticsLens[]} */
        this.lenses = [
            new RebaLens(),
            new OverallRebaLens(),
            new AccelerationLens(),
            new PoseObjectIdLens()
        ]
        this.activeLensIndex = 0;

        this.activeJointName = ""; // Used in the UI
        this.poseRenderInstances = {};

        // auxiliary human objects supporting fused human objects
        this.childHumanObjectsVisible = false;

        this.historyLines = {}; // Dictionary of {lensName: {(all | historical | live): Spaghetti}}, separated by historical and live
        this.historyLineContainers = {
            historical: {},
            live: {}
        }; // Dictionary of {lensName: Object3D} present in historyLineContainer that contains the corresponding history lines
        this.lenses.forEach(lens => {
            this.historyLines[lens.name] = {
                all: {},
                historical: {},
                live: {}
            };
            this.historyLineContainers.historical[lens.name] = new THREE.Group();
            this.historyLineContainers.historical[lens.name].visible = lens === this.activeLens;
            this.historicalHistoryLineContainer.add(this.historyLineContainers.historical[lens.name]);
            this.historyLineContainers.live[lens.name] = new THREE.Group();
            this.historyLineContainers.live[lens.name].visible = lens === this.activeLens;
            this.liveHistoryLineContainer.add(this.historyLineContainers.live[lens.name]);
        });

        this.clones = {
            all: [],
            historical: [],
            live: []
        }; // Array of all clones, entry format: Object3Ds with a pose child
        this.recordingClones = realityEditor.device.environment.isDesktop();
        this.lastDisplayedClones = [];

        this.prevAnimationState = null;
        this.animationStart = -1;
        this.animationEnd = -1;
        this.animationPosition = -1;
        this.animationMode = AnimationMode.region;
        this.lastAnimationTime = Date.now();

        const maxPoseInstances = realityEditor.device.environment.isDesktop() ?
            MAX_POSE_INSTANCES :
            MAX_POSE_INSTANCES_MOBILE;

        // The renderer for poses that need to be rendered opaquely
        this.opaquePoseRenderer = new HumanPoseRenderer(new THREE.MeshBasicMaterial(), maxPoseInstances);
        this.opaquePoseRenderer.addToScene(this.opaqueContainer);

        // Keeps track of the HumanPoseRenderInstances for the start and end of the current selection
        this.selectionMarkPoseRenderInstances = {
            start: new HumanPoseRenderInstance(this.opaquePoseRenderer, 'selectionMarkStart', this.activeLens),
            end: new HumanPoseRenderInstance(this.opaquePoseRenderer, 'selectionMarkEnd', this.activeLens),
        };

        // Contains all historical poses
        this.historicalPoseRenderers = [];
        if (realityEditor.device.environment.isDesktop()) {
            this.addHistoricalPoseRenderer();
        }

        // Contains all live-recorded poses
        this.livePoseRenderers = [];
        this.addLivePoseRenderer();

        if (realityEditor.device.environment.isDesktop()) {
            this.settingsUi = new HumanPoseAnalyzerSettingsUi(this);
            this.setUiDefaults();
        }

        this.update = this.update.bind(this);
        window.requestAnimationFrame(this.update);
    }

    get activeLens() {
        return this.lenses[this.activeLensIndex];
    }

    /**
     * Sets up the containers for the history lines and clones
     * @param {Object3D} parent - object to add the analyzer's containers to
     */
    setupContainers(parent) {
        this.historicalHistoryLineContainer = new THREE.Group();
        this.historicalHistoryLineContainer.visible = true;
        if (parent) {
            parent.add(this.historicalHistoryLineContainer);
        } else {
            realityEditor.gui.threejsScene.addToScene(this.historicalHistoryLineContainer);
        }
        this.liveHistoryLineContainer = new THREE.Group();
        this.liveHistoryLineContainer.visible = false;
        if (parent) {
            parent.add(this.liveHistoryLineContainer);
        } else {
            realityEditor.gui.threejsScene.addToScene(this.liveHistoryLineContainer);
        }
        this.historicalContainer = new THREE.Group();
        this.historicalContainer.visible = true;
        if (parent) {
            parent.add(this.historicalContainer);
        } else {
            realityEditor.gui.threejsScene.addToScene(this.historicalContainer);
        }
        this.liveContainer = new THREE.Group();
        this.liveContainer.visible = true;
        if (parent) {
            parent.add(this.liveContainer);
        } else {
            realityEditor.gui.threejsScene.addToScene(this.liveContainer);
        }
        this.opaqueContainer = new THREE.Group();
        this.opaqueContainer.visible = true;
        if (parent) {
            parent.add(this.opaqueContainer);
        } else {
            realityEditor.gui.threejsScene.addToScene(this.opaqueContainer);
        }
    }

    /**
     * Sets the settings UI to the current state of the analyzer
     */
    setUiDefaults() {
        this.settingsUi.setActiveLens(this.activeLens);
        this.settingsUi.setLiveHistoryLinesVisible(this.liveHistoryLineContainer.visible);
        this.settingsUi.setHistoricalHistoryLinesVisible(this.historicalHistoryLineContainer.visible);
        this.settingsUi.setActiveJointByName(this.activeJointName);
        this.settingsUi.setChildHumanPosesVisible(this.childHumanObjectsVisible);
    }

    /**
     * Adds a new historical pose renderer to the analyzer
     * @return {HumanPoseRenderer} - the new renderer
     */
    addHistoricalPoseRenderer() {
        const poseRendererHistorical = new HumanPoseRenderer(new THREE.MeshBasicMaterial({
            transparent: true,
            opacity: POSE_OPACITY_BASE,
        }), MAX_POSE_INSTANCES);
        poseRendererHistorical.addToScene(this.historicalContainer);
        this.historicalPoseRenderers.push(poseRendererHistorical);
        return poseRendererHistorical;
    }

    /**
     * Gets the most recently created historical pose renderer, or creates a new one if the last one is full
     * @return {HumanPoseRenderer} - the historical pose renderer
     */
    getHistoricalPoseRenderer() {
        const hpr = this.historicalPoseRenderers[this.historicalPoseRenderers.length - 1];
        if (hpr.isFull()) {
            return this.addHistoricalPoseRenderer();
        }
        return hpr;
    }

    resetHistoricalPoseRenderers() {
        this.poseRenderInstances = {};
        this.historicalPoseRenderers.forEach((renderer) => {
            renderer.removeFromParent();
        });
        this.historicalPoseRenderers = [];
        this.addHistoricalPoseRenderer();
    }

    /**
     * Adds a new live pose renderer to the analyzer
     * @return {HumanPoseRenderer} - the new renderer
     */
    addLivePoseRenderer() {
        const maxPoseInstances = realityEditor.device.environment.isDesktop() ?
            MAX_POSE_INSTANCES :
            MAX_POSE_INSTANCES_MOBILE;
        const livePoseRenderer = new HumanPoseRenderer(new THREE.MeshBasicMaterial({
            transparent: true,
            opacity: 0.5,
        }), maxPoseInstances);
        livePoseRenderer.addToScene(this.liveContainer);
        this.livePoseRenderers.push(livePoseRenderer);
        return livePoseRenderer;
    }

    /**
     * Gets the most recently created live pose renderer, or creates a new one if the last one is full
     * @return {HumanPoseRenderer} - the live pose renderer
     */
    getLivePoseRenderer() {
        const lpr = this.livePoseRenderers[this.livePoseRenderers.length - 1];
        if (lpr.isFull()) {
            return this.addLivePoseRenderer();
        }
        return lpr;
    }

    /**
     * Runs every frame to update the animation state
     */
    update() {
        let anySpaghettiHovered = false;
        for (let spaghetti of Object.values(this.historyLines[this.activeLens.name].all)) {
            if (spaghetti.cursorIndex !== -1) {
                anySpaghettiHovered = true;
            }
        }
        if (!anySpaghettiHovered) {
            if (this.animationMode === AnimationMode.cursor) {
                this.restoreAnimationState();
            } else if (this.animationMode === AnimationMode.region) {
                this.updateAnimation();
            }
        }

        window.requestAnimationFrame(this.update);
    }

    /**
     * Processes new poses being added to the HumanPoseRenderer
     * @param {Pose} pose - the pose renderer that was updated
     * @param {boolean} historical - whether the pose is historical or live
     */
    poseUpdated(pose, historical) {
        if (this.recordingClones || historical) {
            this.addCloneFromPose(pose, historical);
        }
        if(!pose.metadata.poseHasParent) {
            // add to spaghetti non-auxiliary poses
            this.updateSpaghetti(pose, historical);
        }
    }

    /**
     * Processes new bulk historical poses being added to the HumanPoseRenderer
     * @param {Pose[]} poses - the poses to be added
     */
    bulkHistoricalPosesUpdated(poses) {
        this.lenses.forEach(lens => {
            lens.reset();
        });
        poses.forEach(pose => {
            this.addCloneFromPose(pose, true);
        });
        this.bulkUpdateSpaghetti(poses, true);
    }

    /**
     * Creates a new clone from a pose and adds it to the analyzer
     * @param {Pose} pose - the pose to clone
     * @param {boolean} historical - whether the pose is historical or live
     */
    addCloneFromPose(pose, historical) {
        const poseRenderer = historical ? this.getHistoricalPoseRenderer() : this.getLivePoseRenderer();
        const instanceId = `${pose.timestamp}-${pose.metadata.poseObjectId}`;
        if (!this.poseRenderInstances[instanceId]) {
            this.poseRenderInstances[instanceId] = new HumanPoseRenderInstance(poseRenderer, instanceId, this.activeLens);
        }
        const poseRenderInstance = this.poseRenderInstances[instanceId];

        this.clones.all.push(poseRenderInstance);
        if (historical) {
            this.clones.historical.push(poseRenderInstance);
        } else {
            this.clones.live.push(poseRenderInstance);
        }
        poseRenderInstance.setPose(pose); // Needs to be set before visible is set, setting a pose always makes visible at the moment
        const canBeVisible = this.childHumanObjectsVisible || !pose.metadata.poseHasParent;
        if (this.animationMode === AnimationMode.all) {
            poseRenderInstance.setVisible(canBeVisible);
        } else {
            poseRenderInstance.setVisible(false);
        }

        poseRenderInstance.renderer.markMatrixNeedsUpdate();

        const relevantClones = historical ? this.clones.historical : this.clones.live;
        const poseHistory = relevantClones.map(poseRenderInstance => poseRenderInstance.pose);
        this.lenses.forEach(lens => {
            const modifiedResult = lens.applyLensToHistoryMinimally(poseHistory); // Needed to efficiently update each pose frame, if we update everything it's not as performant
            modifiedResult.forEach((wasModified, index) => {
                if (wasModified) {
                    relevantClones[index].updateColorBuffers(lens);
                    relevantClones[index].renderer.markColorNeedsUpdate();
                }
            });
        });
        poseRenderInstance.setLens(this.activeLens);
        poseRenderInstance.renderer.markColorNeedsUpdate();
    }

    /**
     * Updates the history lines with the given pose
     * @param {Pose} pose - the pose to be added
     * @param {boolean} historical - whether the pose is historical or live
     */
    updateSpaghetti(pose, historical) {
        this.addPointsToSpaghetti([pose], historical);
    }

    /**
     * Updates the history lines with the given bulk poses
     * @param {Pose[]} poses - the poses to be added
     * @param {boolean} historical - whether the pose is historical or live
     */
    bulkUpdateSpaghetti(poses, historical) {
        this.addPointsToSpaghetti(poses.filter(pose => !pose.metadata.poseHasParent), historical);
    }

    /**
     * Adds a poseRenderInstance's point to the history line's points for the given lens, updating the history line if desired
     * @param {Pose[]} poses - the poses to add the points from
     * @param {boolean} historical - whether the pose is historical or live
     */
    addPointsToSpaghetti(poses, historical) {
        this.lenses.forEach(lens => {
            const pointsById = {};
            poses.forEach(pose => {
                const timestamp = pose.timestamp;
                const id = pose.metadata.poseObjectId;
                let currentPoint = pose.getJoint(JOINTS.HEAD).position.clone();
                currentPoint.y += 400;
                if (!this.historyLines[lens.name].all.hasOwnProperty(id)) {
                    this.createSpaghetti(lens, id, historical);
                }

                const color = lens.getColorForPose(pose);

                /** @type {SpaghettiMeshPathPoint} */
                const historyPoint = {
                    x: currentPoint.x,
                    y: currentPoint.y,
                    z: currentPoint.z,
                    color,
                    timestamp,
                };
                pointsById[id] = pointsById[id] ? [...pointsById[id], historyPoint] : [historyPoint];
            });

            Object.keys(pointsById).forEach(id => {
                const spaghetti = this.historyLines[lens.name].all[id];
                spaghetti.addPoints(pointsById[id]);
            });
        });
    }

    /**
     * Creates a spaghetti line using a given lens
     * Side effect: adds the spaghetti line to the appropriate historyLineContainer and historyLines
     * @param {AnalyticsLens} lens - the lens to use for the spaghetti
     * @param {string} id - key for spaghettis (the pose object id)
     * @param {boolean} historical - whether the spaghetti is historical or live
     * @return {Spaghetti} - the spaghetti line that was created
     */
    createSpaghetti(lens, id, historical) {
        const analytics = realityEditor.analytics.getActiveAnalytics();
        const spaghetti = new Spaghetti([], analytics, `spaghetti-${id}-${lens.name}-${historical ? 'historical' : 'live'}`, {
            widthMm: 30,
            heightMm: 30,
            usePerVertexColors: true,
            wallBrightness: 0.6,
        });

        this.historyLines[lens.name].all[id] = spaghetti;
        if (historical) {
            this.historyLineContainers.historical[lens.name].add(spaghetti);
            this.historyLines[lens.name].historical[id] = spaghetti;
        } else {
            this.historyLineContainers.live[lens.name].add(spaghetti);
            this.historyLines[lens.name].live[id] = spaghetti;
        }
        return spaghetti;
    }

    /**
     * Clears all historical data
     */
    clearHistoricalData() {
        this.resetHistoricalHistoryLines();
        this.resetHistoricalHistoryClones();
        this.resetHistoricalPoseRenderers();
        this.lenses.forEach(lens => {
            lens.reset();
        })
    }

    /**
     * Clears all historical history lines
     */
    resetHistoricalHistoryLines() {
        this.lenses.forEach(lens => {
            Object.keys(this.historyLines[lens.name].historical).forEach(key => {
                const spaghetti = this.historyLines[lens.name].historical[key];
                spaghetti.reset();
                if (spaghetti.parent) {
                    spaghetti.parent.remove(spaghetti);
                }
                delete this.historyLines[lens.name].all[key];
            });
            this.historyLines[lens.name].historical = {};
        });
    }

    /**
     * Clears all live history lines
     */
    resetLiveHistoryLines() {
        this.lenses.forEach(lens => {
            Object.keys(this.historyLines[lens.name].live).forEach(key => {
                const spaghetti = this.historyLines[lens.name].live[key];
                spaghetti.reset();
                spaghetti.parent.remove(spaghetti);
                delete this.historyLines[lens.name].all[key];
            });
            this.historyLines[lens.name].live = {};
        });
    }

    /**
     * Clears all historical history clones
     */
    resetHistoricalHistoryClones() {
        this.clones.historical.forEach(clone => {
            if (this.lastDisplayedClones.includes(clone)) {
                this.lastDisplayedClones.splice(this.lastDisplayedClones.indexOf(clone), 1);
            }
            clone.remove();
            this.clones.all.splice(this.clones.all.indexOf(clone), 1);
        });
        this.clones.historical = [];
        this.markHistoricalMatrixNeedsUpdate();
        this.markHistoricalColorNeedsUpdate();
    }

    /**
     * Clears all live history clones
     */
    resetLiveHistoryClones() {
        this.clones.live.forEach(clone => {
            if (this.lastDisplayedClones.includes(clone)) {
                this.lastDisplayedClones.splice(this.lastDisplayedClones.indexOf(clone), 1);
            }
            clone.remove();
            this.clones.all.splice(this.clones.all.indexOf(clone), 1);
        });
        this.clones.live = [];
        this.markHistoricalMatrixNeedsUpdate();
    }

    /**
     * Sets the active lens
     * @param {AnalyticsLens} lens - the lens to set as active
     */
    setActiveLens(lens) {
        this.activeLensIndex = this.lenses.indexOf(lens);
        this.applyCurrentLensToHistory();

        // Swap hpri colors
        this.clones.all.forEach(clone => {
            clone.setLens(lens);
            clone.renderer.markColorNeedsUpdate();
        });

        // Swap history lines
        this.lenses.forEach(l => {
            this.historyLineContainers.historical[l.name].visible = false;
            this.historyLineContainers.live[l.name].visible = false;
        });
        this.historyLineContainers.historical[lens.name].visible = true;
        this.historyLineContainers.live[lens.name].visible = true;

        // Update UI
        if (this.settingsUi) {
            this.settingsUi.setActiveLens(lens);
        }
    }

    /**
     * Sets the active lens by name
     * @param {string} lensName - the name of the lens to set as active
     */
    setActiveLensByName(lensName) {
        const lens = this.lenses.find(lens => lens.name === lensName);
        this.setActiveLens(lens);
    }

    /**
     * Sets the active joint by name
     * @param {string} jointName - the name of the joint to set as active
     */
    setActiveJointByName(jointName) {
        this.activeJointName = jointName;
        if (this.settingsUi) {
            this.settingsUi.setActiveJointByName(jointName);
        }
        // TODO: Create history line for joint
    }

    /**
     * Sets the active joint
     * @param {Object} joint - the joint to set as active
     */
    setActiveJoint(joint) {
        this.setActiveJointByName(joint.name);
    }

    /**
     * Sets the interval which controls what history is highlighted
     * @param {TimeRegion} highlightRegion - the time region to highlight
     * @param {boolean} fromSpaghetti - whether a history mesh originated this change
     */
    setHighlightRegion(highlightRegion, fromSpaghetti) {
        if (!highlightRegion) {
            this.setAnimationMode(AnimationMode.cursor);
            // Clear prevAnimationState because we're no longer in a
            // highlighting state
            this.prevAnimationState = null;
            return;
        }
        if (this.animationMode !== AnimationMode.region &&
            this.animationMode !== AnimationMode.regionAll) {
            this.setAnimationMode(AnimationMode.region);
        }
        this.setAnimationRange(highlightRegion.startTime, highlightRegion.endTime);
        if (!fromSpaghetti) {
            for (let mesh of Object.values(this.historyLines[this.activeLens.name].all)) {
                mesh.setHighlightRegion(highlightRegion);
            }
        }
    }

    /**
     * Sets the interval which controls what history is displayed, hides history outside of the interval
     * @param {TimeRegion} displayRegion - the time region to display
     */
    setDisplayRegion(displayRegion) {
        const firstTimestamp = displayRegion.startTime;
        const secondTimestamp = displayRegion.endTime;

        for (let spaghetti of Object.values(this.historyLines[this.activeLens.name].historical)) { // This feature only enabled for historical history lines
            if (spaghetti.getStartTime() > secondTimestamp || spaghetti.getEndTime() < firstTimestamp) {
                spaghetti.visible = false;
                continue;
            }
            spaghetti.visible = true;
            spaghetti.setDisplayRegion(displayRegion);
        }
    }

    /**
     * Sets the hover time for the relevant history line
     * @param {number} timestamp - timestamp in ms
     * @param {boolean} fromSpaghetti - prevents infinite recursion from modifying human pose spaghetti which calls
     * this function
     */
    setCursorTime(timestamp, fromSpaghetti) {
        if (timestamp < 0) {
            if (this.animationMode === AnimationMode.cursor) {
                this.restoreAnimationState();
            }
            return;
        }
        for (let spaghetti of Object.values(this.historyLines[this.activeLens.name].all)) {
            if (spaghetti.getStartTime() > timestamp || spaghetti.getEndTime() < timestamp) {
                continue;
            }
            if (!fromSpaghetti) {
                spaghetti.setCursorTime(timestamp);

                if (this.animationMode !== AnimationMode.cursor) {
                    this.setAnimationMode(AnimationMode.cursor);
                }
            }
        }
        this.displayClonesByTimestamp(timestamp);
    }

    /**
     * Returns a list of poses in the time interval, preferring the historical
     * data source where available
     * @param {number} firstTimestamp - start of time interval in ms
     * @param {number} secondTimestamp - end of time interval in ms
     * @return {Pose[]} - all poses in the time interval
     */
    getPosesInTimeInterval(firstTimestamp, secondTimestamp) {
        function getPoses(clonesList) {
            const poses = clonesList.map(clone => clone.pose).filter(pose => {
                return pose.timestamp >= firstTimestamp &&
                    pose.timestamp <= secondTimestamp;
            });
            poses.sort((a, b) => a.timestamp - b.timestamp);
            return poses;
        }

        const live = getPoses(this.clones.live);
        if (live.length > 0) {
            return live;
        }

        return getPoses(this.clones.historical);
    }

    /**
     * Makes the live human poses visible or invisible
     * @param {boolean} visible - whether to show or not
     */
    setLiveHumanPosesVisible(visible) {

        this.opaqueContainer.visible = visible;
        /*
        for (let id in this.livePoseRenderers) {
            this.livePoseRenderers[id].container.visible = visible;
        }
        */
    }

    /**
     * Makes the historical history lines visible or invisible
     * @param {boolean} visible - whether to show the history lines
     */
    setHistoricalHistoryLinesVisible(visible) {
        this.historicalHistoryLineContainer.visible = visible;
        if (this.settingsUi) {
            this.settingsUi.setHistoricalHistoryLinesVisible(visible);
        }
    }

    /**
     * Makes the live history lines visible or invisible
     * @param {boolean} visible - whether to show the history lines
     */
    setLiveHistoryLinesVisible(visible) {
        this.liveHistoryLineContainer.visible = visible;
        if (this.settingsUi) {
            this.settingsUi.setLiveHistoryLinesVisible(visible);
        }
    }

    /**
     * Gets the visibility of the historical history lines
     * @return {boolean} - whether the historical history lines are visible
     */
    getHistoricalHistoryLinesVisible() {
        return this.historicalHistoryLineContainer.visible;
    }

    /**
     * Gets the visibility of the live history lines
     * @return {boolean} - whether the live history lines are visible
     */
    getLiveHistoryLinesVisible() {
        return this.liveHistoryLineContainer.visible;
    }

    /**
     * Gets the visibility of the history lines
     * @return {boolean} - whether the history lines are visible
     * @deprecated
     * @see getLiveHistoryLinesVisible
     * @see getHistoricalHistoryLinesVisible
     */
    getHistoryLinesVisible() {
        console.warn('getHistoryLinesVisible is deprecated. Use getLiveHistoryLinesVisible or getHistoricalHistoryLinesVisible instead.');
        return this.getLiveHistoryLinesVisible();
    }

    /**
     * Advances the active lens to the next one
     */
    advanceLens() {
        this.nextLensIndex = (this.activeLensIndex + 1) % this.lenses.length;
        this.setActiveLens(this.lenses[this.nextLensIndex]);
    }

    /**
     * Applies the current lens to the history, updating the clones' colors if needed
     */
    applyCurrentLensToHistory() {
        [this.clones.live, this.clones.historical].forEach(relevantClones => {
            const posesChanged = this.activeLens.applyLensToHistory(relevantClones.map(clone => clone.pose));
            posesChanged.forEach((wasChanged, index) => {
                if (wasChanged) { // Only update colors if the pose data was modified
                    relevantClones[index].updateColorBuffers(this.activeLens);
                }
            });
        });
    }

    /**
     * Sets the animation mode for rendering clones
     * @param {AnimationMode} animationMode - the animation mode to set
     */
    setAnimationMode(animationMode) {
        if (this.animationMode === animationMode) {
            return;
        }
        if (animationMode === AnimationMode.cursor) {
            this.saveAnimationState();
        }

        this.animationMode = animationMode;

        if (this.clones.all.length === 0) {
            return;
        }

        if (this.animationMode === AnimationMode.all) {
            for (let clone of this.clones.all) {
                const canBeVisible = this.childHumanObjectsVisible || !clone.pose.metadata.poseHasParent;
                clone.setVisible(canBeVisible);
                clone.renderer.markMatrixNeedsUpdate();
            }
            return;
        }

        if (this.animationMode === AnimationMode.cursor || this.animationMode === AnimationMode.region) {
            for (let clone of this.clones.all) {
                clone.setVisible(false);
                clone.renderer.markMatrixNeedsUpdate();
            }
        }

        if (this.animationMode === AnimationMode.regionAll) {
            this.setHistoricalPoseRenderersOpacity(POSE_OPACITY_BACKGROUND);
        } else {
            this.setHistoricalPoseRenderersOpacity(POSE_OPACITY_BASE);
            this.selectionMarkPoseRenderInstances.start.setVisible(false);
            this.selectionMarkPoseRenderInstances.start.renderer.markNeedsUpdate();
            this.selectionMarkPoseRenderInstances.end.setVisible(false);
            this.selectionMarkPoseRenderInstances.end.renderer.markNeedsUpdate();
        }
    }

    /**
     * Saves the animation state while in the temporary cursor mode
     */
    saveAnimationState() {
        if (this.animationMode === AnimationMode.cursor) {
            return;
        }
        // May have not set an animation state
        if (this.animationStart < 0 || this.animationEnd < 0) {
            return;
        }

        this.prevAnimationState = {
            animationMode: this.animationMode,
            animationStart: this.animationStart,
            animationEnd: this.animationEnd,
        };
    }

    /**
     * Resets to the saved animation state after exiting the temporary cursor mode
     */
    restoreAnimationState() {
        this.hideLastDisplayedClones();
        if (!this.prevAnimationState) {
            return;
        }
        this.setAnimationMode(this.prevAnimationState.animationMode);
        this.setAnimationRange(
            this.prevAnimationState.animationStart,
            this.prevAnimationState.animationEnd);
        this.prevAnimationState = null;
    }

    setHistoricalPoseRenderersOpacity(opacity) {
        for (let hpr of this.historicalPoseRenderers) {
            if (hpr.material.opacity !== opacity) {
                hpr.material.opacity = opacity;
            }
        }
    }

    /**
     * Marks the historical pose renderers as needing a color update
     */
    markHistoricalColorNeedsUpdate() {
        for (let hpr of this.historicalPoseRenderers) {
            hpr.markColorNeedsUpdate();
        }
    }

    /**
     * Marks the historical pose renderers as needing a matrix update
     */
    markHistoricalMatrixNeedsUpdate() {
        for (let hpr of this.historicalPoseRenderers) {
            hpr.markMatrixNeedsUpdate();
        }
    }

    /**
     * Marks the historical pose renderers as needing both a color and a matrix update
     */
    markHistoricalNeedsUpdate() {
        for (let hpr of this.historicalPoseRenderers) {
            hpr.markNeedsUpdate();
        }
    }

    /**
     * Sets the animation range, updating the animation position if necessary
     * @param {number} start - start time of animation in ms
     * @param {number} end - end time of animation in ms
     */
    setAnimationRange(start, end) {
        if (this.animationStart === start && this.animationEnd === end) {
            return;
        }

        switch (this.animationMode) {
        case AnimationMode.region:
            // Fully reset the animation when changing
            this.hideLastDisplayedClones();
            this.lastDisplayedClones = [];
            break;
        case AnimationMode.regionAll: {
            this.hideAllClones();
            this.setCloneVisibleInInterval(true, start, end);
            const startClone = this.getCloneByTimestamp(start);
            if (startClone) {
                this.selectionMarkPoseRenderInstances.start.copy(startClone);
                this.selectionMarkPoseRenderInstances.start.setVisible(true);
                this.selectionMarkPoseRenderInstances.start.renderer.markNeedsUpdate();
            }
            const endClone = this.getCloneByTimestamp(end);
            if (endClone) {
                this.selectionMarkPoseRenderInstances.end.copy(endClone);
                this.selectionMarkPoseRenderInstances.end.setVisible(true);
                this.selectionMarkPoseRenderInstances.end.renderer.markNeedsUpdate();
            }
        }
            break;
        case AnimationMode.all:
            // no effect
            break;
        case AnimationMode.cursor:
            // no effect
            break;
        }

        this.animationStart = start;
        this.animationEnd = end;
        if (this.animationPosition < start || this.animationPosition > end) {
            this.animationPosition = start;
        }
    }

    /**
     * Plays the current frame of the animation
     */
    updateAnimation() {
        const now = Date.now();
        const dt = now - this.lastAnimationTime;
        this.lastAnimationTime = now;
        if (this.animationStart < 0 || this.animationEnd < 0) {
            this.clearAnimation();
            return;
        }

        this.animationPosition += dt;
        let progress = this.animationPosition - this.animationStart;
        let animationDuration = this.animationEnd - this.animationStart;
        let progressClamped = (progress + animationDuration) % animationDuration; // adding animationDuration to avoid negative modulo
        this.animationPosition = this.animationStart + progressClamped;

        // As the active HPA we control the shared cursor
        if (this.active) {
<<<<<<< HEAD
            const analytics = realityEditor.analytics.getActiveAnalytics();
            if (analytics) {
                analytics.setCursorTime(this.animationPosition, true);
            }
=======
            realityEditor.analytics.getActiveAnalytics().setCursorTime(this.animationPosition, true);
>>>>>>> aba230f2
        } else {
            // Otherwise display the clone without interfering
            this.displayClonesByTimestamp(this.animationPosition);
        }
    }

    /**
     * Resets the animation data and stops playback
     */
    clearAnimation() {
        this.animationStart = -1;
        this.animationEnd = -1;
        this.animationPosition = -1;
        this.hideLastDisplayedClones();
    }

    /**
     * Displays or hides all clones in a given range
     * @param {boolean} visible - whether to show or hide the clones
     * @param {number} start - start time of animation in ms
     * @param {number} end - end time of animation in ms
     */
    setCloneVisibleInInterval(visible, start, end) {
        if (start < 0 || end < 0 ||
            this.clones.all.length < 0) {
            return;
        }

        for (let i = 0; i < this.clones.all.length; i++) {
            let clone = this.clones.all[i];
            if (clone.pose.timestamp < start) {
                continue;
            }
            if (clone.pose.timestamp > end) {
                break;
            }
            const canBeVisible = this.childHumanObjectsVisible || !clone.pose.metadata.poseHasParent;
            if (clone.visible === (visible && canBeVisible)) {
                continue;
            }
            clone.renderer.markMatrixNeedsUpdate();
            clone.setVisible(visible && canBeVisible);
        }
    }

    /**
     * Displays all clones
     */
    showAllClones() {
        this.clones.all.forEach(clone => {
            const canBeVisible = this.childHumanObjectsVisible || !clone.pose.metadata.poseHasParent;
            clone.setVisible(canBeVisible);
            clone.renderer.markMatrixNeedsUpdate();
        });
    }

    /**
     * Hides all clones
     */
    hideAllClones() {
        this.clones.all.forEach(clone => {
            clone.setVisible(false);
            clone.renderer.markMatrixNeedsUpdate();
        });
    }

    /**
     * Hides the current displayed clones
     */
    hideLastDisplayedClones() {
        this.lastDisplayedClones.forEach(clone => {
            clone.setVisible(false);
            clone.renderer.markMatrixNeedsUpdate();
        });
    }

    /**
     * Displays the clones with the closest timestamp to the given timestamp per objectId
     * @param {number} timestamp - the timestamp to display
     */
    displayClonesByTimestamp(timestamp) {
        if (this.animationMode === AnimationMode.all || this.animationMode === AnimationMode.regionAll) { // Don't do anything if we're rendering all clones
            return;
        }

        if (this.clones.all.length < 2) {
            return;
        }

        const bestClones = this.getClonesByTimestamp(timestamp);
        if (bestClones.length === 0) {
            this.hideLastDisplayedClones();
            this.lastDisplayedClones = [];
            return;
        }

        const clonesToHide = this.lastDisplayedClones.filter(clone => !bestClones.includes(clone));
        const clonesToShow = bestClones.filter(clone => !this.lastDisplayedClones.includes(clone));

        clonesToHide.forEach(clone => {
            clone.setVisible(false);
            clone.renderer.markMatrixNeedsUpdate();
        });
        clonesToShow.forEach(clone => {
            const canBeVisible = this.childHumanObjectsVisible || !clone.pose.metadata.poseHasParent;
            clone.setVisible(canBeVisible);
            clone.renderer.markMatrixNeedsUpdate();
        });

        this.lastDisplayedClones = bestClones;
    }

    /**
     * Returns the clone with the closest timestamp to the given timestamp, independent of objectId
     * @param {number} timestamp - time in ms
     * @return {HumanPoseRenderInstance | null} - the clone with the closest timestamp
     */
    getCloneByTimestamp(timestamp) {
        if (this.clones.all.length < 2) {
            return null;
        }

        let bestClone = this.clones.all[0];
        let bestDeltaT = Math.abs(this.clones.all[0].pose.timestamp - timestamp);

        // Dan: This used to be more optimized, but required a sorted array of clones, which we don't have when mixing historical and live data (could be added though)
        for (let i = 0; i < this.clones.all.length; i++) {
            const clone = this.clones.all[i];
            if (clone.pose.metadata.poseHasParent)
                continue;
            const deltaT = Math.abs(clone.pose.timestamp - timestamp);
            if (deltaT < bestDeltaT) {
                bestClone = clone;
                bestDeltaT = deltaT;
            }
        }

        return bestClone;
    }

    /**
     * Returns the clones per objectId with the closest timestamp to the given timestamp
     * @param {number} timestamp - time in ms
     * @return {HumanPoseRenderInstance[]} - the clones with the closest timestamp per objectId
     */
    getClonesByTimestamp(timestamp) {
        if (this.clones.all.length < 2) {
            return [];
        }

        const maxDeltaT = 100; // ms, don't show clones that are more than some time interval away from the current time
        let bestData = [];

        // Dan: This used to be more optimized, but required a sorted array of clones, which we don't have when mixing historical and live data (could be added though)
        for (let i = 0; i < this.clones.all.length; i++) {
            const clone = this.clones.all[i];
            const objectId = clone.pose.metadata.poseObjectId;
            const bestDatum = bestData.find(data => data.objectId === objectId);
            if (!bestDatum) {
                if (Math.abs(clone.pose.timestamp - timestamp) > maxDeltaT) {
                    continue;
                }
                bestData.push({
                    clone,
                    distance: Math.abs(clone.pose.timestamp - timestamp),
                    objectId
                });
            } else {
                if (Math.abs(clone.pose.timestamp - timestamp) > maxDeltaT) {
                    continue;
                }
                const distance = Math.abs(clone.pose.timestamp - timestamp);
                if (distance < bestDatum.distance) {
                    bestDatum.clone = clone;
                    bestDatum.distance = distance;
                }
            }
        }
        return bestData.map(bestDatum => bestDatum.clone);
    }
}<|MERGE_RESOLUTION|>--- conflicted
+++ resolved
@@ -921,14 +921,7 @@
 
         // As the active HPA we control the shared cursor
         if (this.active) {
-<<<<<<< HEAD
-            const analytics = realityEditor.analytics.getActiveAnalytics();
-            if (analytics) {
-                analytics.setCursorTime(this.animationPosition, true);
-            }
-=======
             realityEditor.analytics.getActiveAnalytics().setCursorTime(this.animationPosition, true);
->>>>>>> aba230f2
         } else {
             // Otherwise display the clone without interfering
             this.displayClonesByTimestamp(this.animationPosition);
