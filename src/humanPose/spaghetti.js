import * as THREE from '../../thirdPartyCode/three/three.module.js';
import { MeshPath } from "../gui/ar/meshPath.js";
import * as utils from './utils.js'
import {
    setAnimationMode,
    AnimationMode,
} from './draw.js';
import {AnalyticsColors} from "./AnalyticsColors.js";

// Approximate milliseconds between points (10 fps)
const POINT_RES_MS = 100;

// we will lazily instantiate a shared label that all SpaghettiMeshPaths can use
let sharedMeasurementLabel = null;

export function getMeasurementTextLabel(distanceMm, timeMs) {
    // round time and distance to 1 decimal place
    let distanceMeters = (distanceMm / 1000).toFixed(1);
    let timeSeconds = (timeMs / 1000).toFixed(1);
    let timeString = '';
    if (timeSeconds > 0) {
        timeString = ' traveled in ' + timeSeconds + 's';
    } else {
        timeString = ' traveled in < 1s';
    }

    return distanceMeters + 'm' + timeString;
}

class MeasurementLabel {
    constructor() {
        this.container = this.createTextLabel();
        this.visibilityRequests = {};
    }

    requestVisible(wantsVisible, pathId) {
        this.visibilityRequests[pathId] = wantsVisible;

        // go through all visibility requests, and hide the label if nothing needs it
        let anythingWantsVisible = Object.values(this.visibilityRequests).reduce((a, b) => a || b, false);
        this.container.style.display = anythingWantsVisible ? 'inline' : 'none';
    }

    goToPointer(pageX, pageY) {
        this.container.style.left = pageX + 'px'; // position it centered on the pointer sphere
        this.container.style.top = (pageY - 10) + 'px'; // slightly offset in y
    }

    updateTextLabel(distanceMm, timeMs) {
        this.container.children[0].innerText = getMeasurementTextLabel(distanceMm, timeMs);
    }

    createTextLabel(text, width = 240, fontSize = 18, scale = 1.33) {
        let labelContainer = document.createElement('div');
        labelContainer.classList.add('avatarBeamLabel');
        labelContainer.style.width = width + 'px';
        labelContainer.style.fontSize = fontSize + 'px';
        labelContainer.style.transform = 'translateX(-50%) translateY(-135%) translateZ(3000px) scale(' + scale + ')';
        document.body.appendChild(labelContainer);

        let label = document.createElement('div');
        labelContainer.appendChild(label);

        if (text) {
            label.innerText = text;
            labelContainer.classList.remove('displayNone');
        } else {
            label.innerText = text;
            labelContainer.classList.add('displayNone');
        }

        return labelContainer;
    }
}

const SpaghettiSelectionState = {
    NONE: {
        onPointerDown: (spaghetti, e) => {
            const intersects = realityEditor.gui.threejsScene.getRaycastIntersects(e.pageX, e.pageY, spaghetti.meshPaths);
            if (intersects.length === 0) {
                return;
            }
            const index = spaghetti.getPointFromIntersect(intersects[0]);
            SpaghettiSelectionState.SINGLE.transition(spaghetti, index);
        },
        onPointerMove: (spaghetti, e) => {
            const intersects = realityEditor.gui.threejsScene.getRaycastIntersects(e.pageX, e.pageY, spaghetti.meshPaths);
            if (intersects.length === 0) {
                spaghetti.cursorIndex = -1;
                // Note: Cannot set analytics cursor time to -1 here because other spaghettis may be hovering, handled by HPA
                return;
            }
            spaghetti.cursorIndex = spaghetti.getPointFromIntersect(intersects[0]);
            setAnimationMode(AnimationMode.cursor);
            realityEditor.analytics.setCursorTime(spaghetti.points[spaghetti.cursorIndex].timestamp, true);
        },
        colorPoints: (spaghetti) => {
            spaghetti.points.forEach((point, index) => {
                if (index === spaghetti.cursorIndex) {
                    point.color = [...point.cursorColor];
                } else {
                    point.color = [...point.originalColor];
                }
            });
        },
        transition: (spaghetti) => {
            spaghetti.highlightRegion = {
                startIndex: -1,
                endIndex: -1,
            }
            spaghetti.selectionState = SpaghettiSelectionState.NONE;

            spaghetti.getMeasurementLabel().requestVisible(false, spaghetti.pathId);
            
            // Cannot set animation mode here, other spaghetti may be selected, HPA update function resolves this
        }
    },
    SINGLE: {
        onPointerDown: (spaghetti, e) => {
            let intersects = realityEditor.gui.threejsScene.getRaycastIntersects(e.pageX, e.pageY, spaghetti.meshPaths);
            if (intersects.length === 0) {
                SpaghettiSelectionState.NONE.transition(spaghetti);
                return;
            }
            const index = spaghetti.getPointFromIntersect(intersects[0]);
            const initialSelectionIndex = spaghetti.highlightRegion.startIndex;
            if (index === initialSelectionIndex) {
                SpaghettiSelectionState.NONE.transition(spaghetti);
            } else {
                const minIndex = Math.min(index, initialSelectionIndex);
                const maxIndex = Math.max(index, initialSelectionIndex);
                SpaghettiSelectionState.RANGE.transition(spaghetti, minIndex, maxIndex);
            }
        },
        onPointerMove: (spaghetti, e) => {
            const intersects = realityEditor.gui.threejsScene.getRaycastIntersects(e.pageX, e.pageY, spaghetti.meshPaths);
            if (intersects.length === 0) {
                spaghetti.cursorIndex = -1;
                // Note: Cannot set cursor time to -1 here because other spaghettis may be hovering, handled by HPA
                return;
            }
            spaghetti.cursorIndex = spaghetti.getPointFromIntersect(intersects[0]);

            const initialSelectionIndex = spaghetti.highlightRegion.startIndex
            const minIndex = Math.min(spaghetti.cursorIndex, initialSelectionIndex);
            const maxIndex = Math.max(spaghetti.cursorIndex, initialSelectionIndex);

            realityEditor.analytics.setCursorTime(spaghetti.points[spaghetti.cursorIndex].timestamp, true);
            realityEditor.analytics.setHighlightRegion({
                startTime: spaghetti.points[minIndex].timestamp,
                endTime: spaghetti.points[maxIndex].timestamp
            }, true);
            setAnimationMode(AnimationMode.regionAll);

            const points = spaghetti.points;
            const distanceMm = spaghetti.getDistanceAlongPath(minIndex, maxIndex);
            const timeMs = points[maxIndex].timestamp - points[minIndex].timestamp;
            spaghetti.getMeasurementLabel().updateTextLabel(distanceMm, timeMs);
            spaghetti.getMeasurementLabel().requestVisible(true, spaghetti.pathId);
            spaghetti.getMeasurementLabel().goToPointer(e.pageX, e.pageY);
        },
        colorPoints: (spaghetti) => {
            spaghetti.points.forEach((point, index) => {
                if (index === spaghetti.cursorIndex || index === spaghetti.highlightRegion.startIndex) {
                    // Highlight handles (cursor point and selected point)
                    point.color = [...point.cursorColor];
                } else {
                    if (spaghetti.cursorIndex === -1 || spaghetti.cursorIndex === spaghetti.highlightRegion.startIndex) {
                        // If no cursor, or cursor still on selection point, show faded color everywhere
                        point.color = [...point.fadedColor];
                    } else {
                        // If cursor, show original color for points within handles, faded color for points outside
                        const minIndex = Math.min(spaghetti.cursorIndex, spaghetti.highlightRegion.startIndex);
                        const maxIndex = Math.max(spaghetti.cursorIndex, spaghetti.highlightRegion.startIndex);
                        if (index >= minIndex && index <= maxIndex) {
                            point.color = [...point.originalColor];
                        } else {
                            point.color = [...point.fadedColor];
                        }
                    }
                }
            });
        },
        transition: (spaghetti, index) => {
            spaghetti.highlightRegion.startIndex = index;
            spaghetti.highlightRegion.endIndex = index;
            spaghetti.selectionState = SpaghettiSelectionState.SINGLE;

            spaghetti.getMeasurementLabel().requestVisible(false, spaghetti.pathId);
        }
    },
    RANGE: {
        onPointerDown: (spaghetti, e) => {
            let intersects = realityEditor.gui.threejsScene.getRaycastIntersects(e.pageX, e.pageY, spaghetti.meshPaths);
            if (intersects.length === 0) {
                SpaghettiSelectionState.NONE.transition(spaghetti);
                return;
            }
            const index = spaghetti.getPointFromIntersect(intersects[0]);
            SpaghettiSelectionState.SINGLE.transition(spaghetti, index);
        },
        onPointerMove: (spaghetti, e) => {
            const intersects = realityEditor.gui.threejsScene.getRaycastIntersects(e.pageX, e.pageY, spaghetti.meshPaths);
            if (intersects.length === 0) {
                spaghetti.cursorIndex = -1;
                return;
            }
            const index = spaghetti.getPointFromIntersect(intersects[0]);
            if (index >= spaghetti.highlightRegion.startIndex && index <= spaghetti.highlightRegion.endIndex) {
                spaghetti.cursorIndex = index;
                setAnimationMode(AnimationMode.cursor);
                realityEditor.analytics.setCursorTime(spaghetti.points[spaghetti.cursorIndex].timestamp, true);
            } else {
                spaghetti.cursorIndex = -1;
            }
        },
        colorPoints: (spaghetti) => {
            spaghetti.points.forEach((point, index) => {
                if (index === spaghetti.highlightRegion.startIndex || index === spaghetti.highlightRegion.endIndex) {
                    // Highlight handles (selected points)
                    point.color = [...point.cursorColor];
                } else if (index === spaghetti.cursorIndex && spaghetti.cursorIndex >= spaghetti.highlightRegion.startIndex && spaghetti.cursorIndex <= spaghetti.highlightRegion.endIndex) {
                    // Highlight cursor point as well if it is within the selection range
                    point.color = [...point.cursorColor];
                } else {
                    if (index >= spaghetti.highlightRegion.startIndex && index <= spaghetti.highlightRegion.endIndex) {
                        point.color = [...point.originalColor];
                    } else {
                        point.color = [...point.fullFadedColor];
                    }
                }
            });
        },
        transition: (spaghetti, startIndex, endIndex) => {
            spaghetti.highlightRegion.startIndex = startIndex;
            spaghetti.highlightRegion.endIndex = endIndex;
            spaghetti.selectionState = SpaghettiSelectionState.RANGE;

            spaghetti.getMeasurementLabel().requestVisible(false, spaghetti.pathId);

            realityEditor.analytics.setCursorTime(spaghetti.points[spaghetti.highlightRegion.startIndex].timestamp, true);
            realityEditor.analytics.setHighlightRegion({
                startTime: spaghetti.points[startIndex].timestamp,
                endTime: spaghetti.points[endIndex].timestamp
            }, true);
            setAnimationMode(AnimationMode.region);
        }
    }
}

/**
 * A spaghetti object handles the rendering of multiple paths and the touch events for selecting on those paths
 */
export class Spaghetti extends THREE.Group {
    constructor(points, name, params) {
        super();
        this.points = [];
        this.name = name;
        this.meshPathParams = params; // Used for mesh path creation
        this.meshPaths = [];
        this.pathId = realityEditor.device.utilities.uuidTime(); // Used for measurement label

        this._selectionState = SpaghettiSelectionState.NONE;
        this.highlightRegion = {
            startIndex: -1,
            endIndex: -1
        }
        this._cursorIndex = -1;

        this.setupPointerEvents();
        this.addPoints(points);
    }
    
    get selectionState() {
        return this._selectionState;
    }
    
    set selectionState(state) {
        this._selectionState = state;
        this.updateColors();
    }
    
    get cursorIndex() {
        return this._cursorIndex;
    }
    
    set cursorIndex(index) {
        if (index === this._cursorIndex) {
            return;
        }
        this._cursorIndex = index;
        this.updateColors();
    }

    /**
     * Adds points to the spaghetti line, creating new mesh paths as needed.
     * Only supports appending points to the end of the spaghetti line.
     * @param {Array} points - points to add
     */
    addPoints(points) {
        if (points.length === 0) {
            return;
        }
        let pointsToAdd = []; // Queue up points that will be part of the same MeshPath into a buffer to enable adding them in bulk
        points.forEach((point) => {
            // [0-255, 0-255, 0-255] format
            point.originalColor = [point.color.r * 255, point.color.g * 255, point.color.b * 255, 255];
            const fadeColor = AnalyticsColors.fade(point.color, 0.2);
            point.fadedColor = [fadeColor.r * 255, fadeColor.g * 255, fadeColor.b * 255, 255];
            point.fullFadedColor = [fadeColor.r * 255, fadeColor.g * 255, fadeColor.b * 255, 0.1 * 255];
            const cursorColor = AnalyticsColors.highlight(point.color);
            point.cursorColor = [cursorColor.r * 255, cursorColor.g * 255, cursorColor.b * 255, 255];
            
            if (this.points.length === 0) {
                // Create a new mesh path for the first point of the spaghetti line
                const initialMeshPath = new MeshPath([point], this.meshPathParams);
                this.meshPaths.push(initialMeshPath);
                this.add(initialMeshPath);
                this.points.push(point);
                return;
            }

            const lastPoint = this.points[this.points.length - 1]; // Get the most recent point on the spaghetti line
            const lastPointVector = new THREE.Vector3(lastPoint.x, lastPoint.y, lastPoint.z);
            const currentPointVector = new THREE.Vector3(point.x, point.y, point.z);
            
            // Split into separate mesh paths if the distance between points is too large
            if (lastPointVector.distanceToSquared(currentPointVector) > 800 * 800) {
                // lastMeshPath is guaranteed to exist if there is a lastPoint
                const lastMeshPath = this.meshPaths[this.meshPaths.length - 1];
                // Add bulk points to most recent path
                lastMeshPath.addPoints(pointsToAdd);
                this.points.push(...pointsToAdd);
                pointsToAdd = [];
                // Create a new path for the current point
                const newMeshPath = new MeshPath([point], this.meshPathParams);
                this.meshPaths.push(newMeshPath);
                this.add(newMeshPath);
                this.points.push(point);
            } else {
                // Queue up the point to be added in bulk if close enough to be part of the same MeshPath
                pointsToAdd.push(point);
            }
        });
        // Add any remaining points to the last mesh path
        if (pointsToAdd.length > 0) {
            const lastMeshPath = this.meshPaths[this.meshPaths.length - 1];
            lastMeshPath.addPoints(pointsToAdd);
            this.points.push(...pointsToAdd);
        }

        this.updateColors();
    }

    /**
     * Deallocates all mesh paths and points, and removes them from the scene
     */
    reset() {
        this.meshPaths.forEach((meshPath) => {
            meshPath.resetPoints();
            this.remove(meshPath);
        });
        this.points = [];
        this.meshPaths = [];
        SpaghettiSelectionState.NONE.transition(this);
        this.cursorIndex = -1;
    }

    isVisible() {
        let ancestorsAllVisible = true;
        let parent = this.parent;
        while (parent) {
            if (!parent.visible) {
                ancestorsAllVisible = false;
                break;
            }
            parent = parent.parent;
        }
        return this.visible && ancestorsAllVisible;
    }

    setupPointerEvents() {
        document.addEventListener('pointerdown', (e) => {
            if (realityEditor.device.isMouseEventCameraControl(e)) {
                this.getMeasurementLabel().requestVisible(false, this.pathId);
                return;
            }
            if (!this.isVisible()) {
                return;
            }
            this.onPointerDown(e);
        });
        document.addEventListener('pointermove', (e) => {
            if (realityEditor.device.isMouseEventCameraControl(e)) return;
            if (!this.isVisible()) {
                return;
            }
            this.onPointerMove(e);
        });
    }

<<<<<<< HEAD
=======
    raycastOntoPathPlane(screenX, screenY) {
        let cameraNode = realityEditor.sceneGraph.getCameraNode();
        let pointOnPlane = realityEditor.gui.ar.utilities.getPointOnPlaneFromScreenXY(this.planeOrigin, this.planeNormal, cameraNode, screenX, screenY);
        let rootCoords = realityEditor.sceneGraph.getSceneNodeById('ROOT');
        let groundPlaneCoords = realityEditor.sceneGraph.getGroundPlaneNode();
        if (!pointOnPlane) {
            return;
        }
        return realityEditor.sceneGraph.convertToNewCoordSystem(pointOnPlane, rootCoords, groundPlaneCoords);
    }
    
    selectFirstPathPoint(screenX, screenY, isHover) {
        if (this.resetIfNoGeometry()) return;

        let intersects = realityEditor.gui.threejsScene.getRaycastIntersects(screenX, screenY, [this.horizontalMesh, this.wallMesh]);
        if (intersects.length === 0) {
            this.comparer.reset();
            this.updateMeshWithComparer();
            this.updateAnalyticsHighlightRegion();
            this.cursor.visible = false;
            return;
        }
        let intersect = intersects[0];
        let pointIndex = this.getPointFromFace([intersect.face.a, intersect.face.b, intersect.face.c]);
        if (this.comparer.selectionState === SelectionState.SECOND) {
            this.comparer.reset();
            this.cursor.visible = false;
        } else {
            this.comparer.setFirstPoint(pointIndex, isHover);
        }
        this.updateMeshWithComparer();
        this.updateAnalyticsHighlightRegion();
    }

    selectSecondPathPoint(screenX, screenY, possibleSnapIndex) {
        if (this.resetIfNoGeometry()) return;

        let pointIndex = possibleSnapIndex;
        let intersects = realityEditor.gui.threejsScene.getRaycastIntersects(screenX, screenY, [this.horizontalMesh, this.wallMesh]);
        if (intersects.length > 0) {
            pointIndex = this.getPointFromFace([intersects[0].face.a, intersects[0].face.b, intersects[0].face.c]);
        } else if (typeof possibleSnapIndex === 'number') {
            this.cursorDestination = this.cursorSnapDestination;
        }

        this.comparer.setEndPoint(pointIndex);
        this.cursor.visible = true;
        this.updateMeshWithComparer();

        setAnimationMode(AnimationMode.regionAll);
        this.updateAnalyticsHighlightRegion();
        this.prevState = null;
    }
    
    resetIfNoGeometry() {
        if (!this.horizontalMesh || !this.wallMesh) {
            this.comparer.reset();
            this.updateMeshWithComparer();
            this.cursor.visible = false;
            return true;
        }
        return false;
    }

    updateAnalyticsHighlightRegion() {
        const comparer = this.comparer;
        const points = this.currentPoints;
        const analytics = realityEditor.analytics.getActiveAnalytics();
        if (!analytics) {
            return;
        }

        if (comparer.firstPointIndex === null) {
            return;
        }

        const firstTimestamp = points[comparer.firstPointIndex].timestamp;
        if (comparer.secondPointIndex !== null) {
            const secondTimestamp = points[comparer.secondPointIndex].timestamp;
            analytics.setCursorTime(-1, true);
            analytics.setHighlightRegion({
                startTime: Math.min(firstTimestamp, secondTimestamp),
                endTime: Math.max(firstTimestamp, secondTimestamp),
            }, true);
        } else {
            setAnimationMode(AnimationMode.cursor);
            analytics.setCursorTime(firstTimestamp, true);
        }
    }

    updateMeshWithComparer() {
        let comparer = this.comparer;
        let points = this.currentPoints;

        // revert to original state, and store indices of each vertex whose color changed
        let indicesToUpdate = this.comparer.restorePreviousColors();

        // refresh the color of the first point
        if (comparer.firstPointIndex !== null && points[comparer.firstPointIndex].color) {
            comparer.savePreviousColor(comparer.firstPointIndex, points[comparer.firstPointIndex].color);
            if (comparer.selectionState === SelectionState.FIRST) {
                points[comparer.firstPointIndex].color = [200, 255, 200];
            } else if (comparer.selectionState === SelectionState.SECOND) {
                points[comparer.firstPointIndex].color = [0, 127, 255];
            } else {
                points[comparer.firstPointIndex].color = [255, 255, 0];
            }
            indicesToUpdate.push(comparer.firstPointIndex);
        }

        // refresh the color of the second point, and color all the points in between
        // also displays a text label showing the time and distance along the path

        if (comparer.secondPointIndex === null) {
            this.getMeasurementLabel().requestVisible(false, this.pathId);
        } else {
            if (points[comparer.secondPointIndex].color) {
                // set all points in between first and second
                let biggerIndex = Math.max(comparer.firstPointIndex, comparer.secondPointIndex);
                let smallerIndex = Math.min(comparer.firstPointIndex, comparer.secondPointIndex);
                for (let i = smallerIndex + 1; i < biggerIndex; i++) {
                    comparer.savePreviousColor(i, points[i].color);
                    points[i].color = [255, 255, 0];
                    indicesToUpdate.push(i);
                }

                if (comparer.selectionState !== SelectionState.TIMELINE) {
                    comparer.savePreviousColor(comparer.secondPointIndex, points[comparer.secondPointIndex].color);
                    points[comparer.secondPointIndex].color = [255, 0, 0];
                    indicesToUpdate.push(comparer.secondPointIndex);
                }
            }

            let distanceMm = this.getDistanceAlongPath(comparer.firstPointIndex, comparer.secondPointIndex);
            let timeMs = 0;
            let firstTimestamp = points[comparer.firstPointIndex].timestamp;
            let secondTimestamp = points[comparer.secondPointIndex].timestamp;
            if (typeof firstTimestamp !== 'undefined' && typeof secondTimestamp !== 'undefined') {
                timeMs = Math.abs(firstTimestamp - secondTimestamp);
            }
            this.getMeasurementLabel().updateTextLabel(distanceMm, timeMs);
            if (!this.frozen) {
                this.getMeasurementLabel().requestVisible(true, this.pathId);
            }
        }

        // update the mesh buffer attributes to render the updated point colors
        this.updateColors(indicesToUpdate);
    }

>>>>>>> ea061b54
    /**
     * @param {number} timestamp - time that is hovered in ms
     */
    setCursorTime(timestamp) {
        let index = -1;
        for (let i = 0; i < this.points.length; i++) {
            let point = this.points[i];
            if (Math.abs(point.timestamp - timestamp) < 0.9 * POINT_RES_MS) {
                index = i;
                break;
            }
            if (point.timestamp > timestamp) {
                // Exit early if we will never find a matching point
                break;
            }
        }

        this.cursorIndex = index;
    }

    /**
     * @param {{startTime: number, endTime: number}} highlightRegion
     */
    setHighlightRegion(highlightRegion) {
        const firstTimestamp = highlightRegion.startTime;
        const secondTimestamp = highlightRegion.endTime;

        let startIndex = -1;
        let endIndex = -1;
        for (let i = 0; i < this.points.length; i++) {
            let point = this.points[i];
            if (startIndex < 0 && point.timestamp >= firstTimestamp) {
                startIndex = i;
            }
            if (endIndex < 0 && point.timestamp >= secondTimestamp) {
                endIndex = i;
                break;
            }
        }
        if (startIndex >= 0 && endIndex < 0) {
            endIndex = this.points.length - 1;
        }
        if (startIndex < 0 || endIndex < 0 || startIndex === endIndex) {
            if (this.selectionState !== SpaghettiSelectionState.NONE) {
                SpaghettiSelectionState.NONE.transition(this);
            }
            return;
        }

        // NOTE: this transition is done manually to prevent animation modes from being replaced when timeline sets it
        // to regionAll during a drag selection
        this.highlightRegion = {
            startIndex,
            endIndex
        }
        this.selectionState = SpaghettiSelectionState.RANGE;
    }

    /**
     * Limits currentPoints to a subset of allPoints based on the display
     * region
     *
     * @param {{startTime: number, endTime: number}} displayRegion
     */
    setDisplayRegion(displayRegion) {
        const firstTimestamp = displayRegion.startTime;
        const secondTimestamp = displayRegion.endTime;

        let firstIndex = -1;
        let secondIndex = -1;
        for (let i = 0; i < this.points.length; i++) {
            let point = this.points[i];
            if (firstIndex < 0 && point.timestamp >= firstTimestamp) {
                firstIndex = i;
            }
            if (secondIndex < 0 && point.timestamp >= secondTimestamp) {
                secondIndex = i;
                break;
            }
        }
        if (firstIndex >= 0 && secondIndex < 0) {
            secondIndex = this.points.length - 1;
        }
        if (firstIndex < 0 || secondIndex < 0 || firstIndex === secondIndex) {
            return;
        }

        // this.setPoints(this.points.slice(firstIndex, secondIndex + 1)); // TODO: re-evaluate how this is done
        if (this.selectionState !== SpaghettiSelectionState.NONE) {
            SpaghettiSelectionState.NONE.transition(this);
        }
    }
    
    getDistanceAlongPath(index1, index2) {
        const minIndex = Math.min(index1, index2);
        const maxIndex = Math.max(index1, index2);
        let distance = 0;
        let meshPath = this.getMeshPathFromIndex(minIndex);
        let finalMeshPath = this.getMeshPathFromIndex(maxIndex);
        if (meshPath === finalMeshPath) {
            return meshPath.getDistanceAlongPath(this.getIndexWithinPath(minIndex), this.getIndexWithinPath(maxIndex));
        }
        distance += meshPath.getDistanceAlongPath(this.getIndexWithinPath(minIndex), meshPath.currentPoints.length - 1);
        for (let i = this.meshPaths.indexOf(meshPath) + 1; i < this.meshPaths.indexOf(finalMeshPath); i++) {
            distance += this.meshPaths[i].getDistanceAlongPath(0, this.meshPaths[i].currentPoints.length - 1);
        }
        distance += finalMeshPath.getDistanceAlongPath(0, this.getIndexWithinPath(maxIndex));
        return distance;
    }

    getMeasurementLabel() {
        if (!sharedMeasurementLabel) {
            sharedMeasurementLabel = new MeasurementLabel();
        }
        return sharedMeasurementLabel;
    }

    onPointerDown(e) {
        this.selectionState.onPointerDown(this, e);
    }

    onPointerMove(e) {
        this.selectionState.onPointerMove(this, e);
    }

    updateColors() {
        this.selectionState.colorPoints(this)
        this.meshPaths.forEach((meshPath) => {
            meshPath.updateColors(meshPath.currentPoints.map((pt, index) => index));
        });
    }
    
    getMeshPathFromIndex(index) {
        if (index < 0) {
            return this.meshPaths[0];
        } else if (index >= this.points.length) {
            return this.meshPaths[this.meshPaths.length - 1];
        }
        let meshPathIndex = 0;
        let meshPath = this.meshPaths[meshPathIndex];
        let i = 0;
        while (i + meshPath.currentPoints.length - 1 < index) {
            i += meshPath.currentPoints.length;
            meshPathIndex++;
            meshPath = this.meshPaths[meshPathIndex];
        }
        return meshPath;
    }
    
    getIndexWithinPath(index) {
        if (index < 0) {
            return 0;
        } else if (index >= this.points.length) {
            return this.meshPaths[this.meshPaths.length - 1].currentPoints.length - 1;
        }
        let meshPathIndex = 0;
        let meshPath = this.meshPaths[meshPathIndex];
        let i = 0;
        while (i + meshPath.currentPoints.length - 1 < index) {
            i += meshPath.currentPoints.length;
            meshPathIndex++;
            meshPath = this.meshPaths[meshPathIndex];
        }
        return index - i;
    }
    
    getPointFromIntersect(intersect) {
        const meshPath = intersect.object.parent;
        const indexWithinMeshPath = meshPath.getPointFromIntersect(intersect);
        const meshPathIndex = this.meshPaths.indexOf(meshPath);
        const priorMeshPathPointCount = this.meshPaths.slice(0, meshPathIndex).reduce((sum, meshPath) => sum + meshPath.currentPoints.length, 0);
        return priorMeshPathPointCount + indexWithinMeshPath;
    }

    /**
     * @return {number} start time of mesh path or -1 if zero-length
     */
    getStartTime() {
        if (this.points.length === 0) {
            return -1;
        }
        return this.points[0].timestamp;
    }

    /**
     * @return {number} end time of mesh path or -1 if zero-length
     */
    getEndTime() {
        if (this.points.length === 0) {
            return -1;
        }
        return this.points[this.points.length - 1].timestamp;
    }
}<|MERGE_RESOLUTION|>--- conflicted
+++ resolved
@@ -1,6 +1,5 @@
 import * as THREE from '../../thirdPartyCode/three/three.module.js';
 import { MeshPath } from "../gui/ar/meshPath.js";
-import * as utils from './utils.js'
 import {
     setAnimationMode,
     AnimationMode,
@@ -92,7 +91,9 @@
             }
             spaghetti.cursorIndex = spaghetti.getPointFromIntersect(intersects[0]);
             setAnimationMode(AnimationMode.cursor);
-            realityEditor.analytics.setCursorTime(spaghetti.points[spaghetti.cursorIndex].timestamp, true);
+            if (spaghetti.analytics) {
+                spaghetti.analytics.setCursorTime(spaghetti.points[spaghetti.cursorIndex].timestamp, true);
+            }
         },
         colorPoints: (spaghetti) => {
             spaghetti.points.forEach((point, index) => {
@@ -145,11 +146,13 @@
             const minIndex = Math.min(spaghetti.cursorIndex, initialSelectionIndex);
             const maxIndex = Math.max(spaghetti.cursorIndex, initialSelectionIndex);
 
-            realityEditor.analytics.setCursorTime(spaghetti.points[spaghetti.cursorIndex].timestamp, true);
-            realityEditor.analytics.setHighlightRegion({
-                startTime: spaghetti.points[minIndex].timestamp,
-                endTime: spaghetti.points[maxIndex].timestamp
-            }, true);
+            if (spaghetti.analytics) {
+                spaghetti.analytics.setCursorTime(spaghetti.points[spaghetti.cursorIndex].timestamp, true);
+                spaghetti.analytics.setHighlightRegion({
+                    startTime: spaghetti.points[minIndex].timestamp,
+                    endTime: spaghetti.points[maxIndex].timestamp
+                }, true);
+            }
             setAnimationMode(AnimationMode.regionAll);
 
             const points = spaghetti.points;
@@ -209,7 +212,9 @@
             if (index >= spaghetti.highlightRegion.startIndex && index <= spaghetti.highlightRegion.endIndex) {
                 spaghetti.cursorIndex = index;
                 setAnimationMode(AnimationMode.cursor);
-                realityEditor.analytics.setCursorTime(spaghetti.points[spaghetti.cursorIndex].timestamp, true);
+                if (spaghetti.analytics) {
+                    spaghetti.analytics.setCursorTime(spaghetti.points[spaghetti.cursorIndex].timestamp, true);
+                }
             } else {
                 spaghetti.cursorIndex = -1;
             }
@@ -238,11 +243,13 @@
 
             spaghetti.getMeasurementLabel().requestVisible(false, spaghetti.pathId);
 
-            realityEditor.analytics.setCursorTime(spaghetti.points[spaghetti.highlightRegion.startIndex].timestamp, true);
-            realityEditor.analytics.setHighlightRegion({
-                startTime: spaghetti.points[startIndex].timestamp,
-                endTime: spaghetti.points[endIndex].timestamp
-            }, true);
+            if (spaghetti.analytics) {
+                spaghetti.analytics.setCursorTime(spaghetti.points[spaghetti.highlightRegion.startIndex].timestamp, true);
+                spaghetti.analytics.setHighlightRegion({
+                    startTime: spaghetti.points[startIndex].timestamp,
+                    endTime: spaghetti.points[endIndex].timestamp
+                }, true);
+            }
             setAnimationMode(AnimationMode.region);
         }
     }
@@ -252,9 +259,10 @@
  * A spaghetti object handles the rendering of multiple paths and the touch events for selecting on those paths
  */
 export class Spaghetti extends THREE.Group {
-    constructor(points, name, params) {
+    constructor(points, analytics, name, params) {
         super();
         this.points = [];
+        this.analytics = analytics; // Null when used outside of pose analytics, e.g. camera spaghetti lines 
         this.name = name;
         this.meshPathParams = params; // Used for mesh path creation
         this.meshPaths = [];
@@ -304,6 +312,9 @@
         let pointsToAdd = []; // Queue up points that will be part of the same MeshPath into a buffer to enable adding them in bulk
         points.forEach((point) => {
             // [0-255, 0-255, 0-255] format
+            if (!point.color.isColor) {
+                point.color = new THREE.Color(point.color[0] / 255, point.color[1] / 255, point.color[2] / 255);
+            }
             point.originalColor = [point.color.r * 255, point.color.g * 255, point.color.b * 255, 255];
             const fadeColor = AnalyticsColors.fade(point.color, 0.2);
             point.fadedColor = [fadeColor.r * 255, fadeColor.g * 255, fadeColor.b * 255, 255];
@@ -351,6 +362,11 @@
 
         this.updateColors();
     }
+    
+    setPoints(points) {
+        this.reset();
+        this.addPoints(points);
+    }
 
     /**
      * Deallocates all mesh paths and points, and removes them from the scene
@@ -399,159 +415,6 @@
         });
     }
 
-<<<<<<< HEAD
-=======
-    raycastOntoPathPlane(screenX, screenY) {
-        let cameraNode = realityEditor.sceneGraph.getCameraNode();
-        let pointOnPlane = realityEditor.gui.ar.utilities.getPointOnPlaneFromScreenXY(this.planeOrigin, this.planeNormal, cameraNode, screenX, screenY);
-        let rootCoords = realityEditor.sceneGraph.getSceneNodeById('ROOT');
-        let groundPlaneCoords = realityEditor.sceneGraph.getGroundPlaneNode();
-        if (!pointOnPlane) {
-            return;
-        }
-        return realityEditor.sceneGraph.convertToNewCoordSystem(pointOnPlane, rootCoords, groundPlaneCoords);
-    }
-    
-    selectFirstPathPoint(screenX, screenY, isHover) {
-        if (this.resetIfNoGeometry()) return;
-
-        let intersects = realityEditor.gui.threejsScene.getRaycastIntersects(screenX, screenY, [this.horizontalMesh, this.wallMesh]);
-        if (intersects.length === 0) {
-            this.comparer.reset();
-            this.updateMeshWithComparer();
-            this.updateAnalyticsHighlightRegion();
-            this.cursor.visible = false;
-            return;
-        }
-        let intersect = intersects[0];
-        let pointIndex = this.getPointFromFace([intersect.face.a, intersect.face.b, intersect.face.c]);
-        if (this.comparer.selectionState === SelectionState.SECOND) {
-            this.comparer.reset();
-            this.cursor.visible = false;
-        } else {
-            this.comparer.setFirstPoint(pointIndex, isHover);
-        }
-        this.updateMeshWithComparer();
-        this.updateAnalyticsHighlightRegion();
-    }
-
-    selectSecondPathPoint(screenX, screenY, possibleSnapIndex) {
-        if (this.resetIfNoGeometry()) return;
-
-        let pointIndex = possibleSnapIndex;
-        let intersects = realityEditor.gui.threejsScene.getRaycastIntersects(screenX, screenY, [this.horizontalMesh, this.wallMesh]);
-        if (intersects.length > 0) {
-            pointIndex = this.getPointFromFace([intersects[0].face.a, intersects[0].face.b, intersects[0].face.c]);
-        } else if (typeof possibleSnapIndex === 'number') {
-            this.cursorDestination = this.cursorSnapDestination;
-        }
-
-        this.comparer.setEndPoint(pointIndex);
-        this.cursor.visible = true;
-        this.updateMeshWithComparer();
-
-        setAnimationMode(AnimationMode.regionAll);
-        this.updateAnalyticsHighlightRegion();
-        this.prevState = null;
-    }
-    
-    resetIfNoGeometry() {
-        if (!this.horizontalMesh || !this.wallMesh) {
-            this.comparer.reset();
-            this.updateMeshWithComparer();
-            this.cursor.visible = false;
-            return true;
-        }
-        return false;
-    }
-
-    updateAnalyticsHighlightRegion() {
-        const comparer = this.comparer;
-        const points = this.currentPoints;
-        const analytics = realityEditor.analytics.getActiveAnalytics();
-        if (!analytics) {
-            return;
-        }
-
-        if (comparer.firstPointIndex === null) {
-            return;
-        }
-
-        const firstTimestamp = points[comparer.firstPointIndex].timestamp;
-        if (comparer.secondPointIndex !== null) {
-            const secondTimestamp = points[comparer.secondPointIndex].timestamp;
-            analytics.setCursorTime(-1, true);
-            analytics.setHighlightRegion({
-                startTime: Math.min(firstTimestamp, secondTimestamp),
-                endTime: Math.max(firstTimestamp, secondTimestamp),
-            }, true);
-        } else {
-            setAnimationMode(AnimationMode.cursor);
-            analytics.setCursorTime(firstTimestamp, true);
-        }
-    }
-
-    updateMeshWithComparer() {
-        let comparer = this.comparer;
-        let points = this.currentPoints;
-
-        // revert to original state, and store indices of each vertex whose color changed
-        let indicesToUpdate = this.comparer.restorePreviousColors();
-
-        // refresh the color of the first point
-        if (comparer.firstPointIndex !== null && points[comparer.firstPointIndex].color) {
-            comparer.savePreviousColor(comparer.firstPointIndex, points[comparer.firstPointIndex].color);
-            if (comparer.selectionState === SelectionState.FIRST) {
-                points[comparer.firstPointIndex].color = [200, 255, 200];
-            } else if (comparer.selectionState === SelectionState.SECOND) {
-                points[comparer.firstPointIndex].color = [0, 127, 255];
-            } else {
-                points[comparer.firstPointIndex].color = [255, 255, 0];
-            }
-            indicesToUpdate.push(comparer.firstPointIndex);
-        }
-
-        // refresh the color of the second point, and color all the points in between
-        // also displays a text label showing the time and distance along the path
-
-        if (comparer.secondPointIndex === null) {
-            this.getMeasurementLabel().requestVisible(false, this.pathId);
-        } else {
-            if (points[comparer.secondPointIndex].color) {
-                // set all points in between first and second
-                let biggerIndex = Math.max(comparer.firstPointIndex, comparer.secondPointIndex);
-                let smallerIndex = Math.min(comparer.firstPointIndex, comparer.secondPointIndex);
-                for (let i = smallerIndex + 1; i < biggerIndex; i++) {
-                    comparer.savePreviousColor(i, points[i].color);
-                    points[i].color = [255, 255, 0];
-                    indicesToUpdate.push(i);
-                }
-
-                if (comparer.selectionState !== SelectionState.TIMELINE) {
-                    comparer.savePreviousColor(comparer.secondPointIndex, points[comparer.secondPointIndex].color);
-                    points[comparer.secondPointIndex].color = [255, 0, 0];
-                    indicesToUpdate.push(comparer.secondPointIndex);
-                }
-            }
-
-            let distanceMm = this.getDistanceAlongPath(comparer.firstPointIndex, comparer.secondPointIndex);
-            let timeMs = 0;
-            let firstTimestamp = points[comparer.firstPointIndex].timestamp;
-            let secondTimestamp = points[comparer.secondPointIndex].timestamp;
-            if (typeof firstTimestamp !== 'undefined' && typeof secondTimestamp !== 'undefined') {
-                timeMs = Math.abs(firstTimestamp - secondTimestamp);
-            }
-            this.getMeasurementLabel().updateTextLabel(distanceMm, timeMs);
-            if (!this.frozen) {
-                this.getMeasurementLabel().requestVisible(true, this.pathId);
-            }
-        }
-
-        // update the mesh buffer attributes to render the updated point colors
-        this.updateColors(indicesToUpdate);
-    }
-
->>>>>>> ea061b54
     /**
      * @param {number} timestamp - time that is hovered in ms
      */
