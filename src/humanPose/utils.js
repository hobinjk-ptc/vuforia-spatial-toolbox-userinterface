--- conflicted
+++ resolved
@@ -125,14 +125,6 @@
     }
 }
 
-<<<<<<< HEAD
-// returns a random but consistent color for a provided avatar object's editorId
-function getColor(object) {
-    if (!isHumanPoseObject(object)) { return null; }
-    let editorId = object.objectId.split(HUMAN_POSE_ID_PREFIX)[1].split('_')[0];
-    let id = Math.abs(realityEditor.avatar.utils.hashCode(editorId));
-    return `hsl(${(id % Math.PI) * 360 / Math.PI}, 100%, 50%)`;
-=======
 function getDummyJointMatrix(jointId) {
     const matrix = new THREE.Matrix4();
     switch (jointId) {
@@ -284,7 +276,6 @@
         array[2], array[6], array[10], array[14],
         array[3], array[7], array[11], array[15]
     );
->>>>>>> bd23fd8e
 }
 
 export {
@@ -303,9 +294,5 @@
     setMatrixFromArray,
     indexOfMin,
     getJointNodeInfo,
-<<<<<<< HEAD
-    getColor
-=======
     createDummySkeleton
->>>>>>> bd23fd8e
 };