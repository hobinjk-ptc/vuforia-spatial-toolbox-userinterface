import * as THREE from '../../thirdPartyCode/three/three.module.js';
import {
    JOINT_TO_INDEX,
    BONE_TO_INDEX,
    SCALE,
    RENDER_CONFIDENCE_COLOR,
} from './constants.js';
import AnalyticsColors from "./AnalyticsColors.js";

/**
 * A single 3d skeleton rendered in a HumanPoseRenderer's slot
 */
export class HumanPoseRenderInstance {
    /**
     * @param {HumanPoseRenderer} renderer
     * @param {string} id - Unique identifier of human pose being rendered
     * @param {AnalyticsLens} lens - The initial lens to use for this instance
     */
    constructor(renderer, id, lens) {
        this.renderer = renderer;
        this.id = id;
        this.updated = true;
        this.visible = true;
        this.lens = lens;
        this.lensColors = {};
        this.pose = null;
        this.slot = -1;
        this.add();
    }

    /**
     * Occupies a slot on the renderer, uploading initial values
     * @param {number?} slot - manually assigned slot, taken from renderer otherwise
     */
    add(slot) {
        if (typeof slot === 'number') {
            this.slot = slot;
        } else {
            this.slot = this.renderer.takeSlot();
        }

        Object.values(JOINT_TO_INDEX).forEach(index => {
            this.renderer.setJointColorAt(this.slot, index, AnalyticsColors.base);
        });

        Object.values(BONE_TO_INDEX).forEach(index => {
            this.renderer.setBoneColorAt(this.slot, index, AnalyticsColors.base);
        });
    }

    /**
     * Sets the position of a joint
     * @param {string} jointId - ID of joint to set position of
     * @param {Vector3} position - Position to set joint to
     */
    setJointPosition(jointId, position) {
        const index = JOINT_TO_INDEX[jointId];
        this.renderer.setJointMatrixAt(
            this.slot,
            index,
            new THREE.Matrix4().makeTranslation(
                position.x,
                position.y,
                position.z,
            ),
        );
    }

    /**
     * Updates joint positions based on this.pose
     */
    updateJointPositions() {
        this.pose.forEachJoint(joint => {
            this.setJointPosition(joint.name, joint.position);
        });
    }

    /**
     * Updates bone (stick between joints) position based on this.joints' positions.
     * @param bone {Object} - bone from this.pose
     */
    updateBonePosition(bone) {
        const boneIndex = BONE_TO_INDEX[bone.name];
        const jointAPos = bone.joint0.position;
        const jointBPos = bone.joint1.position;

        const pos = jointAPos.clone().add(jointBPos).divideScalar(2);

        const scale = jointBPos.clone().sub(jointAPos).length();
        const scaleVector = new THREE.Vector3(1, scale / SCALE, 1);

        const direction = jointBPos.clone().sub(jointAPos).normalize();
        const rot = new THREE.Quaternion().setFromUnitVectors(new THREE.Vector3(0, 1, 0), direction);

        const mat = new THREE.Matrix4().compose(pos, rot, scaleVector);
        this.renderer.setBoneMatrixAt(this.slot, boneIndex, mat);
    }

    /**
     * Updates bone (stick between joints) positions based on this.joints' positions.
     */
    updateBonePositions() {
        this.pose.forEachBone(bone => {
            this.updateBonePosition(bone);
        });
    }

    /**
     * Updates the pose displayed by the pose renderer
     * @param pose {Pose} The pose to display
     */
    setPose(pose) {
        this.pose = pose;

        this.updateJointPositions();
        this.updateBonePositions();
        this.updateColorBuffers(this.lens);
    }

    /**
     * Sets the active lens for pose coloring
     * @param lens {AnalyticsLens} - lens to set
     */
    setLens(lens) {
        this.lens = lens;
        this.updateColorBuffers(this.lens);
    }

    /**
     * Annotates joint using material based on jointColor
     * @param {string} jointName
     * @param {Color} jointColor
     */
    setJointColor(jointName, jointColor) {
        if (typeof JOINT_TO_INDEX[jointName] === 'undefined') {
            return;
        }
        const index = JOINT_TO_INDEX[jointName];
        this.renderer.setJointColorAt(this.slot, index, jointColor);
    }

    /**
     * Annotates bone using material based on boneColor
     * @param {string} boneName
     * @param {Color} boneColor
     */
    setBoneColor(boneName, boneColor) {
        if (typeof BONE_TO_INDEX[boneName] === 'undefined') {
            return;
        }
        const index = BONE_TO_INDEX[boneName];
        this.renderer.setBoneColorAt(this.slot, index, boneColor);
    }

    /**
     * Sets the colors of the pose based on the current lens
     * @param {AnalyticsLens} lens - lens to use for updating colors
     */
    updateColorBuffers(lens) {
        if (!this.lensColors[lens.name]) {
            this.lensColors[lens.name] = {
                joints: Object.values(JOINT_TO_INDEX).map(() => AnalyticsColors.undefined),
                bones: Object.values(BONE_TO_INDEX).map(() => AnalyticsColors.undefined),
            };
        }
        this.pose.forEachJoint(joint => {
            this.lensColors[lens.name].joints[JOINT_TO_INDEX[joint.name]] = lens.getColorForJoint(joint);
        });
        this.pose.forEachBone(bone => {
            this.lensColors[lens.name].bones[BONE_TO_INDEX[bone.name]] = lens.getColorForBone(bone);
        });
        if (lens === this.lens && !RENDER_CONFIDENCE_COLOR) {
            this.pose.forEachJoint(joint => {
                this.setJointColor(joint.name, this.lensColors[this.lens.name].joints[JOINT_TO_INDEX[joint.name]]);
            });
            this.pose.forEachBone(bone => {
                this.setBoneColor(bone.name, this.lensColors[this.lens.name].bones[BONE_TO_INDEX[bone.name]]);
            });
        }
    }

    /**
     * Sets joint color using pose confidence
     * @param {string} jointName - name of joint to set color of
     * @param {number} confidence - confidence value to set color to
     */
    setJointConfidenceColor(jointName, confidence) {
        if (typeof JOINT_TO_INDEX[jointName] === 'undefined') {
            return;
        }
        let baseColorHSL = AnalyticsColors.base.getHSL({});
        baseColorHSL.l = baseColorHSL.l * confidence;
        let color = new THREE.Color().setHSL(baseColorHSL.h, baseColorHSL.s, baseColorHSL.l);
        this.setJointColor(jointName, color);
    }

    setVisible(visible) {
        if (this.visible === visible) {
            return;
        }

        if (visible) {
            this.updateJointPositions();
            this.updateBonePositions();
        } else {
            this.renderer.hideSlot(this.slot);
        }
        this.visible = visible;
    }

<<<<<<< HEAD
    /**
     * Clones itself into a new HumanPoseRenderer
     * @param newRenderer {HumanPoseRenderer} - the renderer to clone into
     * @return {HumanPoseRenderInstance} The new instance
     */
    cloneToRenderer(newRenderer) {
        let clone = new HumanPoseRenderInstance(newRenderer, this.id, this.lens);
        clone.setPose(this.pose);
        return clone;
=======
    getOverallRebaScoreHue() {
        let hueReba = 140 - (this.overallRebaScore - 1) * 240 / 11;
        if (isNaN(hueReba)) {
            hueReba = 120;
        }
        hueReba = (Math.min(Math.max(hueReba, -30), 120) + 360) % 360;
        return hueReba;
    }

    cloneToRenderer(newRenderer, startingColorOption) {
        let clone = new HumanPoseRenderInstance(newRenderer, this.id);
        clone.copy(this, startingColorOption);
        return clone;
    }

    /**
     * Copy all elements of other pose render instance
     * @param {HumanPoseRenderInstance}
     */
    copy(other, startingColorOption = 0) {
        for (const jointId of Object.keys(JOINT_TO_INDEX)) {
            this.setJointPosition(jointId, other.getJointPosition(jointId));
        }
        // TODO would be significantly faster to use the bulk set methods
        this.updateBonePositions();

        let colorRainbow = new THREE.Color();
        colorRainbow.setHSL(((Date.now() / 5) % 360) / 360, 1, 0.5);

        let hueReba = other.getOverallRebaScoreHue();
        // let alphaReba = 0.3 + 0.3 * (poseRenderer.overallRebaScore - 1) / 11;
        let colorReba = new THREE.Color();
        colorReba.setHSL(hueReba / 360, 1, 0.5);

        if (!other.colorOptions || other.colorOptions.length !== 3) {
            // Generate color options manually if the other pose renderer
            // hasn't already e.g. a live pose rendere only has the baseline
            // bone/joint colors

            let boneColors = other.renderer.getSlotBoneColors(other.slot);
            let jointColors = other.renderer.getSlotJointColors(other.slot);

            let boneColorsRainbow = boneColors.slice(0);
            let jointColorsRainbow = jointColors.slice(0);

            let boneColorsReba = boneColors.slice(0);
            let jointColorsReba = jointColors.slice(0);

            for (let i = 0; i < boneColors.length / 3; i++) {
                colorRainbow.toArray(boneColorsRainbow, i * 3);
                colorReba.toArray(boneColorsReba, i * 3);
            }
            for (let i = 0; i < jointColors.length / 3; i++) {
                colorRainbow.toArray(jointColorsRainbow, i * 3);
                colorReba.toArray(jointColorsReba, i * 3);
            }

            this.colorOptions[0] = {
                boneColors: boneColorsReba,
                jointColors: jointColorsReba,
            };

            this.colorOptions[1] = {
                boneColors,
                jointColors,
            };

            this.colorOptions[2] = {
                boneColors: boneColorsRainbow,
                jointColors: jointColorsRainbow,
            };
        } else {
            for (let i = 0; i < other.colorOptions.length; i++) {
                let colorOption = other.colorOptions[i];
                let copiedOpt = {
                    boneColors: colorOption.boneColors.slice(0),
                    jointColors: colorOption.jointColors.slice(0),
                };
                this.colorOptions[i] = copiedOpt;
            }
        }

        this.setColorOption(startingColorOption);

        return this;
>>>>>>> 10f55e04
    }

    /**
     * Removes from container and disposes resources
     */
    remove() {
        this.renderer.leaveSlot(this.slot);
    }
}
<|MERGE_RESOLUTION|>--- conflicted
+++ resolved
@@ -208,7 +208,6 @@
         this.visible = visible;
     }
 
-<<<<<<< HEAD
     /**
      * Clones itself into a new HumanPoseRenderer
      * @param newRenderer {HumanPoseRenderer} - the renderer to clone into
@@ -216,95 +215,25 @@
      */
     cloneToRenderer(newRenderer) {
         let clone = new HumanPoseRenderInstance(newRenderer, this.id, this.lens);
-        clone.setPose(this.pose);
+        clone.copy(this);
         return clone;
-=======
-    getOverallRebaScoreHue() {
-        let hueReba = 140 - (this.overallRebaScore - 1) * 240 / 11;
-        if (isNaN(hueReba)) {
-            hueReba = 120;
-        }
-        hueReba = (Math.min(Math.max(hueReba, -30), 120) + 360) % 360;
-        return hueReba;
-    }
-
-    cloneToRenderer(newRenderer, startingColorOption) {
-        let clone = new HumanPoseRenderInstance(newRenderer, this.id);
-        clone.copy(this, startingColorOption);
-        return clone;
-    }
-
-    /**
-     * Copy all elements of other pose render instance
-     * @param {HumanPoseRenderInstance}
-     */
-    copy(other, startingColorOption = 0) {
-        for (const jointId of Object.keys(JOINT_TO_INDEX)) {
-            this.setJointPosition(jointId, other.getJointPosition(jointId));
-        }
-        // TODO would be significantly faster to use the bulk set methods
-        this.updateBonePositions();
-
-        let colorRainbow = new THREE.Color();
-        colorRainbow.setHSL(((Date.now() / 5) % 360) / 360, 1, 0.5);
-
-        let hueReba = other.getOverallRebaScoreHue();
-        // let alphaReba = 0.3 + 0.3 * (poseRenderer.overallRebaScore - 1) / 11;
-        let colorReba = new THREE.Color();
-        colorReba.setHSL(hueReba / 360, 1, 0.5);
-
-        if (!other.colorOptions || other.colorOptions.length !== 3) {
-            // Generate color options manually if the other pose renderer
-            // hasn't already e.g. a live pose rendere only has the baseline
-            // bone/joint colors
-
-            let boneColors = other.renderer.getSlotBoneColors(other.slot);
-            let jointColors = other.renderer.getSlotJointColors(other.slot);
-
-            let boneColorsRainbow = boneColors.slice(0);
-            let jointColorsRainbow = jointColors.slice(0);
-
-            let boneColorsReba = boneColors.slice(0);
-            let jointColorsReba = jointColors.slice(0);
-
-            for (let i = 0; i < boneColors.length / 3; i++) {
-                colorRainbow.toArray(boneColorsRainbow, i * 3);
-                colorReba.toArray(boneColorsReba, i * 3);
-            }
-            for (let i = 0; i < jointColors.length / 3; i++) {
-                colorRainbow.toArray(jointColorsRainbow, i * 3);
-                colorReba.toArray(jointColorsReba, i * 3);
-            }
-
-            this.colorOptions[0] = {
-                boneColors: boneColorsReba,
-                jointColors: jointColorsReba,
+    }
+
+    /**
+     * Copy all elements of the other pose render instance
+     * @param other {HumanPoseRenderInstance} - the instance to copy from
+     */
+    copy(other) {
+        this.lens = other.lens;
+        this.lensColors = {};
+        Object.keys(other.lensColors).forEach(lensName => {
+            this.lensColors[lensName] = {
+                joints: other.lensColors[lensName].joints.slice(),
+                bones: other.lensColors[lensName].bones.slice(),
             };
-
-            this.colorOptions[1] = {
-                boneColors,
-                jointColors,
-            };
-
-            this.colorOptions[2] = {
-                boneColors: boneColorsRainbow,
-                jointColors: jointColorsRainbow,
-            };
-        } else {
-            for (let i = 0; i < other.colorOptions.length; i++) {
-                let colorOption = other.colorOptions[i];
-                let copiedOpt = {
-                    boneColors: colorOption.boneColors.slice(0),
-                    jointColors: colorOption.jointColors.slice(0),
-                };
-                this.colorOptions[i] = copiedOpt;
-            }
-        }
-
-        this.setColorOption(startingColorOption);
-
+        });
+        this.setPose(other.pose);
         return this;
->>>>>>> 10f55e04
     }
 
     /**
