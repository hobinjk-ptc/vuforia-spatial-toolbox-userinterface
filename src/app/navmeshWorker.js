/* eslint-env worker */
/* global globalThis */

// ***** On Using Web Workers *****
// Web Workers allow scripts to execute code in a background thread. In this
//   case, we use one for loading the GLBs for the area targets and generating
//   the corresponding navmeshes, as this is a computationally intensive process
//   that would otherwise block the main app.
//
// The onmessage function is called whenever the script that spawned the worker
//   (src/app/targetDownloader.js) sends a message to it.
// The postMessage function allows the worker to send messages back to the
//   script that spawned the worker.
// Workers can use the importScripts function to load in scripts from other
//   files.

// This file receives a URL for a GLB file as well as the corresponding objectID
//   through the Web Worker messaging interface and returns the resulting
//   navmesh through the same interface

import {Cache, LoadingManager, Ray, Texture, Vector3} from '../../thirdPartyCode/three/three.module.js';
import {GLTFLoader} from '../../thirdPartyCode/three/GLTFLoader.module.js';
import {mergeBufferGeometries} from '../../thirdPartyCode/three/BufferGeometryUtils.module.js';

Cache.enabled = true;
// Sets up a fake cache entry pointing to a blank texture since we can't load
// textures in this environment
const fakeCacheKey = 'fake';
Cache.add(fakeCacheKey, new Texture());

const manager = new LoadingManager();
manager.resolveURL = function(url) {
    if (url.endsWith('.glb')) {
        return url;
    }
    // Resolve to fake cache key (empty texture)
    return fakeCacheKey;
};

const gltfLoader = new GLTFLoader(manager);

globalThis.document = {
  createElementNS: function(ns, tag) {
    console.warn('createElementNS called for', tag, new Error().stack);
  }
};

const heatmapResolution = 10; // number of pixels per meter

onmessage = function(evt) {
  const fileName = evt.data.fileName;
  const objectID = evt.data.objectID;
  createNavmeshFromFile(fileName).then(navmesh => {
      postMessage({navmesh, objectID, fileName, heatmapResolution});
  }).catch(error => {
    console.error(error);
  });
}

const createNavmeshFromFile = (fileName) => {
  return new Promise(resolve => {
    gltfLoader.load(fileName, (gltf) => {
        const geometries = [];
        gltf.scene.traverse(obj => {
            if (obj.geometry) {
                obj.geometry.computeVertexNormals(); // todo Steve: figure out why compute vertex normals here?
                obj.geometry.deleteAttribute('uv'); // Messes with merge if present in some geometries but not others
                obj.geometry.deleteAttribute('uv2'); // Messes with merge if present in some geometries but not others
                geometries.push(obj.geometry);
            }
        });
        if (geometries.length === 1) {
            resolve(createNavmesh(geometries[0], heatmapResolution));
        } else {
            const mergedGeometry = mergeBufferGeometries(geometries);
            resolve(createNavmesh(mergedGeometry, heatmapResolution));
        }
    });
  });
}

// Rasterization algorithm from http://www.sunshine2k.de/coding/java/TriangleRasterization/TriangleRasterization.html
const addLine = (array, startX, endX, z, value, ignoreValue, faceY, steepness) => {
  for (let x = Math.floor(startX); x <= Math.ceil(endX); x++) {
    if (array[x] === undefined) {
      continue;
    }
    if (array[x][z] === undefined) {
      continue;
    }
    if (ignoreValue) {
      array[x][z][2] = 1;
    } else {
      array[x][z][0] += value; // todo Steve: value -- 0/1, but can be changed to store other data, eg: [0, 1]
      array[x][z][1] += 1; // # of times faces have been added to the. Later can do a weighted sum
      array[x][z][2] = 1; // whether or not this pixel is within the mesh
        array[x][z][3] += faceY;
        array[x][z][4] += steepness;
    }
  }
}

// v1 must be smallest z vertex, v3 must be the largest
const addBottomFlatTriangle = (array, v1, v2, v3, value, ignoreValue, faceY, steepness) => {
  const invslope1 = (v2.z-v1.z) === 0 ? 0 : (v2.x - v1.x) / (v2.z - v1.z);
  const invslope2 = (v3.z-v1.z) === 0 ? 0 : (v3.x - v1.x) / (v3.z - v1.z);
  
  let startX = v1.x;
  let endX = v1.x;
  
  for (let scanlineZ = Math.floor(v1.z); scanlineZ <= Math.ceil(v2.z); scanlineZ++) {
    addLine(array, startX, endX, scanlineZ, value, ignoreValue, faceY, steepness);
    startX += invslope1;
    endX += invslope2;
  }
}

// v1 must be smallest z vertex, v3 must be the largest
const addTopFlatTriangle = (array, v1, v2, v3, value, ignoreValue, faceY, steepness) => {
  const invslope1 = (v3.z-v1.z) === 0 ? 0 : (v3.x - v1.x) / (v3.z - v1.z);
  const invslope2 = (v3.z-v2.z) === 0 ? 0 : (v3.x - v2.x) / (v3.z - v2.z);
  
  let startX = v3.x;
  let endX = v3.x;
  
  for (let scanlineZ = Math.ceil(v3.z); scanlineZ >= Math.floor(v1.z); scanlineZ--) {
    addLine(array, startX, endX, scanlineZ, value, ignoreValue, faceY, steepness);
    startX -= invslope1;
    endX -= invslope2;
  }
}

const splitVertex = new Vector3();
const addTriangle = (array, v1, v2, v3, value, ignoreValue, faceY, steepness) => {
  const minZVertex = [v2,v3].reduce((min, current) => current.z < min.z ? current : min, v1);
  const maxZVertex = [v1,v2,v3].filter(vertex => vertex != minZVertex).reduce((max, current) => current.z > max.z ? current : max, [v1,v2,v3].filter(vertex => vertex != minZVertex)[0]);
  const midZVertex = [v1,v2,v3].filter(vertex => vertex != minZVertex && vertex != maxZVertex)[0];
  if (midZVertex.z === maxZVertex.z) {
    addBottomFlatTriangle(array, minZVertex, midZVertex, maxZVertex, value, ignoreValue, faceY, steepness);
  } else if (midZVertex.z === minZVertex.z) {
    addTopFlatTriangle(array, minZVertex, midZVertex, maxZVertex, value, ignoreValue, faceY, steepness);
  } else {
    splitVertex.x = minZVertex.x + (midZVertex.z - minZVertex.z) / (maxZVertex.z - minZVertex.z) * (maxZVertex.x - minZVertex.x);
    splitVertex.z = midZVertex.z;
    addBottomFlatTriangle(array, minZVertex, midZVertex, splitVertex, value, ignoreValue, faceY, steepness);
    addTopFlatTriangle(array, midZVertex, splitVertex, maxZVertex, value, ignoreValue, faceY, steepness);
  }
}

// Utility function for applying functions to values within a grid
const mapGrid = (grid, mapping) => {
  grid.forEach((row,i) => {
    row.forEach((value, j) => {
      row[j] = mapping(value,i,j);
    })
  });
}

const createNavmesh = (geometry, resolution) => { // resolution = number of pixels per meter
  // geometry.computeVertexNormals();
  geometry.computeBoundingBox();
  
  const minX = geometry.boundingBox.min.x;
  const maxX = geometry.boundingBox.max.x;
  const minY = geometry.boundingBox.min.y;
  const maxY = geometry.boundingBox.max.y;
  const minZ = geometry.boundingBox.min.z;
  const maxZ = geometry.boundingBox.max.z;
  
  const xLength = Math.ceil((maxX - minX) * resolution); // Navmesh size
  const zLength = Math.ceil((maxZ - minZ) * resolution); // Navmesh size
  const faceData = []; // Stores data about normal directions
  const outerHoles = []; // Stores data about areas that are part of the mesh
  const expandedWallMap = []; // Stores data about where the walls are, expanded to prevent pathfinding along walls
  const regionMap = []; // Stores data about isolated floor sections (to eliminate tables, countertops, etc.)
  for (let x = 0; x < xLength; x++) {
    const faceDataZArray = [];
    const outerHolesZArray = [];
    const expandedWallZArray = [];
    const regionMapZArray = [];
    for (let z = 0; z < zLength; z++) {
      faceDataZArray.push([0,0,0,0,0]); // [totalWeight, count, withinMesh, total height, total Angle], todo Steve: at the end, total angle / count ????
      outerHolesZArray.push(0);
      expandedWallZArray.push(0);
      regionMapZArray.push(0);
    }
    faceData.push(faceDataZArray);
    outerHoles.push(outerHolesZArray);
    expandedWallMap.push(expandedWallZArray);
    regionMap.push(regionMapZArray);
  }
  
  const indexedFaceAttribute = geometry.index;
  const positionAttribute = geometry.attributes.position;
  const normalAttribute = geometry.attributes.normal;
  
  // Re-use vector objects for efficiency
  const indexVector = new Vector3();
  const vertexVector1 = new Vector3();
  const vertexVector2 = new Vector3();
  const vertexVector3 = new Vector3();
  
  const vertexNormal1 = new Vector3();
  const vertexNormal2 = new Vector3();
  const vertexNormal3 = new Vector3();
  
  let vertexAngle1, vertexAngle2, vertexAngle3;
  
  let vertexIndex = 0;
  const loadVertices = (v1, v2, v3, n1, n2, n3) => {
    if (geometry.index) { // Have to handle indexed vertices differently from sequential vertices
      if (vertexIndex >= indexedFaceAttribute.count) {
        return false;
      }
      indexVector.fromBufferAttribute(indexedFaceAttribute, vertexIndex); // Gets indices of face vertices, not grouped by attribute so indexVector collects 3 at a time
      v1.fromBufferAttribute(positionAttribute, indexVector.x);
      v2.fromBufferAttribute(positionAttribute, indexVector.y);
      v3.fromBufferAttribute(positionAttribute, indexVector.z);
      n1.fromBufferAttribute(normalAttribute, indexVector.x);
      n2.fromBufferAttribute(normalAttribute, indexVector.y);
      n3.fromBufferAttribute(normalAttribute, indexVector.z);
    } else {
      if (vertexIndex >= positionAttribute.count) {
        return false;
      }
      v1.fromBufferAttribute(positionAttribute, vertexIndex);
      v2.fromBufferAttribute(positionAttribute, vertexIndex+1);
      v3.fromBufferAttribute(positionAttribute, vertexIndex+2);
        n1.fromBufferAttribute(normalAttribute, vertexIndex);
        n2.fromBufferAttribute(normalAttribute, vertexIndex+1);
        n3.fromBufferAttribute(normalAttribute, vertexIndex+2);
    }
    vertexIndex += 3;
    return true;
  }
  
  // We're looking for walkable space, so any faces in this range are obstacles
  const lowIgnoreHeight = 0.5; // 50cm ~= Knee height for tall people (like me)
  const highIgnoreHeight = 2; // 2m ~= slightly under door height
    // const lowIgnoreHeight = -20; // 50cm ~= Knee height for tall people (like me)
    // const highIgnoreHeight = 20; // 2m ~= slightly under door height
  
  // The floor offset will be set by looking down from the origin first, and if nothing is found, looking up
  let floorOffsetDown = 1; // Junk positive offset that will get replaced if there is a floor beneath the origin point
  let floorOffsetUp = -1; // Junk negative offset that will get replaced if there is a floor above the origin point
  const floorDetectionRayDown = new Ray(new Vector3(0,0,0), new Vector3(0,-1,0));
  const floorDetectionResultDown = new Vector3();
  const floorDetectionRayUp = new Ray(new Vector3(0,0,0), new Vector3(0,1,0));
  const floorDetectionResultUp = new Vector3();

    const abs = (a) => {return Math.abs(a)};
    const dot = (a, b) => {return a.clone().dot(b)};
    const normalize = (a) => {return a.normalize()};
    const degrees = (a) => {return a * 180 / Math.PI};
    const acos = (a) => {return Math.acos(a)};
    const upVector = new Vector3(0, 1, 0);

    const normalToSteepness = (v) => {
        let steepness = abs(dot(normalize(v), upVector)); // Range [0., 1.]. 0. ~ very steep; 1. ~ very flat
        let angle = degrees(acos(steepness));
        return angle;
    }
  
  // Load the next face into our vertex vectors and evaluate until out of faces
  while(loadVertices(vertexVector1, vertexVector2, vertexVector3, vertexNormal1, vertexNormal2, vertexNormal3)) {
    
    // Use the average height of the vertices to determine the height of the face
    const faceY = (vertexVector1.y + vertexVector2.y + vertexVector3.y)/3;
    
    if (floorDetectionRayDown.intersectTriangle(vertexVector1, vertexVector2, vertexVector3, false, floorDetectionResultDown)) {
      if (faceY > floorOffsetDown || floorOffsetDown > 0) {
        floorOffsetDown = faceY; // Find the highest face below the origin to set as the floor height
      }
    }
    
    if (floorDetectionRayUp.intersectTriangle(vertexVector1, vertexVector2, vertexVector3, false, floorDetectionResultUp)) {
      if (faceY < floorOffsetUp || floorOffsetUp < 0) {
        floorOffsetUp = faceY; // Find the lowest face above the origin to set as the floor height
      }
    }
    
    // If something is out of the vertical range for obstacles, we don't want
    // to have it contribute to the weight of that point, but we do want the
    // pixels covered by that face to be considered walkable if no other
    // obstacles are found there, so we want addTriangle to mark it as occupied
    let ignoreWeight = false;
    if (vertexVector1.y - minY < lowIgnoreHeight && vertexVector2.y - minY < lowIgnoreHeight && vertexVector3.y - minY < lowIgnoreHeight) {
      ignoreWeight = true;
    }
    if (vertexVector1.y - minY > highIgnoreHeight && vertexVector2.y - minY > highIgnoreHeight && vertexVector3.y - minY > highIgnoreHeight) {
      ignoreWeight = true;
    }

    // calculate steepness based on v1, v2, v3
    //   console.log(vertexNormal1, vertexNormal2, vertexNormal3);
    vertexAngle1 = normalToSteepness(vertexNormal1);
    vertexAngle2 = normalToSteepness(vertexNormal2);
    vertexAngle3 = normalToSteepness(vertexNormal3);
    // console.log(vertexAngle1, vertexAngle2, vertexAngle3);
      let steepness = (vertexAngle1 + vertexAngle2 + vertexAngle3) / 3;
    
    // Converting positions to navmesh coordinates to allow for rasterization of face
    [vertexVector1, vertexVector2, vertexVector3].forEach(vertex => {
      vertex.x = Math.floor((vertex.x - minX) / (maxX - minX) * xLength);
      vertex.z = Math.floor((vertex.z - minZ) / (maxZ - minZ) * zLength); // Flip z-coordinate to ensure top-down view (rather than bottom-up)
    });
    const weight = 1;
    
    // Rasterize face data onto navmesh
    addTriangle(faceData, vertexVector1, vertexVector2, vertexVector3, weight, ignoreWeight, faceY, steepness);
  }
  
<<<<<<< HEAD
  const floorOffset = floorOffsetDown < 0 ? floorOffsetDown : minY;

    const makeArray = (a, b, cb) => {
        var arr = [];
        for(let i = 0; i < a; i++) {
            arr[i] = [];
            for(let j = 0; j < b; j++) {
                arr[i][j] = cb(i, j);
            }
        }
        return arr;
    }
    
    let steepnessMap = makeArray(faceData.length, faceData[0].length, () => {return 0});

  // calculate the average steepness of each grid cell to a 2d array
    for (let i = 0; i < faceData.length; i++) {
        for (let j = 0; j < faceData[0].length; j++) {
            steepnessMap[i][j] = faceData[i][j][1] === 0 ? 0 : faceData[i][j][4] / faceData[i][j][1]; // -1 --- not computed area in the navmesh, un-walkable area
        }
    }
    
    // console.log(steepnessMap);
    
    
    let heightMap = makeArray(faceData.length, faceData[0].length, (i, j) => {
        return faceData[i][j][1] === 0 ? 0 : faceData[i][j][3] / faceData[i][j][1];
    })

    // console.log(heightMap);
    
    
    // double check how the count values to see how it works
    let countMap = makeArray(faceData.length, faceData[0].length, (i, j) => {
        return faceData[i][j][1];
    });

    // console.log(countMap);
=======
  const floorOffset = minY; // set the floorOffset to the lowest part of the scanned mesh
>>>>>>> 5b7b0ebb
  
  // Calculate average weight of faces within pixels
  mapGrid(faceData, value => [value[1] === 0 ? 0 : value[0] / value[1], value[2], 0]); // total weight / count
    // similar to above, I build the final grid based on steepness value
  
    // with in / out mesh, whether if the obstacle is within / outside of the mesh
    // now value -- [average weight, within mesh, 0]
  // Pixels without obstacles but within the mesh are considered walkable, other pixels are not
  const normalCutoff = 0.1;
  mapGrid(faceData, value => value[0] < normalCutoff ? [0, value[1], 0] : [value[0], 0, 0]);
  
  // now value -- [0 - not walkable / average weight - walkable, within mesh - not walkable / 0 - walkable, 0]
  
  // Filling outer holes (non-mesh pixels), defined as non-walkable pixels reachable from edge of grid
  const outerHolesStack = [];
  const isHole = (x,z) => {
    return faceData[x][z][0] === 0 && faceData[x][z][1] === 0 && outerHoles[x][z] === 0;
  }
  
  // Expands search outwards
  const pushAdjacent = (x,z,stack) => {
    stack.push([x-1,z]);
    stack.push([x+1,z]);
    stack.push([x,z-1]);
    stack.push([x,z+1]);
  }
  
  // Initializing search at borders
  for (let x = 0; x < xLength; x++) {
    if (isHole(x,0)) {
      outerHoles[x][0] = 1;
      pushAdjacent(x,0,outerHolesStack);
    }
    if (isHole(x,zLength-1)) {
      outerHoles[x][zLength-1] = 1;
      pushAdjacent(x,zLength-1,outerHolesStack);
    }
  }
  
  // Initializing search at borders
  for (let z = 0; z < zLength; z++) {
    if (isHole(0,z)) {
      outerHoles[0][z] = 1;
      pushAdjacent(0,z,outerHolesStack);
    }
    if (isHole(xLength-1,z)) {
      outerHoles[xLength-1][z] = 1;
      pushAdjacent(xLength-1,z,outerHolesStack);
    }
  }
  
  // Breadth-first spread
  while (outerHolesStack.length != 0) {
    const coords = outerHolesStack.pop();
    const x = coords[0];
    const z = coords[1];
    
    // Skips out-of-bounds and visited pixels
    if (x < 0 || x >= xLength || z < 0 || z >= zLength || !isHole(x,z)) {
      continue;
    }
    outerHoles[x][z] = 1;
    pushAdjacent(x,z,outerHolesStack);
  }
  
  // Fills holes in grid
  for (let x = 0; x < xLength; x++) {
    for (let z = 0; z < zLength; z++) {
      if (isHole(x,z)) {
        faceData[x][z][1] = 1;
      } else {
        faceData[x][z][0] = 0;
      }
    }
  }
  
  faceData.forEach((xRow, x) => {
    xRow.forEach((value, z) => {
      if (x-1 >= 0 && faceData[x-1][z][1] === 0) {
        expandedWallMap[x][z] = 1;
        return;
      }
      if (z-1 >= 0 && faceData[x][z-1][1] === 0) {
        expandedWallMap[x][z] = 1;
        return;
      }
      if (x+1 < faceData.length && faceData[x+1][z][1] === 0) {
        expandedWallMap[x][z] = 1;
        return;
      }
      if (z+1 < faceData[x].length && faceData[x][z+1][1] === 0) {
        expandedWallMap[x][z] = 1;
        return;
      }
      if (x-1 >= 0 && z-1 >= 0 && faceData[x-1][z-1][1] === 0) {
        expandedWallMap[x][z] = 1;
        return;
      }
      if (x+1 < faceData.length && z-1 >= 0 && faceData[x+1][z-1][1] === 0) {
        expandedWallMap[x][z] = 1;
        return;
      }
      if (x+1 < faceData.length && z+1 < faceData[x].length && faceData[x+1][z+1][1] === 0) {
        expandedWallMap[x][z] = 1;
        return;
      }
      if (x-1 >= 0 && z+1 < faceData[x].length && faceData[x-1][z+1][1] === 0) {
        expandedWallMap[x][z] = 1;
        return;
      }
    })
  });
  
  // Finding largest contiguous region for floor
  let regionNumber = 1; // Number of current region
  let maxRegionNumber = 0; // Number of largest region
  let maxRegionCount = 0; // Number of pixels in largest region
  const isMapped = (x,z) => {
    return regionMap[x][z] != 0 || expandedWallMap[x][z] === 1;
  }
  for (let x = 0; x < xLength; x++) {
    for (let z = 0; z < zLength; z++) {
      if (!isMapped(x,z)) {
        regionMap[x][z] = regionNumber;
        let regionCount = 1;
        const regionFillStack = [];
        pushAdjacent(x,z,regionFillStack);
        // Breadth-first spread again, this time navigating along adjacent walkable pixels to determine pixels in same region
        while (regionFillStack.length != 0) {
          const coords = regionFillStack.pop();
          const x = coords[0];
          const z = coords[1];
          if (x < 0 || x >= xLength || z < 0 || z >= zLength || isMapped(x,z)) {
            continue;
          }
          regionMap[x][z] = regionNumber;
          regionCount++;
          pushAdjacent(x,z,regionFillStack);
        }
        if (regionCount > maxRegionCount) {
          maxRegionNumber = regionNumber;
          maxRegionCount = regionCount;
        }
        regionNumber++;
      }
    }
  }
  
  // Replace regionMap with only those pixels belonging to the largest region
  // This is our walkable space for navigation
  mapGrid(regionMap, rNum => rNum === maxRegionNumber ? 1 : 0);
  
  // Share bounding box positions so we can scale real-world positions to grid properly
  return {
    // map: regionMap,
    map: regionMap,
      countMap: countMap,
      steepnessMap: steepnessMap,
      heightMap: heightMap,
    minX: minX,
    maxX: maxX,
    minY: minY,
    maxY: maxY,
    minZ: minZ,
    maxZ: maxZ,
    floorOffset: floorOffset
  }
}<|MERGE_RESOLUTION|>--- conflicted
+++ resolved
@@ -237,8 +237,8 @@
   // We're looking for walkable space, so any faces in this range are obstacles
   const lowIgnoreHeight = 0.5; // 50cm ~= Knee height for tall people (like me)
   const highIgnoreHeight = 2; // 2m ~= slightly under door height
-    // const lowIgnoreHeight = -20; // 50cm ~= Knee height for tall people (like me)
-    // const highIgnoreHeight = 20; // 2m ~= slightly under door height
+    // const lowIgnoreHeight = -20; // very low dummy value, for maps which we want all the terrains to be walkable
+    // const highIgnoreHeight = 20; // very high dummy value, for maps which we want all the terrains to be walkable
   
   // The floor offset will be set by looking down from the origin first, and if nothing is found, looking up
   let floorOffsetDown = 1; // Junk positive offset that will get replaced if there is a floor beneath the origin point
@@ -310,8 +310,7 @@
     addTriangle(faceData, vertexVector1, vertexVector2, vertexVector3, weight, ignoreWeight, faceY, steepness);
   }
   
-<<<<<<< HEAD
-  const floorOffset = floorOffsetDown < 0 ? floorOffsetDown : minY;
+  const floorOffset = minY; // set the floorOffset to the lowest part of the scanned mesh
 
     const makeArray = (a, b, cb) => {
         var arr = [];
@@ -333,25 +332,13 @@
         }
     }
     
-    // console.log(steepnessMap);
-    
-    
     let heightMap = makeArray(faceData.length, faceData[0].length, (i, j) => {
         return faceData[i][j][1] === 0 ? 0 : faceData[i][j][3] / faceData[i][j][1];
     })
-
-    // console.log(heightMap);
-    
-    
-    // double check how the count values to see how it works
+    
     let countMap = makeArray(faceData.length, faceData[0].length, (i, j) => {
         return faceData[i][j][1];
     });
-
-    // console.log(countMap);
-=======
-  const floorOffset = minY; // set the floorOffset to the lowest part of the scanned mesh
->>>>>>> 5b7b0ebb
   
   // Calculate average weight of faces within pixels
   mapGrid(faceData, value => [value[1] === 0 ? 0 : value[0] / value[1], value[2], 0]); // total weight / count
@@ -506,7 +493,6 @@
   
   // Share bounding box positions so we can scale real-world positions to grid properly
   return {
-    // map: regionMap,
     map: regionMap,
       countMap: countMap,
       steepnessMap: steepnessMap,
