/**
 * @preserve
 *
 *                                      .,,,;;,'''..
 *                                  .'','...     ..',,,.
 *                                .,,,,,,',,',;;:;,.  .,l,
 *                               .,',.     ...     ,;,   :l.
 *                              ':;.    .'.:do;;.    .c   ol;'.
 *       ';;'                   ;.;    ', .dkl';,    .c   :; .'.',::,,'''.
 *      ',,;;;,.                ; .,'     .'''.    .'.   .d;''.''''.
 *     .oxddl;::,,.             ',  .'''.   .... .'.   ,:;..
 *      .'cOX0OOkdoc.            .,'.   .. .....     'lc.
 *     .:;,,::co0XOko'              ....''..'.'''''''.
 *     .dxk0KKdc:cdOXKl............. .. ..,c....
 *      .',lxOOxl:'':xkl,',......'....    ,'.
 *           .';:oo:...                        .
 *                .cd,      ╔═╗┌┬┐┬┌┬┐┌─┐┬─┐    .
 *                  .l;     ║╣  │││ │ │ │├┬┘    '
 *                    'l.   ╚═╝─┴┘┴ ┴ └─┘┴└─   '.
 *                     .o.                   ...
 *                      .''''','.;:''.........
 *                           .'  .l
 *                          .:.   l'
 *                         .:.    .l.
 *                        .x:      :k;,.
 *                        cxlc;    cdc,,;;.
 *                       'l :..   .c  ,
 *                       o.
 *                      .,
 *
 *      ╦═╗┌─┐┌─┐┬  ┬┌┬┐┬ ┬  ╔═╗┌┬┐┬┌┬┐┌─┐┬─┐  ╔═╗┬─┐┌─┐ ┬┌─┐┌─┐┌┬┐
 *      ╠╦╝├┤ ├─┤│  │ │ └┬┘  ║╣  │││ │ │ │├┬┘  ╠═╝├┬┘│ │ │├┤ │   │
 *      ╩╚═└─┘┴ ┴┴─┘┴ ┴  ┴   ╚═╝─┴┘┴ ┴ └─┘┴└─  ╩  ┴└─└─┘└┘└─┘└─┘ ┴
 *
 *
 * Created by Ben Reynolds on 7/17/18.
 */

createNameSpace('realityEditor.app.callbacks');

/**
 * @fileOverview realityEditor.app.callbacks.js
 * The central location where all functions triggered from within the native iOS code should reside.
 * Includes processing detected matrices from the Vuforia Engine, and processing UDP messages.
 * These can just be simple routing functions that trigger the appropriate function in other files,
 * but this acts to organize all API calls in a single place.
 * Note: callbacks related to target downloading are located in the targetDownloader module.
 */

(function(exports) {

    // these determine if visible object matrices are sent in alone or with status property (status needed for extended tracking)
    let matrixFormatCalculated = false;
    let isMatrixFormatNew; // true if visible objects has the format {objectKey: {matrix:[], status:""}} instead of {objectKey: []}

    // debug variable to speed up app by completely disabling possibility for extended tracking
    let DISABLE_ALL_EXTENDED_TRACKING = false;

    // save this matrix in a local scope for faster retrieval
    realityEditor.app.callbacks.rotationXMatrix = rotationXMatrix;

    let hasActiveGroundPlaneStream = false;

    const skeletonDedupId = Math.floor(Math.random() * 10000);

    // other modules can subscribe to what's happening here
    let subscriptions = {
        onPoseReceived: []
    }

    function onOrientationSet() {
        // if we don't have access to the Local Network, show a pop-up asking the user to turn it on.
        realityEditor.app.didGrantNetworkPermissions('realityEditor.app.callbacks.receiveNetworkPermissions');
    }

    /**
     * Requests Vuforia to start if Local Network access is provided, otherwise shows an error on screen
     * @param {boolean} success
     */
    exports.receiveNetworkPermissions = function(success) {
        if (typeof success !== 'undefined' && !success) {

            while (listeners.onVuforiaInitFailure.length > 0) { // dismiss the intializing pop-up that was waiting
                let callback = listeners.onVuforiaInitFailure.pop();
                callback();
            }

            let headerText = 'Needs Local Network Access';
            let descriptionText = 'Please enable "Local Network" access<br/>in your device\'s Settings app and try again.';

            let notification = realityEditor.gui.modal.showSimpleNotification(
                headerText, descriptionText, function () {
                    console.log('closed...');
                }, realityEditor.device.environment.variables.layoutUIForPortrait);
            notification.domElements.fade.style.backgroundColor = 'rgba(0,0,0,0.5)';
            return;
        }

        // start the AR framework in native iOS
        realityEditor.app.promises.getVuforiaReady().then(success => {
            vuforiaIsReady(success);
        });
    }

    /**
     * Callback for realityEditor.app.getVuforiaReady
     * Triggered when Vuforia Engine finishes initializing.
     * Retrieves the projection matrix and starts streaming the model matrices, camera matrix, and groundplane matrix.
     * Also starts the object discovery and download process.
     */
    function vuforiaIsReady(success) {
        if (typeof success !== 'undefined' && !success) {

            while (listeners.onVuforiaInitFailure.length > 0) { // dismiss the intializing pop-up that was waiting
                let callback = listeners.onVuforiaInitFailure.pop();
                callback();
            }
            
            let headerText = 'Needs camera access';
            let descriptionText = 'Please enable camera access<br/>in your device\'s Settings app,<br/>and try again.';

            let notification = realityEditor.gui.modal.showSimpleNotification(
                headerText, descriptionText, function () {
                    console.log('closed...');
                }, realityEditor.device.environment.variables.layoutUIForPortrait);
            notification.domElements.fade.style.backgroundColor = 'rgba(0,0,0,0.5)';
            return;
        }
        // projection matrix only needs to be retrieved once
        realityEditor.app.getProjectionMatrix('realityEditor.app.callbacks.receivedProjectionMatrix');

        // subscribe to the model matrices from each recognized image or object target
        realityEditor.app.getMatrixStream('realityEditor.app.callbacks.receiveMatricesFromAR');

        // subscribe to the camera matrix from the positional device tracker
        realityEditor.app.getCameraMatrixStream('realityEditor.app.callbacks.receiveCameraMatricesFromAR');

        // Subscribe to poses if available
        realityEditor.app.getPosesStream('realityEditor.app.callbacks.receivePoses');

        // add heartbeat listener for UDP object discovery
        realityEditor.app.getUDPMessages('realityEditor.app.callbacks.receivedUDPMessage');

        // send three action UDP pings to start object discovery
        for (var i = 0; i < 3; i++) {
            setTimeout(function () {
                realityEditor.app.sendUDPMessage({action: 'ping'});
            }, 500 * i); // space out each message by 500ms
        }

        // in case engine was started for the second time, add any targets back to engine from the first instance
        realityEditor.app.targetDownloader.reinstatePreviouslyAddedTargets();
    }

    /**
     * Subscribe to the ground plane matrix stream that starts returning results when it has been detected and an
     * anchor gets added to the ground. This only starts the tracker long enough to place an anchor on the ground -
     * after that the tracker stops for performance optimization.
     */
    function startGroundPlaneTrackerIfNeeded() {
        if (hasActiveGroundPlaneStream) { return; } // don't do this unnecessarily because it takes a lot of resources
        if (!globalStates.useGroundPlane) { return; }

        console.log('getGroundPlaneMatrixStream');
        realityEditor.app.getGroundPlaneMatrixStream('realityEditor.app.callbacks.receiveGroundPlaneMatricesFromAR');
        hasActiveGroundPlaneStream = true;
        
        // automatically stop after 1 second
        setTimeout(function() {
            realityEditor.app.acceptGroundPlaneAndStop();
            
            // prevent subsequent ground plane resets if the ground plane is snapped to a world object
            let worldObject = realityEditor.worldObjects.getBestWorldObject();
            hasActiveGroundPlaneStream = (worldObject && worldObject.uuid !== realityEditor.worldObjects.getLocalWorldId());
        }, 1000);
    }

    /**
     * Callback for realityEditor.app.getProjectionMatrix
     * Sets the projection matrix once using the value from the AR engine
     * @param {Array.<number>} matrix
     */
    function receivedProjectionMatrix(matrix) {
        // console.log('got projection matrix!', matrix);
        realityEditor.gui.ar.setProjectionMatrix(matrix);
    }

    exports.acceptUDPBeats = true;

    /**
     * Callback for realityEditor.app.getUDPMessages
     * Handles any UDP messages received by the app.
     * Currently supports object discovery messages ("ip"/"id" pairs) and state synchronization ("action") messages
     * Additional UDP messages can be listened for by using realityEditor.network.addUDPMessageHandler
     * @param {string|object} message
     */
    function receivedUDPMessage(message) {
        if (!exports.acceptUDPBeats && !message.network) {
            return;
        }

        if (typeof message !== 'object') {
            try {
                message = JSON.parse(message);
            } catch (e) {
                // string doesn't need to be parsed... continue executing the function
            }
        }

        // upon a new object discovery message, add the object and download its target files
        if (typeof message.id !== 'undefined' &&
            typeof message.ip !== 'undefined') {
            
            realityEditor.network.discovery.processHeartbeat(message);

            // forward the action message to the network module, to synchronize state across multiple clients
        } else if (typeof message.action !== 'undefined') {
            realityEditor.network.onAction(message.action);
        }

        // forward the message to a generic message handler that various modules use to subscribe to different messages
        realityEditor.network.onUDPMessage(message);
    }

    /**
<<<<<<< HEAD
     * Callback for realityEditor.app.getDeviceReady
     * Returns the native device name, which can be used to adjust the UI based on the phone/device type
     * e.g. iPhone 6s is "iPhone8,1", iPhone 6s Plus is "iPhone8,2", iPhoneX is "iPhone10,3"
     * see: https://gist.github.com/adamawolf/3048717#file-ios_device_types-txt
     * or:  https://support.hockeyapp.net/kb/client-integration-ios-mac-os-x-tvos/ios-device-types
     * @param {string} deviceName - e.g. "iPhone10,3" or "iPad2,1"
     */
    function getDeviceReady(deviceName) {
        globalStates.device = deviceName;
        console.log('The Reality Editor is loaded on a ' + globalStates.device);
        realityEditor.device.layout.adjustForDevice(deviceName);
    }

    // callback will trigger with array of joints {x,y,z} when a pose is detected
    exports.subscribeToPoses = function(callback) {
        subscriptions.onPoseReceived.push(callback);
    }

    /**
=======
>>>>>>> 08f0f6a6
     * Callback for realityEditor.app.getPosesStream
     * @param {Array<Object>} poses
     */
    function receivePoses(poses) {
        if (!window.rzvIo) {
            // window.rzvIo = io('http://jhobin0ml.local:31337');
            // window.rzvIo = io('http://10.10.10.166:31337');
            // window.rzvIo = io('http://192.168.0.106:31337');
            // window.rzvIo = io('http://192.168.50.98:31337');

            let bestWorldObject = realityEditor.worldObjects.getBestWorldObject();
            if (!bestWorldObject || bestWorldObject.objectId === realityEditor.worldObjects.getLocalWorldId()) {
                return;
            }
            const wsPort = 31337;
            const url = `ws://${bestWorldObject.ip}:${wsPort}/`;
            // const url = 'ws://10.10.10.166:31337/';
            window.rzvIo = new WebSocket(url);
        }

        let coolerPoses = [];
        let worldObject = realityEditor.worldObjects.getBestWorldObject();
        if (!worldObject) {
            console.warn('okay I give up');
            return;
        }
        let worldObjectId = worldObject.objectId;
        let worldNode = realityEditor.sceneGraph.getSceneNodeById(worldObjectId);
        let gpNode = realityEditor.sceneGraph.getSceneNodeById(realityEditor.sceneGraph.NAMES.GROUNDPLANE + realityEditor.sceneGraph.TAGS.ROTATE_X);
        if (!gpNode) {
             gpNode = realityEditor.sceneGraph.getSceneNodeById(realityEditor.sceneGraph.NAMES.GROUNDPLANE);
        }
        let cameraNode = realityEditor.sceneGraph.getSceneNodeById(realityEditor.sceneGraph.NAMES.CAMERA);
        // let persistentClientId = window.localStorage.getItem('persistentClientId') || globalStates.defaultClientName;
        // let sceneNode = realityEditor.sceneGraph.getSceneNodeById(persistentClientId);
        let sceneNode = new realityEditor.sceneGraph.SceneNode('posePixel');
        sceneNode.setParent(realityEditor.sceneGraph.getSceneNodeById('ROOT'));
        // realityEditor.sceneGraph.changeParent(sceneNode, realityEditor.sceneGraph.NAMES.GROUNDPLANE, false);
        // let gpNode = sceneNode.parent;
        // if (!worldNode) {
        //     worldNode = gpNode;
        // }
        let basisNode = worldNode; // gpNode;
        basisNode.updateWorldMatrix();
        cameraNode.updateWorldMatrix();
        // cameraNode.setParent(gpNode);
        // realityEditor.sceneGraph.changeParent(cameraNode, realityEditor.sceneGraph.NAMES.GROUNDPLANE, false);
        // if (!basisNode.parent) {
        //     console.log('updating basis parent');
        //     realityEditor.sceneGraph.changeParent(basisNode, realityEditor.sceneGraph.NAMES.ROOT, true);
        // }

        if (poses.length > 0) {
            for (let start in realityEditor.gui.poses.JOINT_NEIGHBORS) {
                let pointA = poses[start];

                let others = realityEditor.gui.poses.JOINT_NEIGHBORS[start];
                let outlierPresent = false;
                let minDepth = pointA.depth;
                for (let other of others) {
                    let pointB = poses[other];
                    minDepth = Math.min(minDepth, pointB.depth);
                }
                for (let other of others) {
                    let pointB = poses[other];
                    if (Math.abs(pointB.depth - minDepth) > 1.5) {
                        outlierPresent = true;
                    }
                }
                if (!outlierPresent) {
                    continue;
                }
                for (let other of others) {
                    let pointB = poses[other];
                    if (Math.abs(pointB.depth - minDepth) > 1.5) {
                        pointB.depth = minDepth;
                    }
                }
            }

            let depths = Object.values(realityEditor.gui.poses.POSE_JOINTS_DEPTH);
            for (let i = 0; i < depths.length; i++) {
                poses[i].depth += depths[i];
            }
        }

        const focalLength = 1392.60913; // may change per device
        const POSE_JOINTS = realityEditor.gui.poses.POSE_JOINTS;

        let roughCenterDepth = (
            poses[POSE_JOINTS.LEFT_SHOULDER].depth +
            poses[POSE_JOINTS.RIGHT_SHOULDER].depth +
            poses[POSE_JOINTS.LEFT_HIP].depth +
            poses[POSE_JOINTS.RIGHT_HIP].depth
        ) / 4;

        for (let point of poses) {
            // place it in front of the camera, facing towards the camera
            // sceneNode.setParent(realityEditor.sceneGraph.getSceneNodeById('ROOT')); hmm
            const THREE = realityEditor.gui.threejsScene.THREE;

            let zBasedDepth = point.depth;
            // Add in mlkit's z approximation when available
            if (point.hasOwnProperty('z')) {
                zBasedDepth = roughCenterDepth + point.z / focalLength * roughCenterDepth;
            }

            point.error = point.depth - zBasedDepth;
            let depth = zBasedDepth; // TODO incorporate point.depth
            if (Math.abs(point.error) < 0.5) {
                depth = point.depth * 0.8 + zBasedDepth * 0.2;
            }
            let vec = new THREE.Vector3(0, 0, depth * 1000); // point.depth * 1000);
            vec.applyEuler(new THREE.Euler(point.rotY, point.rotX, 0));
            let initialVehicleMatrix = [
                -1, 0, 0, 0,
                0, 1, 0, 0,
                0, 0, -1, 0,
                vec.x, vec.y, -vec.z, 1
            ];

            // needs to be flipped in some environments with different camera systems
            if (realityEditor.device.environment.isCameraOrientationFlipped()) {
                initialVehicleMatrix[0] *= -1;
                initialVehicleMatrix[5] *= -1;
                initialVehicleMatrix[10] *= -1;
            }

            sceneNode.setPositionRelativeTo(cameraNode, initialVehicleMatrix);
            sceneNode.updateWorldMatrix();

            let mat = sceneNode.getMatrixRelativeTo(basisNode);

            let worldX = mat[12];
            let worldY = mat[13];
            let worldZ = mat[14];
            coolerPoses.push({
                x: worldX / 1000,
                y: worldY / 1000,
                z: worldZ / 1000,
            });
        }

        let initialVehicleMatrix = [
            -1, 0, 0, 0,
            0, 1, 0, 0,
            0, 0, -1, 0,
            0, 0, 0, 1
        ];

        sceneNode.setPositionRelativeTo(cameraNode, initialVehicleMatrix);
        sceneNode.updateWorldMatrix();

        let cameraMat = sceneNode.getMatrixRelativeTo(basisNode);
        let msg = {time: Date.now(), pose: [{id: 1337 + skeletonDedupId, joints: coolerPoses}], camera: cameraMat};

        // if (window.rzvIo && (coolerPoses.length > 0 || coolerPoses.length !== window.lastPosesLen)) {
        //     if (coolerPoses.length > 0 || Math.random() > 0.9) {
        //         window.lastPosesLen = coolerPoses.length;
        //     }
        if (window.rzvIo.readyState === WebSocket.OPEN) {
            window.rzvIo.send(JSON.stringify(Object.assign({
                command: '/update/humanPoses'
            }, msg)));
        }
        // }

        let camX = cameraMat[12];
        let camY = cameraMat[13];
        let camZ = cameraMat[14];
        realityEditor.gui.poses.drawPoses(poses, coolerPoses, {
            x: camX / 1000,
            y: camY / 1000,
            z: camZ / 1000,
        });

        const USE_DEBUG_POSE = false;

        if (USE_DEBUG_POSE) {
            subscriptions.onPoseReceived.forEach(cb => cb(realityEditor.humanPose.utils.getMockPoseStandingFarAway()));
        } else {
            if (poses.length > 0) {
                subscriptions.onPoseReceived.forEach(cb => cb(coolerPoses));
            }
        }
    }

    /**
     * Callback for realityEditor.app.getMatrixStream
     * Gets triggered ~60FPS when the AR SDK sends us a new set of modelView matrices for currently visible objects
     * Stores those matrices in the draw module to be rendered in the next draw frame
     * @param {Object.<string, Array.<number>>} visibleObjects
     */
    function receiveMatricesFromAR(visibleObjects) {
        if (!realityEditor.worldObjects) {
            return;
        } // prevents tons of error messages while app is loading but Vuforia has started

        // this first section makes the app work with extended or non-extended tracking while being backwards compatible

        if (!matrixFormatCalculated) {
            // for speed, only calculates this one time
            calculateMatrixFormat(visibleObjects);
        }

        // ignore this step if using old app version that ignores EXTENDED_TRACKED objects entirely
        if (isMatrixFormatNew) {
            // extract status into separate data structure and and format matrices into a backwards-compatible object
            // if extended tracking is turned off, discard EXTENDED_TRACKED objects
            convertNewMatrixFormatToOld(visibleObjects);
        }

        // we still need to ignore this default object in case the app provides it, to be backwards compatible with older app versions
        if (visibleObjects.hasOwnProperty('WorldReferenceXXXXXXXXXXXX')) {
            delete visibleObjects['WorldReferenceXXXXXXXXXXXX'];
        }

        // easiest way to implement freeze button is just to not use the new matrices when we render
        if (globalStates.freezeButtonState) {
            realityEditor.gui.ar.draw.update(realityEditor.gui.ar.draw.visibleObjectsCopy);
            return;
        }

        // don't render origin objects as themselves
        let originObjects = realityEditor.worldObjects.getOriginObjects();
        let detectedOrigins = {};
        Object.keys(originObjects).forEach(function(originKey) {
            if (visibleObjects.hasOwnProperty(originKey)) {

                // if (worldObject.isJpgTarget) {
                    let rotatedOriginMatrix = [];
                    realityEditor.gui.ar.utilities.multiplyMatrix(rotationXMatrix, visibleObjects[originKey], rotatedOriginMatrix);
                // }

                // detectedOrigins[originKey] = realityEditor.gui.ar.utilities.copyMatrix(visibleObjects[originKey]);
                detectedOrigins[originKey] = realityEditor.gui.ar.utilities.copyMatrix(rotatedOriginMatrix);

                // this part is just to enable the the SceneGraph/network.js to know when the origin moves enough to upload the originOffset
                let sceneNode = realityEditor.sceneGraph.getSceneNodeById(originKey);
                if (sceneNode) {
                    sceneNode.setLocalMatrix(visibleObjects[originKey]);
                }

                delete visibleObjects[originKey];
            }
        });

        // this next section adjusts each world origin to be centered on their image target if it ever gets recognized
        realityEditor.worldObjects.getWorldObjectKeys().forEach(function (worldObjectKey) {
            if (visibleObjects.hasOwnProperty(worldObjectKey)) {
                let matchingOrigin = realityEditor.worldObjects.getMatchingOriginObject(worldObjectKey);
                let worldObject = realityEditor.getObject(worldObjectKey);

                let worldOriginMatrix = [];
                let hasMatchingOrigin = !!matchingOrigin;
                let isMatchingOriginVisible = (matchingOrigin && typeof detectedOrigins[matchingOrigin.uuid] !== 'undefined');
                let hasOriginOffset = typeof worldObject.originOffset !== 'undefined';
                
                if (!hasMatchingOrigin) {
                    worldOriginMatrix = realityEditor.gui.ar.utilities.copyMatrix(visibleObjects[worldObjectKey]);
                } else {
                    if (!isMatchingOriginVisible) {
                        if (!hasOriginOffset) {
                            worldOriginMatrix = realityEditor.gui.ar.utilities.copyMatrix(visibleObjects[worldObjectKey]);
                        } else {
                            // calculate origin matrix using originOffset and visibleObjects[worldObjectKey]
                            
                            // inverseWorld * originMatrix = relative;
                            // therefore:
                            // originMatrix = world * relative
                            
                            realityEditor.gui.ar.utilities.multiplyMatrix(visibleObjects[worldObjectKey], worldObject.originOffset, worldOriginMatrix);
                        }
                    } else {
                        if (!hasOriginOffset) {
                            realityEditor.app.tap(); // haptic feedback the first time it localizes against origin
                        }
                        let relative = [];
                        let inverseWorld = realityEditor.gui.ar.utilities.invertMatrix(visibleObjects[worldObjectKey]);
                        realityEditor.gui.ar.utilities.multiplyMatrix(inverseWorld, detectedOrigins[matchingOrigin.uuid], relative);
                        worldObject.originOffset = relative;
                        worldOriginMatrix = realityEditor.gui.ar.utilities.copyMatrix(detectedOrigins[matchingOrigin.uuid]);
                    }
                }

                realityEditor.worldObjects.setOrigin(worldObjectKey, worldOriginMatrix);
                
                if (worldObjectKey !== realityEditor.worldObjects.getLocalWorldId()) {
                    let bestWorldObject = realityEditor.worldObjects.getBestWorldObject();
                    if (worldObjectKey === bestWorldObject.uuid) {
                        
                        let sceneNode = realityEditor.sceneGraph.getSceneNodeById(worldObjectKey);
                        if (sceneNode) {
                            sceneNode.setLocalMatrix(worldOriginMatrix);

                            // also relocalize the groundplane if it's already been detected / in use
                            if (globalStates.useGroundPlane) {
                                // let rotated = [];
                                // realityEditor.gui.ar.utilities.multiplyMatrix(this.rotationXMatrix, worldOriginMatrix, rotated);
                                let offset = [];
                                let floorOffset = 0;
                                try {
                                    let navmesh = JSON.parse(window.localStorage.getItem(`realityEditor.navmesh.${worldObject.uuid}`));
                                    floorOffset = navmesh.floorOffset * 1000;
                                } catch (e) {
                                    console.warn('No navmesh', worldObject, e);
                                }
                                let buffer = 100;
                                floorOffset += buffer;
                                let groundPlaneOffsetMatrix = [
                                    1, 0, 0, 0,
                                    0, 1, 0, 0,
                                    0, 0, 1, 0,
                                    0, floorOffset, 0, 1
                                ];
                                let worldObjectSceneNode = realityEditor.sceneGraph.getSceneNodeById(worldObject.uuid);
                                realityEditor.gui.ar.utilities.multiplyMatrix(groundPlaneOffsetMatrix, worldObjectSceneNode.localMatrix, offset);
                                realityEditor.sceneGraph.setGroundPlanePosition(offset);
                            }
                        }
                    }
                }

                delete visibleObjects[worldObjectKey];
            }
        });

        // this next section populates the visibleObjects matrices based on the model and view (camera) matrices

        // visibleObjects contains the raw modelMatrices -> send them to the scene graph
        for (let objectKey in visibleObjects) {
            let sceneNode = realityEditor.sceneGraph.getSceneNodeById(objectKey);
            if (sceneNode) {
                sceneNode.setLocalMatrix(visibleObjects[objectKey]);

                let dontBroadcast = false;
                if (!dontBroadcast && realityEditor.device.environment.isSourceOfObjectPositions()) {
                    // if it's an object, post object position relative to a world object
                    let worldObjectId = realityEditor.sceneGraph.getWorldId();
                    if (worldObjectId) {
                        let worldNode = realityEditor.sceneGraph.getSceneNodeById(worldObjectId);
                        sceneNode.updateWorldMatrix();
                        let relativeMatrix = sceneNode.getMatrixRelativeTo(worldNode);
                        realityEditor.network.realtime.broadcastUpdate(objectKey, null, null, 'matrix', relativeMatrix);
                    }
                }
            }
        }

        // currently the origin matrix here isn't actually used, the sceneGraph matrix is used instead
        // but this still importantly adds all localized world objects (non-null origin) to the visibleObjects list
        realityEditor.worldObjects.getWorldObjectKeys().forEach(function (worldObjectKey) {
            var origin = realityEditor.worldObjects.getOrigin(worldObjectKey);
            if (origin) {
                visibleObjects[worldObjectKey] = origin; // always add all worldObjects that have been localized
            }
        });

        realityEditor.gui.ar.draw.visibleObjectsCopy = visibleObjects;

        // finally, render the objects/frames/nodes. I have tested doing this based on a requestAnimationFrame loop instead
        //  of being driven by the vuforia framerate, and have mixed results as to which is smoother/faster

        realityEditor.gui.ar.draw.update(realityEditor.gui.ar.draw.visibleObjectsCopy);
    }

    /**
     * Callback for realityEditor.app.getCameraMatrixStream
     * Gets triggered ~60FPS when the AR SDK sends us a new cameraMatrix based on the device's world coordinates
     * @param {*} cameraInfo
     */
    function receiveCameraMatricesFromAR(cameraInfo) {
        // easiest way to implement freeze button is just to not update the new matrices
        if (!globalStates.freezeButtonState) {
            realityEditor.worldObjects.checkIfFirstLocalization();

            let cameraMatrix = cameraInfo.matrix;
            let trackingStatus = cameraInfo.status;
            let trackingStatusInfo = cameraInfo.statusInfo;
            // console.log('camera : ' + trackingStatus + ' : ' + trackingStatusInfo);

            listeners.onDeviceTrackingStatus.forEach(function(callback) {
                callback(trackingStatus, trackingStatusInfo);
            });

            realityEditor.sceneGraph.setCameraPosition(cameraMatrix);

            while (listeners.onTrackingStarted.length > 0) {
                let callback = listeners.onTrackingStarted.pop();
                callback();
            }
        }
    }

    /**
     * Looks at the visibleObjects and sees if it uses the old format or the new, so that we can convert to backwards-compatible
     * New format of visibleObject  = {objectKey: {matrix:[], status:""}}
     * Old format of visibleObjects = {objectKey: []}
     * @param visibleObjects
     */
    function calculateMatrixFormat(visibleObjects) {
        if (typeof isMatrixFormatNew === 'undefined') {
            for (var key in visibleObjects) {
                isMatrixFormatNew = (typeof visibleObjects[key].status !== 'undefined');
                matrixFormatCalculated = true;
                break; // only needs to look at one object to determine format that this vuforia app uses
            }
        }
    }

    /**
     * Takes new matrix format and extracts each object's tracking status into visibleObjectsStatus
     * And puts each object's matrix directly back into the visibleObjects so that it matches the old format
     * Also deletes EXTENDED_TRACKED objects from structure if not in extendedTracking mode, to match old behavior
     * @param {Object.<{objectKey: {matrix:Array.<number>, status: string}}>} visibleObjects
     */
    function convertNewMatrixFormatToOld(visibleObjects) {
        realityEditor.gui.ar.draw.visibleObjectsStatus = {};
        for (var key in visibleObjects) {
            realityEditor.gui.ar.draw.visibleObjectsStatus[key] = visibleObjects[key].status;
            if ((!DISABLE_ALL_EXTENDED_TRACKING && realityEditor.gui.settings.toggleStates.extendedTracking) || visibleObjects[key].status === 'TRACKED') {
                visibleObjects[key] = visibleObjects[key].matrix;
            } else {
                if (visibleObjects[key].status === 'EXTENDED_TRACKED') {
                    delete visibleObjects[key];
                }
            }
        }
    }

    /**
     * Callback for realityEditor.app.getGroundPlaneMatrixStream
     * Gets triggered ~60FPS when the AR SDK sends us a new cameraMatrix based on the device's world coordinates
     * @param {Array.<number>} groundPlaneMatrix
     */
    function receiveGroundPlaneMatricesFromAR(groundPlaneMatrix) {
        // only update groundPlane if unfrozen and at least one thing is has requested groundPlane usage
        if (globalStates.useGroundPlane && !globalStates.freezeButtonState) {
            
            let worldObject = realityEditor.worldObjects.getBestWorldObject();

            // snap groundPlane to world origin, if available
            if (worldObject && worldObject.uuid !== realityEditor.worldObjects.getLocalWorldId()) {
                let worldObjectSceneNode = realityEditor.sceneGraph.getSceneNodeById(worldObject.uuid);
                if (worldObjectSceneNode) {
                    // note: if sceneGraph hierarchy gets more complicated (if ground plane and world objects have
                    // different parents in the scene graph), remember to switch worldObjectSceneNode.localMatrix
                    // for a matrix computed to preserve worldObject's worldMatrix
                    if (worldObject.isJpgTarget) {
                        // let rotated = [];
                        // realityEditor.gui.ar.utilities.multiplyMatrix(this.rotationXMatrix, worldObjectSceneNode.localMatrix, rotated);
                        realityEditor.sceneGraph.setGroundPlanePosition(worldObjectSceneNode.localMatrix);
                    } else {
                        let offset = [];
                        let floorOffset = 0;
                        try {
                            let navmesh = JSON.parse(window.localStorage.getItem(`realityEditor.navmesh.${worldObject.uuid}`));
                            floorOffset = navmesh.floorOffset * 1000;
                        } catch (e) {
                            console.warn('No navmesh', worldObject, e);
                        }
                        let buffer = 100;
                        floorOffset += buffer;
                        let groundPlaneOffsetMatrix = [
                            1, 0, 0, 0,
                            0, 1, 0, 0,
                            0, 0, 1, 0,
                            0, floorOffset, 0, 1
                        ];
                        realityEditor.gui.ar.utilities.multiplyMatrix(groundPlaneOffsetMatrix, worldObjectSceneNode.localMatrix, offset);
                        realityEditor.sceneGraph.setGroundPlanePosition(offset);
                        // realityEditor.sceneGraph.setGroundPlanePosition(JSON.parse(JSON.stringify(worldObjectSceneNode.localMatrix)));
                    }
                    return;
                }
            }

            // only set to groundPlane from vuforia if it isn't set to a world object's matrix
            realityEditor.sceneGraph.setGroundPlanePosition(groundPlaneMatrix);
        }
    }

    let listeners = {
        onVuforiaInitFailure: [], // triggers when vuforia is first initialized
        onTrackingStarted: [], // triggers when we first get a device position (again each time we lose and regain tracking)
        onDeviceTrackingStatus: [] // constantly receive the camera's tracking status and statusInfo
    }

    /**
     * Adds a callback that will trigger one time when tracking resumes (when the camera reports a new position)
     * The callback will be discarded afterwards.
     * @param {function} callback
     */
    exports.onTrackingInitialized = function(callback) {
        listeners.onTrackingStarted.push(callback);
    }

    /**
     * Adds an event handler which will constantly receive the camera's tracking status and statusInfo
     * @param {function} callback
     */
    exports.handleDeviceTrackingStatus = function(callback) {
        listeners.onDeviceTrackingStatus.push(callback);
    }

    /**
     * @param {function} callback
     */
    exports.onVuforiaInitFailure = function(callback) {
        listeners.onVuforiaInitFailure.push(callback);
    }

    // public methods (anything triggered by a native app callback needs to be public
    exports.onOrientationSet = onOrientationSet;
    exports.vuforiaIsReady = vuforiaIsReady;
    exports.receivedProjectionMatrix = receivedProjectionMatrix;
    exports.receivedUDPMessage = receivedUDPMessage;
    exports.receiveGroundPlaneMatricesFromAR = receiveGroundPlaneMatricesFromAR;
    exports.receiveMatricesFromAR = receiveMatricesFromAR;
    exports.receivePoses = receivePoses;
    exports.receiveCameraMatricesFromAR = receiveCameraMatricesFromAR;

    exports.startGroundPlaneTrackerIfNeeded = startGroundPlaneTrackerIfNeeded;

})(realityEditor.app.callbacks);<|MERGE_RESOLUTION|>--- conflicted
+++ resolved
@@ -222,29 +222,12 @@
         realityEditor.network.onUDPMessage(message);
     }
 
-    /**
-<<<<<<< HEAD
-     * Callback for realityEditor.app.getDeviceReady
-     * Returns the native device name, which can be used to adjust the UI based on the phone/device type
-     * e.g. iPhone 6s is "iPhone8,1", iPhone 6s Plus is "iPhone8,2", iPhoneX is "iPhone10,3"
-     * see: https://gist.github.com/adamawolf/3048717#file-ios_device_types-txt
-     * or:  https://support.hockeyapp.net/kb/client-integration-ios-mac-os-x-tvos/ios-device-types
-     * @param {string} deviceName - e.g. "iPhone10,3" or "iPad2,1"
-     */
-    function getDeviceReady(deviceName) {
-        globalStates.device = deviceName;
-        console.log('The Reality Editor is loaded on a ' + globalStates.device);
-        realityEditor.device.layout.adjustForDevice(deviceName);
-    }
-
     // callback will trigger with array of joints {x,y,z} when a pose is detected
     exports.subscribeToPoses = function(callback) {
         subscriptions.onPoseReceived.push(callback);
     }
 
     /**
-=======
->>>>>>> 08f0f6a6
      * Callback for realityEditor.app.getPosesStream
      * @param {Array<Object>} poses
      */
