--- conflicted
+++ resolved
@@ -280,53 +280,6 @@
         //     realityEditor.sceneGraph.changeParent(basisNode, realityEditor.sceneGraph.NAMES.ROOT, true);
         // }
 
-<<<<<<< HEAD
-=======
-        if (poses.length > 0) {
-            for (let start in realityEditor.gui.poses.JOINT_NEIGHBORS) {
-                let pointA = poses[start];
-
-                let others = realityEditor.gui.poses.JOINT_NEIGHBORS[start];
-                let outlierPresent = false;
-                let minDepth = pointA.depth;
-                for (let other of others) {
-                    let pointB = poses[other];
-                    minDepth = Math.min(minDepth, pointB.depth);
-                }
-                for (let other of others) {
-                    let pointB = poses[other];
-                    if (Math.abs(pointB.depth - minDepth) > 1.5) {
-                        outlierPresent = true;
-                    }
-                }
-                if (!outlierPresent) {
-                    continue;
-                }
-                for (let other of others) {
-                    let pointB = poses[other];
-                    if (Math.abs(pointB.depth - minDepth) > 1.5) {
-                        pointB.depth = minDepth;
-                    }
-                }
-            }
-
-            let depths = Object.values(realityEditor.gui.poses.POSE_JOINTS_DEPTH);
-            for (let i = 0; i < depths.length; i++) {
-                poses[i].depth += depths[i];
-            }
-        }
-
-        const focalLength = 1392.60913; // may change per device
-        const POSE_JOINTS = realityEditor.gui.poses.POSE_JOINTS;
-
-        let roughCenterDepth = poses.length > 0 ? (
-            poses[POSE_JOINTS.LEFT_SHOULDER].depth +
-            poses[POSE_JOINTS.RIGHT_SHOULDER].depth +
-            poses[POSE_JOINTS.LEFT_HIP].depth +
-            poses[POSE_JOINTS.RIGHT_HIP].depth
-        ) / 4 : 0;
-
->>>>>>> dfba0c2f
         for (let point of poses) {
             // place it in front of the camera, facing towards the camera
             // sceneNode.setParent(realityEditor.sceneGraph.getSceneNodeById('ROOT')); hmm
@@ -389,14 +342,7 @@
         let camX = cameraMat[12];
         let camY = cameraMat[13];
         let camZ = cameraMat[14];
-<<<<<<< HEAD
         realityEditor.gui.poses.drawPoses(poses, imageSize);
-=======
-        realityEditor.gui.poses.drawPoses(poses, coolerPoses, {
-            x: camX / 1000,
-            y: camY / 1000,
-            z: camZ / 1000,
-        });
 
         const USE_DEBUG_POSE = false;
 
@@ -407,7 +353,6 @@
                 subscriptions.onPoseReceived.forEach(cb => cb(coolerPoses));
             }
         }
->>>>>>> dfba0c2f
     }
 
     /**
