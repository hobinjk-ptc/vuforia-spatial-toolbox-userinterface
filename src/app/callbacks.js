/**
 * @preserve
 *
 *                                      .,,,;;,'''..
 *                                  .'','...     ..',,,.
 *                                .,,,,,,',,',;;:;,.  .,l,
 *                               .,',.     ...     ,;,   :l.
 *                              ':;.    .'.:do;;.    .c   ol;'.
 *       ';;'                   ;.;    ', .dkl';,    .c   :; .'.',::,,'''.
 *      ',,;;;,.                ; .,'     .'''.    .'.   .d;''.''''.
 *     .oxddl;::,,.             ',  .'''.   .... .'.   ,:;..
 *      .'cOX0OOkdoc.            .,'.   .. .....     'lc.
 *     .:;,,::co0XOko'              ....''..'.'''''''.
 *     .dxk0KKdc:cdOXKl............. .. ..,c....
 *      .',lxOOxl:'':xkl,',......'....    ,'.
 *           .';:oo:...                        .
 *                .cd,      ╔═╗┌┬┐┬┌┬┐┌─┐┬─┐    .
 *                  .l;     ║╣  │││ │ │ │├┬┘    '
 *                    'l.   ╚═╝─┴┘┴ ┴ └─┘┴└─   '.
 *                     .o.                   ...
 *                      .''''','.;:''.........
 *                           .'  .l
 *                          .:.   l'
 *                         .:.    .l.
 *                        .x:      :k;,.
 *                        cxlc;    cdc,,;;.
 *                       'l :..   .c  ,
 *                       o.
 *                      .,
 *
 *      ╦═╗┌─┐┌─┐┬  ┬┌┬┐┬ ┬  ╔═╗┌┬┐┬┌┬┐┌─┐┬─┐  ╔═╗┬─┐┌─┐ ┬┌─┐┌─┐┌┬┐
 *      ╠╦╝├┤ ├─┤│  │ │ └┬┘  ║╣  │││ │ │ │├┬┘  ╠═╝├┬┘│ │ │├┤ │   │
 *      ╩╚═└─┘┴ ┴┴─┘┴ ┴  ┴   ╚═╝─┴┘┴ ┴ └─┘┴└─  ╩  ┴└─└─┘└┘└─┘└─┘ ┴
 *
 *
 * Created by Ben Reynolds on 7/17/18.
 */

createNameSpace('realityEditor.app.callbacks');

/**
 * @fileOverview realityEditor.app.callbacks.js
 * The central location where all functions triggered from within the native iOS code should reside.
 * Includes processing detected matrices from the Vuforia Engine, and processing UDP messages.
 * These can just be simple routing functions that trigger the appropriate function in other files,
 * but this acts to organize all API calls in a single place.
 * Note: callbacks related to target downloading are located in the targetDownloader module.
 */

(function(exports) {

    // these determine if visible object matrices are sent in alone or with status property (status needed for extended tracking)
    let matrixFormatCalculated = false;
    let isMatrixFormatNew; // true if visible objects has the format {objectKey: {matrix:[], status:""}} instead of {objectKey: []}

    // debug variable to speed up app by completely disabling possibility for extended tracking
    let DISABLE_ALL_EXTENDED_TRACKING = false;

    // save this matrix in a local scope for faster retrieval
    realityEditor.app.callbacks.rotationXMatrix = rotationXMatrix;

    let hasActiveGroundPlaneStream = false;

    /**
     * Callback for realityEditor.app.getVuforiaReady
     * Triggered when Vuforia Engine finishes initializing.
     * Retrieves the projection matrix and starts streaming the model matrices, camera matrix, and groundplane matrix.
     * Also starts the object discovery and download process.
     */
    function vuforiaIsReady() {
        // projection matrix only needs to be retrieved once
        realityEditor.app.getProjectionMatrix('realityEditor.app.callbacks.receivedProjectionMatrix');

        // subscribe to the model matrices from each recognized image or object target
        realityEditor.app.getMatrixStream('realityEditor.app.callbacks.receiveMatricesFromAR');

        // subscribe to the camera matrix from the positional device tracker
        realityEditor.app.getCameraMatrixStream('realityEditor.app.callbacks.receiveCameraMatricesFromAR');

        // add heartbeat listener for UDP object discovery
        realityEditor.app.getUDPMessages('realityEditor.app.callbacks.receivedUDPMessage');

        // send three action UDP pings to start object discovery
        for (var i = 0; i < 3; i++) {
            setTimeout(function () {
                realityEditor.app.sendUDPMessage({action: 'ping'});
            }, 500 * i); // space out each message by 500ms
        }
    }

    /**
     * Subscribe to the ground plane matrix stream that starts returning results when it has been detected and an
     * anchor gets added to the ground. This only starts the tracker long enough to place an anchor on the ground -
     * after that the tracker stops for performance optimization.
     */
    function startGroundPlaneTrackerIfNeeded() {
        if (hasActiveGroundPlaneStream) { return; } // don't do this unnecessarily because it takes a lot of resources
        if (!globalStates.useGroundPlane) { return; }

<<<<<<< HEAD
        realityEditor.app.getGroundPlaneMatrixStream('realityEditor.app.callbacks.receiveGroundPlaneMatricesFromAR');
=======
        console.log('getGroundPlaneMatrixStream');
        realityEditor.app.getGroundPlaneMatrixStream('realityEditor.app.callbacks.receiveGroundPlaneMatricesFromAR');
        hasActiveGroundPlaneStream = true;
        
        // automatically stop after 1 second
        setTimeout(function() {
            realityEditor.app.acceptGroundPlaneAndStop();
            
            // prevent subsequent ground plane resets if the ground plane is snapped to a world object
            let worldObject = realityEditor.worldObjects.getBestWorldObject();
            hasActiveGroundPlaneStream = (worldObject && worldObject.uuid !== realityEditor.worldObjects.getLocalWorldId());
        }, 1000);
>>>>>>> c55e22d4
    }

    /**
     * Callback for realityEditor.app.getProjectionMatrix
     * Sets the projection matrix once using the value from the AR engine
     * @param {Array.<number>} matrix
     */
    function receivedProjectionMatrix(matrix) {
        console.log('got projection matrix!', matrix);
        realityEditor.gui.ar.setProjectionMatrix(matrix);
    }

    /**
     * Callback for realityEditor.app.getUDPMessages
     * Handles any UDP messages received by the app.
     * Currently supports object discovery messages ("ip"/"id" pairs) and state synchronization ("action") messages
     * Additional UDP messages can be listened for by using realityEditor.network.addUDPMessageHandler
     * @param {string|object} message
     */
    function receivedUDPMessage(message) {
        if (typeof message !== 'object') {
            try {
                message = JSON.parse(message);
            } catch (e) {
                // string doesn't need to be parsed... continue executing the function
            }
        }

        // upon a new object discovery message, add the object and download its target files
        if (typeof message.id !== 'undefined' &&
            typeof message.ip !== 'undefined') {

            if (typeof message.zone !== 'undefined' && message.zone !== '') {
                if (realityEditor.gui.settings.toggleStates.zoneState && realityEditor.gui.settings.toggleStates.zoneStateText === message.zone) {
                    // console.log('Added object from zone=' + message.zone);
                    realityEditor.network.addHeartbeatObject(message);
                }

            } else if (!realityEditor.gui.settings.toggleStates.zoneState) {
                // console.log('Added object without zone');
                realityEditor.network.addHeartbeatObject(message);
            }

            // forward the action message to the network module, to synchronize state across multiple clients
        } else if (typeof message.action !== 'undefined') {
            realityEditor.network.onAction(message.action);
        }

        // forward the message to a generic message handler that various modules use to subscribe to different messages
        realityEditor.network.onUDPMessage(message);
    }

    /**
     * Callback for realityEditor.app.getDeviceReady
     * Returns the native device name, which can be used to adjust the UI based on the phone/device type
     * e.g. iPhone 6s is "iPhone8,1", iPhone 6s Plus is "iPhone8,2", iPhoneX is "iPhone10,3"
     * see: https://gist.github.com/adamawolf/3048717#file-ios_device_types-txt
     * or:  https://support.hockeyapp.net/kb/client-integration-ios-mac-os-x-tvos/ios-device-types
     * @param {string} deviceName - e.g. "iPhone10,3" or "iPad2,1"
     */
    function getDeviceReady(deviceName) {
        globalStates.device = deviceName;
        console.log('The Reality Editor is loaded on a ' + globalStates.device);
        realityEditor.device.layout.adjustForDevice(deviceName);
    }

    /**
     * Callback for realityEditor.app.getMatrixStream
     * Gets triggered ~60FPS when the AR SDK sends us a new set of modelView matrices for currently visible objects
     * Stores those matrices in the draw module to be rendered in the next draw frame
     * @param {Object.<string, Array.<number>>} visibleObjects
     */
    function receiveMatricesFromAR(visibleObjects) {
        if (!realityEditor.worldObjects) {
            return;
        } // prevents tons of error messages while app is loading but Vuforia has started

        // this first section makes the app work with extended or non-extended tracking while being backwards compatible

        if (!matrixFormatCalculated) {
            // for speed, only calculates this one time
            calculateMatrixFormat(visibleObjects);
        }

        // ignore this step if using old app version that ignores EXTENDED_TRACKED objects entirely
        if (isMatrixFormatNew) {
            // extract status into separate data structure and and format matrices into a backwards-compatible object
            // if extended tracking is turned off, discard EXTENDED_TRACKED objects
            convertNewMatrixFormatToOld(visibleObjects);
        }

        // we still need to ignore this default object in case the app provides it, to be backwards compatible with older app versions
        if (visibleObjects.hasOwnProperty('WorldReferenceXXXXXXXXXXXX')) {
            delete visibleObjects['WorldReferenceXXXXXXXXXXXX'];
        }

        // easiest way to implement freeze button is just to not use the new matrices when we render
        if (globalStates.freezeButtonState) {
            realityEditor.gui.ar.draw.update(realityEditor.gui.ar.draw.visibleObjectsCopy);
            return;
        }

        // this next section adjusts each world origin to be centered on their image target if it ever gets recognized
        realityEditor.worldObjects.getWorldObjectKeys().forEach(function (worldObjectKey) {
            if (visibleObjects.hasOwnProperty(worldObjectKey)) {
                realityEditor.worldObjects.setOrigin(worldObjectKey, realityEditor.gui.ar.utilities.copyMatrix(visibleObjects[worldObjectKey]));
                
                if (worldObjectKey !== realityEditor.worldObjects.getLocalWorldId()) {
                    let bestWorldObject = realityEditor.worldObjects.getBestWorldObject();
                    if (worldObjectKey === bestWorldObject.uuid) {
                        
                        let sceneNode = realityEditor.sceneGraph.getSceneNodeById(worldObjectKey);
                        if (sceneNode) {
                            sceneNode.setLocalMatrix(visibleObjects[worldObjectKey]);

                            // also relocalize the groundplane if it's already been detected / in use
                            if (globalStates.useGroundPlane) {
                                let rotated = [];
                                realityEditor.gui.ar.utilities.multiplyMatrix(this.rotationXMatrix, visibleObjects[worldObjectKey], rotated);
                                realityEditor.sceneGraph.setGroundPlanePosition(rotated);
                            }
                        }
                    }
                }

                delete visibleObjects[worldObjectKey];
            }
        });

        // this next section populates the visibleObjects matrices based on the model and view (camera) matrices

        // visibleObjects contains the raw modelMatrices -> send them to the scene graph
        for (let objectKey in visibleObjects) {
            let sceneNode = realityEditor.sceneGraph.getSceneNodeById(objectKey);
            if (sceneNode) {
                sceneNode.setLocalMatrix(visibleObjects[objectKey]);
            }
        }

        // currently the origin matrix here isn't actually used, the sceneGraph matrix is used instead
        // but this still importantly adds all localized world objects (non-null origin) to the visibleObjects list
        realityEditor.worldObjects.getWorldObjectKeys().forEach(function (worldObjectKey) {
            var origin = realityEditor.worldObjects.getOrigin(worldObjectKey);
            if (origin) {
                visibleObjects[worldObjectKey] = origin; // always add all worldObjects that have been localized
            }
        });

        realityEditor.gui.ar.draw.visibleObjectsCopy = visibleObjects;

        // finally, render the objects/frames/nodes. I have tested doing this based on a requestAnimationFrame loop instead
        //  of being driven by the vuforia framerate, and have mixed results as to which is smoother/faster

        realityEditor.gui.ar.draw.update(realityEditor.gui.ar.draw.visibleObjectsCopy);
    }

    /**
     * Callback for realityEditor.app.getCameraMatrixStream
     * Gets triggered ~60FPS when the AR SDK sends us a new cameraMatrix based on the device's world coordinates
     * @param {Array.<number>} cameraMatrix
     */
    function receiveCameraMatricesFromAR(cameraMatrix) {
        // easiest way to implement freeze button is just to not update the new matrices
        if (!globalStates.freezeButtonState) {
            realityEditor.worldObjects.checkIfFirstLocalization();
            realityEditor.sceneGraph.setCameraPosition(cameraMatrix);
        }
    }

    /**
     * Looks at the visibleObjects and sees if it uses the old format or the new, so that we can convert to backwards-compatible
     * New format of visibleObject  = {objectKey: {matrix:[], status:""}}
     * Old format of visibleObjects = {objectKey: []}
     * @param visibleObjects
     */
    function calculateMatrixFormat(visibleObjects) {
        if (typeof isMatrixFormatNew === 'undefined') {
            for (var key in visibleObjects) {
                isMatrixFormatNew = (typeof visibleObjects[key].status !== 'undefined');
                matrixFormatCalculated = true;
                break; // only needs to look at one object to determine format that this vuforia app uses
            }
        }
    }

    /**
     * Takes new matrix format and extracts each object's tracking status into visibleObjectsStatus
     * And puts each object's matrix directly back into the visibleObjects so that it matches the old format
     * Also deletes EXTENDED_TRACKED objects from structure if not in extendedTracking mode, to match old behavior
     * @param {Object.<{objectKey: {matrix:Array.<number>, status: string}}>} visibleObjects
     */
    function convertNewMatrixFormatToOld(visibleObjects) {
        realityEditor.gui.ar.draw.visibleObjectsStatus = {};
        for (var key in visibleObjects) {
            realityEditor.gui.ar.draw.visibleObjectsStatus[key] = visibleObjects[key].status;
            if ((!DISABLE_ALL_EXTENDED_TRACKING && realityEditor.gui.settings.toggleStates.extendedTracking) || visibleObjects[key].status === 'TRACKED') {
                visibleObjects[key] = visibleObjects[key].matrix;
            } else {
                if (visibleObjects[key].status === 'EXTENDED_TRACKED') {
                    delete visibleObjects[key];
                }
            }
        }
    }

    /**
     * Callback for realityEditor.app.getGroundPlaneMatrixStream
     * Gets triggered ~60FPS when the AR SDK sends us a new cameraMatrix based on the device's world coordinates
     * @param {Array.<number>} groundPlaneMatrix
     */
    function receiveGroundPlaneMatricesFromAR(groundPlaneMatrix) {
        // only update groundPlane if unfrozen and at least one thing is has requested groundPlane usage
        if (globalStates.useGroundPlane && !globalStates.freezeButtonState) {
            
            let worldObject = realityEditor.worldObjects.getBestWorldObject();

            // snap groundPlane to world origin, if available
            if (worldObject && worldObject.uuid !== realityEditor.worldObjects.getLocalWorldId()) {
                let worldObjectSceneNode = realityEditor.sceneGraph.getSceneNodeById(worldObject.uuid);
                if (worldObjectSceneNode) {
                    // note: if sceneGraph hierarchy gets more complicated (if ground plane and world objects have
                    // different parents in the scene graph), remember to switch worldObjectSceneNode.localMatrix
                    // for a matrix computed to preserve worldObject's worldMatrix
                    let rotated = [];
                    realityEditor.gui.ar.utilities.multiplyMatrix(this.rotationXMatrix, worldObjectSceneNode.localMatrix, rotated);
                    realityEditor.sceneGraph.setGroundPlanePosition(rotated);
                    return;
                }
            }

            // only set to groundPlane from vuforia if it isn't set to a world object's matrix
            realityEditor.sceneGraph.setGroundPlanePosition(groundPlaneMatrix);
        }
    }

    // public methods (anything triggered by a native app callback needs to be public
    exports.vuforiaIsReady = vuforiaIsReady;
    exports.receivedProjectionMatrix = receivedProjectionMatrix;
    exports.receivedUDPMessage = receivedUDPMessage;
    exports.getDeviceReady = getDeviceReady;
    exports.receiveGroundPlaneMatricesFromAR = receiveGroundPlaneMatricesFromAR;
    exports.receiveMatricesFromAR = receiveMatricesFromAR;
    exports.receiveCameraMatricesFromAR = receiveCameraMatricesFromAR;

    exports.startGroundPlaneTrackerIfNeeded = startGroundPlaneTrackerIfNeeded;

})(realityEditor.app.callbacks);<|MERGE_RESOLUTION|>--- conflicted
+++ resolved
@@ -97,9 +97,6 @@
         if (hasActiveGroundPlaneStream) { return; } // don't do this unnecessarily because it takes a lot of resources
         if (!globalStates.useGroundPlane) { return; }
 
-<<<<<<< HEAD
-        realityEditor.app.getGroundPlaneMatrixStream('realityEditor.app.callbacks.receiveGroundPlaneMatricesFromAR');
-=======
         console.log('getGroundPlaneMatrixStream');
         realityEditor.app.getGroundPlaneMatrixStream('realityEditor.app.callbacks.receiveGroundPlaneMatricesFromAR');
         hasActiveGroundPlaneStream = true;
@@ -112,7 +109,6 @@
             let worldObject = realityEditor.worldObjects.getBestWorldObject();
             hasActiveGroundPlaneStream = (worldObject && worldObject.uuid !== realityEditor.worldObjects.getLocalWorldId());
         }, 1000);
->>>>>>> c55e22d4
     }
 
     /**
