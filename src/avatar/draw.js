createNameSpace("realityEditor.avatar.draw");

/**
 * @fileOverview realityEditor.avatar.draw
 * Contains a variety of helper functions for avatar/index.js to render all visuals related to avatars
 */

(function(exports) {
    const RENDER_DEVICE_CUBE = false; // turn on to show a cube at each of the avatar positions, in addition to the beams
    const SMOOTH_AVATAR_POSITIONS = false; // try to animate the positions of the avatars – doesn't work too well yet

    // main data structure that stores the various visual elements for each avatar objectKey (beam, pointer, textLabel)
    let avatarMeshes = {};

    // 2D UI for keeping track of the connection status
    let debugUI = null;
    let statusUI = null;
    let hasConnectionFeedbackBeenShown = false; // ensures we only show the "Connected!" UI one time

    const ICON_WIDTH = 30; // layout information for circular icons
    const ICON_GAP = 10;

    // main rendering loop – trigger this at 60fps to render all the visual feedback for the avatars (e.g. laser pointers)
    function renderOtherAvatars(avatarTouchStates, avatarNames) {
        try {
            for (const [objectKey, avatarTouchState] of Object.entries(avatarTouchStates)) {
                renderAvatar(objectKey, avatarTouchState, avatarNames[objectKey]);
            }
        } catch (e) {
            console.warn('error rendering other avatars', e);
        }
    }

    // show a list of circular icons, one per avatar, with the (random) color and (chosen) initials of that user
    function renderAvatarIconList(connectedAvatars) {
        let iconContainer = document.getElementById('avatarIconContainer');
<<<<<<< HEAD
        if (!iconContainer) { createIconContainer(); }
        if (!iconContainer) { return; }
=======
        if (!iconContainer) {
            iconContainer = createIconContainer();
        }
>>>>>>> 10c54d9c
        while (iconContainer.hasChildNodes()) {
            iconContainer.removeChild(iconContainer.lastChild);
        }

        if (Object.keys(connectedAvatars).length < 2) {
            return; // don't show my icon unless there is at least one other user connected
        }

        let sortedKeys = realityEditor.avatar.utils.sortAvatarList(connectedAvatars);

        // if too many collaborators, show a "+N..." at the end (I'm calling this the ellipsis) and limit how many icons
        const MAX_ICONS = realityEditor.device.environment.variables.maxAvatarIcons;
        const ADDITIONAL_NAMES = 2; // list out this many extra names with commas when hovering over the ellipsis

        sortedKeys.forEach((objectKey, index) => {
            let isEllipsis = index === (MAX_ICONS - 1) && sortedKeys.length > MAX_ICONS; // last one turns into "+2", "+3", etc
            let numTooMany = sortedKeys.length - (MAX_ICONS - 1);
            if (index >= MAX_ICONS) { return; } // after the ellipsis, we ignore the rest

            let info = connectedAvatars[objectKey];
            let initials = realityEditor.avatar.utils.getInitialsFromName(info.name) || '';
            if (isEllipsis) {
                initials = '+' + numTooMany;
            }

            let isMyIcon = objectKey.includes(realityEditor.avatar.utils.getAvatarName());
            let iconDiv = createAvatarIcon(iconContainer, objectKey, initials, index, isMyIcon, isEllipsis);

            // show full name when hovering over the icon
            let tooltipText = info.name;
            // or put all the extra names into the tooltip text
            if (isEllipsis) {
                let remainingKeys = sortedKeys.slice(-1 * numTooMany);
                let names = remainingKeys.map(key => connectedAvatars[key].name).filter(name => !!name);
                names = names.slice(0, ADDITIONAL_NAMES); // limit number of comma-separated names
                tooltipText = names.join(', ');

                let additional = numTooMany - names.length; // number of anonymous and beyond-additional
                if (additional > 0) {
                    tooltipText += ' and ' + additional + ' more';
                }
            }
            
            iconDiv.addEventListener('pointerover', () => {
                showFullNameTooltip(iconDiv, tooltipText, isMyIcon, isEllipsis);
            });
            ['pointerout', 'pointercancel', 'pointerup'].forEach((eventName) => {
                iconDiv.addEventListener(eventName, hideFullNameTooltip);
            });
        });

        let iconsWidth = Math.min(MAX_ICONS, sortedKeys.length) * (ICON_WIDTH + ICON_GAP) - ICON_GAP;
        iconContainer.style.width = iconsWidth + 'px';
    }

    // create the container that all the avatar icon list elements will get added to
    function createIconContainer() {
        let iconContainer = document.createElement('div');
        iconContainer.id = 'avatarIconContainer';
        iconContainer.classList.add('avatarIconContainerScaleAdjustment')
        iconContainer.style.top = (realityEditor.device.environment.variables.screenTopOffset + 20) + 'px';
        document.body.appendChild(iconContainer)
        return iconContainer;
    }

    // create an icon for this avatar, and add hover event listeners to show tooltip with full name
    function createAvatarIcon(parent, objectKey, initials, index, isMyIcon, isEllipsis) {
        let iconDiv = document.createElement('div');
        iconDiv.classList.add('avatarListIcon', 'avatarListIconVerticalAdjustment');
        iconDiv.style.left = ((ICON_WIDTH + ICON_GAP) * index) + 'px';
        parent.appendChild(iconDiv);

        let iconImg = document.createElement('img');
        iconImg.classList.add('avatarListIconImage');
        iconDiv.appendChild(iconImg);

        if (initials) {
            iconImg.src = '../../../svg/avatar-initials-background-dark.svg';

            let iconInitials = document.createElement('div');
            iconInitials.classList.add('avatarListIconInitials');
            iconInitials.innerText = initials;
            iconDiv.appendChild(iconInitials);
        } else {
            if (isMyIcon) {
                iconImg.src = '../../../svg/avatar-placeholder-icon.svg';
            } else {
                iconImg.src = '../../../svg/avatar-placeholder-icon-dark.svg';
            }
        }

        let color = realityEditor.avatar.utils.getColor(realityEditor.getObject(objectKey));
        let lightColor = realityEditor.avatar.utils.getColorLighter(realityEditor.getObject(objectKey));
        if (isMyIcon && color) {
            iconImg.style.border = '2px solid white';
            iconImg.style.backgroundColor = color;
        } else if (!isEllipsis && lightColor) {
            iconImg.style.border = '2px solid ' + lightColor;
            iconImg.style.backgroundColor = lightColor;
        } else {
            iconImg.style.border = '2px solid black';
            iconImg.style.backgroundColor = 'rgb(95, 95, 95)';
        }
        iconImg.style.borderRadius = '20px';

        return iconDiv;
    }

    // shows a tooltip that either says the name, or "You" or "Anonymous" if no name is provided, or a list of extra names
    function showFullNameTooltip(element, name, isMyAvatar) {
        let container = document.getElementById('avatarListHoverName');
        if (!container) {
            container = document.createElement('div');
            container.id = 'avatarListHoverName';
            container.classList.add('avatarListTooltipVerticalAdjustment'); // lets us position differently in portrait app
            element.parentElement.appendChild(container);
        }

        let nameDiv = document.getElementById('avatarListHoverNameText');
        if (!nameDiv) {
            nameDiv = document.createElement('div');
            nameDiv.id = 'avatarListHoverNameText';
            container.appendChild(nameDiv);
        }

        let tooltipArrow = document.getElementById('avatarListTooltipArrow');
        if (!tooltipArrow) {
            let tooltipArrow = document.createElement('img');
            tooltipArrow.id = 'avatarListTooltipArrow';
            tooltipArrow.src = '../../../svg/tooltip-arrow-up.svg';
            container.appendChild(tooltipArrow);
        }

        if (name) {
            nameDiv.innerText = isMyAvatar ? name + ' (you)' : name;
        } else {
            nameDiv.innerText = isMyAvatar ? 'You (Anonymous)' : 'Anonymous';
        }
        let width = Math.max(120, (nameDiv.innerText.length) * 12);
        nameDiv.style.width = width + 'px';
        container.style.width = width + 'px;'

        // center the tooltip on the icon
        let iconRelativeLeft = element.getBoundingClientRect().left - element.parentElement.getBoundingClientRect().left;
        let iconHalfWidth = element.getBoundingClientRect().width / 2;
        container.style.left = (iconRelativeLeft + iconHalfWidth) + 'px';
        container.style.display = '';
    }

    function hideFullNameTooltip() {
        let nameDiv = document.getElementById('avatarListHoverName');
        if (nameDiv) {
            nameDiv.style.display = 'none';
        }
    }

    // main rendering function for a single avatar – creates a beam, a sphere at the endpoint, and a text label if a name is provided
    function renderAvatar(objectKey, touchState, avatarName) {
        if (!touchState) { return; }

        // if that device isn't touching down, hide its laser beam and ignore the rest
        if (!touchState.isPointerDown) {
            if (avatarMeshes[objectKey]) {
                avatarMeshes[objectKey].pointer.visible = false;
                avatarMeshes[objectKey].beam.visible = false;
                avatarMeshes[objectKey].textLabel.style.display = 'none';
            }
            return;
        }

        const THREE = realityEditor.gui.threejsScene.THREE;
        const color = realityEditor.avatar.utils.getColor(realityEditor.getObject(objectKey)) || '#ffff00';

        // lazy-create the meshes and text label if they don't exist yet
        if (typeof avatarMeshes[objectKey] === 'undefined') {

            let pointerGroup = new THREE.Group();
            let pointerSphere = sphereMesh(color, objectKey + 'pointer', 50);
            pointerGroup.add(pointerSphere);

            let initials = null;
            if (avatarName) {
                initials = realityEditor.avatar.utils.getInitialsFromName(avatarName);
            }

            avatarMeshes[objectKey] = {
                pointer: pointerGroup,
                beam: cylinderMesh(new THREE.Vector3(0, 0, 0), new THREE.Vector3(1, 0, 0), new THREE.Vector3(1, 0, 0), color),
                textLabel: createTextLabel(objectKey, initials)
            }
            if (RENDER_DEVICE_CUBE) { // debug option to show where the avatars are located
                avatarMeshes[objectKey].device = boxMesh(color, objectKey + 'device')
                avatarMeshes[objectKey].device.matrixAutoUpdate = false;
                realityEditor.gui.threejsScene.addToScene(avatarMeshes[objectKey].device);
            }
            avatarMeshes[objectKey].beam.name = objectKey + 'beam';
            realityEditor.gui.threejsScene.addToScene(avatarMeshes[objectKey].pointer);
            realityEditor.gui.threejsScene.addToScene(avatarMeshes[objectKey].beam);
        }

        // get the scene position of the avatar by multiplying the avatar matrix (which is relative to world) by the world origin matrix
        let thatAvatarSceneNode = realityEditor.sceneGraph.getSceneNodeById(objectKey);
        let worldSceneNode = realityEditor.sceneGraph.getSceneNodeById(realityEditor.sceneGraph.getWorldId());
        let worldMatrixThree = new THREE.Matrix4();
        realityEditor.gui.threejsScene.setMatrixFromArray(worldMatrixThree, worldSceneNode.worldMatrix);
        let avatarObjectMatrixThree = new THREE.Matrix4();
        realityEditor.gui.threejsScene.setMatrixFromArray(avatarObjectMatrixThree, thatAvatarSceneNode.worldMatrix);
        avatarObjectMatrixThree.premultiply(worldMatrixThree);

        // then transform the final avatar position into groundplane coordinates since the threejsScene is relative to groundplane
        let groundPlaneSceneNode = realityEditor.sceneGraph.getGroundPlaneNode();
        let groundPlaneMatrix = new THREE.Matrix4();
        realityEditor.gui.threejsScene.setMatrixFromArray(groundPlaneMatrix, groundPlaneSceneNode.worldMatrix);
        avatarObjectMatrixThree.premultiply(groundPlaneMatrix.invert());

        // show all the meshes, etc, for this avatar
        avatarMeshes[objectKey].pointer.visible = true;
        let wasBeamVisible = avatarMeshes[objectKey].beam.visible; // animate differently if just made visible
        avatarMeshes[objectKey].beam.visible = true;
        if (RENDER_DEVICE_CUBE) {
            avatarMeshes[objectKey].device.visible = true;
            avatarMeshes[objectKey].device.matrixAutoUpdate = false
            avatarMeshes[objectKey].device.matrix.copy(avatarObjectMatrixThree);
        }

        if (!touchState.worldIntersectPoint) { return; }

        // worldIntersectPoint was converted to world coordinates. need to convert back to groundPlane coordinates in this system
        let groundPlaneRelativeToWorldToolbox = worldSceneNode.getMatrixRelativeTo(groundPlaneSceneNode);
        let groundPlaneRelativeToWorldThree = new realityEditor.gui.threejsScene.THREE.Matrix4();
        realityEditor.gui.threejsScene.setMatrixFromArray(groundPlaneRelativeToWorldThree, groundPlaneRelativeToWorldToolbox);
        let convertedEndPosition = new THREE.Vector3(touchState.worldIntersectPoint.x, touchState.worldIntersectPoint.y, touchState.worldIntersectPoint.z);
        convertedEndPosition.applyMatrix4(groundPlaneRelativeToWorldThree);
        // move the pointer sphere to the raycast intersect position
        avatarMeshes[objectKey].pointer.position.set(convertedEndPosition.x, convertedEndPosition.y, convertedEndPosition.z);

        // get the 2D screen coordinates of the pointer, and render a text bubble centered on it with the name of the sender
        let pointerWorldPosition = new THREE.Vector3();
        avatarMeshes[objectKey].pointer.getWorldPosition(pointerWorldPosition);
        let screenCoords = realityEditor.gui.threejsScene.getScreenXY(pointerWorldPosition);
        if (avatarName) {
            avatarMeshes[objectKey].textLabel.style.display = 'inline';
        }
        // scale the name textLabel based on distance from convertedEndPosition to camera
        let camPos = realityEditor.sceneGraph.getWorldPosition('CAMERA');
        let delta = {
            x: camPos.x - convertedEndPosition.x,
            y: camPos.y - convertedEndPosition.y,
            z: camPos.z - convertedEndPosition.z
        };
        let distanceToCamera = Math.max(0.001, Math.sqrt(delta.x * delta.x + delta.y * delta.y + delta.z * delta.z));
        let scale = Math.max(0.5, Math.min(2, 2000 / distanceToCamera)); // biggest when <1m, smallest when >4m
        avatarMeshes[objectKey].textLabel.style.transform = 'translateX(-50%) translateY(-50%) translateZ(3000px) scale(' + scale + ')';
        avatarMeshes[objectKey].textLabel.style.left = screenCoords.x + 'px'; // position it centered on the pointer sphere
        avatarMeshes[objectKey].textLabel.style.top = screenCoords.y + 'px';

        // the position of the avatar in space
        let startPosition = new THREE.Vector3(avatarObjectMatrixThree.elements[12], avatarObjectMatrixThree.elements[13], avatarObjectMatrixThree.elements[14]);
        // the position of the destination of the laser pointer (where that clicked on the environment)
        let endPosition = new THREE.Vector3(convertedEndPosition.x, convertedEndPosition.y, convertedEndPosition.z);

        if (SMOOTH_AVATAR_POSITIONS && wasBeamVisible) { // animate start position if already visible
            let currentStartPosition = [
                avatarMeshes[objectKey].beam.position.x,
                avatarMeshes[objectKey].beam.position.y,
                avatarMeshes[objectKey].beam.position.z
            ];
            let newStartPosition = [
                avatarObjectMatrixThree.elements[12],
                avatarObjectMatrixThree.elements[13],
                avatarObjectMatrixThree.elements[14]
            ];
            // animation option 1: move the cursor faster the further away it is from the new position, so it eases out
            // let animatedStartPosition = realityEditor.gui.ar.utilities.tweenMatrix(currentStartPosition, newStartPosition, 0.05);
            // animation option 2: move the cursor linearly at 30*[FPS] millimeters per second
            let animatedStartPosition = realityEditor.gui.ar.utilities.animationVectorLinear(currentStartPosition, newStartPosition, 30);
            startPosition = new THREE.Vector3(animatedStartPosition[0], animatedStartPosition[1], animatedStartPosition[2]);
        }

        // replace the old laser beam cylinder with a new one that goes from the avatar position to the beam destination
        avatarMeshes[objectKey].beam = updateCylinderMesh(avatarMeshes[objectKey].beam, startPosition, endPosition, color);
        avatarMeshes[objectKey].beam.name = objectKey + 'beam';
        realityEditor.gui.threejsScene.addToScene(avatarMeshes[objectKey].beam);
    }

    // helper to create a box mesh
    function boxMesh(color, name) {
        const THREE = realityEditor.gui.threejsScene.THREE;
        const geo = new THREE.BoxGeometry(100, 100, 100);
        const mat = new THREE.MeshBasicMaterial({color: color});
        const box = new THREE.Mesh(geo, mat);
        box.name = name;
        return box;
    }

    // helper to create a sphere mesh
    function sphereMesh(color, name, radius) {
        const THREE = realityEditor.gui.threejsScene.THREE;
        const geo = new THREE.SphereGeometry((radius || 50), 8, 6, 0, 2 * Math.PI, 0, Math.PI);
        const mat = new THREE.MeshBasicMaterial({ color: color });
        const sphere = new THREE.Mesh(geo, mat);
        sphere.name = name;
        return sphere;
    }

    // helper to create a thin laser beam cylinder from start to end
    function cylinderMesh(startPoint, endPoint, color) {
        const THREE = realityEditor.gui.threejsScene.THREE;
        let length = 0;
        if (startPoint && endPoint) {
            let direction = new THREE.Vector3().subVectors(endPoint, startPoint);
            length = direction.length();
        }
        const material = getBeamMaterial(color);
        let geometry = new THREE.CylinderGeometry(6, 6, length, 6, 2, false);
        // shift it so one end rests on the origin
        geometry.applyMatrix4(new THREE.Matrix4().makeTranslation(0, length / 2, 0));
        // rotate it the right way for lookAt to work
        geometry.applyMatrix4(new THREE.Matrix4().makeRotationX(THREE.Math.degToRad(90)));
        let mesh = new THREE.Mesh(geometry, material);
        if (startPoint) {
            mesh.position.copy(startPoint);
        }
        if (endPoint) {
            mesh.lookAt(endPoint);
        }
        return mesh;
    }

    // TODO: make this return a material using a custom shader to fade out the opacity
    // ideally the opacity will be close to 1 where the beam hits the area target,
    // and fades out to 0 or 0.1 after a meter or two, so that it just indicates the direction without being too intense
    function getBeamMaterial(color) {
        const THREE = realityEditor.gui.threejsScene.THREE;
        return new THREE.MeshBasicMaterial({color: color, transparent: true, opacity: 0.5});
    }

    // replace the existing cylinderMesh object with a new cylinderMesh with updated start and end points
    function updateCylinderMesh(obj, startPoint, endPoint, color) {
        obj.geometry.dispose();
        obj.material.dispose();

        realityEditor.gui.threejsScene.removeFromScene(obj);
        return cylinderMesh(startPoint, endPoint, color);
    }

    // adds a circular label with enough space for two initials, e.g. "BR" (but hides it if no initials provided)
    function createTextLabel(objectKey, initials) {
        let labelContainer = document.createElement('div');
        labelContainer.id = 'avatarBeamLabelContainer_' + objectKey;
        labelContainer.classList.add('avatarBeamLabel');
        document.body.appendChild(labelContainer);

        let label = document.createElement('div');
        label.id = 'avatarBeamLabel_' + objectKey;
        labelContainer.appendChild(label);

        if (initials) {
            label.innerText = initials;
            labelContainer.classList.remove('displayNone');
        } else {
            label.innerText = initials;
            labelContainer.classList.add('displayNone');
        }

        return labelContainer;
    }

    // update the laser beam text label with this name's initials
    function updateAvatarName(objectKey, name) {
        let matchingTextLabel = document.getElementById('avatarBeamLabel_' + objectKey);
        if (matchingTextLabel) {
            let initials = realityEditor.avatar.utils.getInitialsFromName(name);
            if (initials) {
                matchingTextLabel.innerText = initials;
                matchingTextLabel.parentElement.classList.remove('displayNone');
            } else {
                matchingTextLabel.innerText = '';
                matchingTextLabel.parentElement.classList.add('displayNone');
            }
        }
    }

    // when sending a beam, highlight your cursor
    function renderCursorOverlay(isVisible, screenX, screenY, color) {
        let overlay = document.getElementById('beamOverlay');
        if (!overlay) {
            overlay = document.createElement('div');
            overlay.id = 'beamOverlay';
            overlay.style.position = 'absolute';
            overlay.style.left = '-10px';
            overlay.style.top = '-10px';
            overlay.style.pointerEvents = 'none';
            overlay.style.width = '20px';
            overlay.style.height = '20px';
            overlay.style.borderRadius = '10px';
            overlay.style.backgroundColor = color;
            overlay.style.opacity = '0.5';
            document.body.appendChild(overlay);
        }
        overlay.style.transform = 'translate3d(' + screenX + 'px, ' + screenY + 'px, 1201px)';
        overlay.style.display = isVisible ? 'inline' : 'none';
    }

    // Shows an "Establishing Connection..." --> "Connected!" label in the top left
    function renderConnectionFeedback(isConnected) {
        if (!statusUI) {
            statusUI = document.createElement('div');
            statusUI.id = 'avatarStatus';
            statusUI.classList.add('topLeftInfoText');
            statusUI.style.opacity = '0.5';
            statusUI.style.left = '5px';
            statusUI.style.top = (realityEditor.device.environment.variables.screenTopOffset + 5) + 'px';
            document.body.appendChild(statusUI);
        }
        if (hasConnectionFeedbackBeenShown) { return; }
        if (isConnected) {
            hasConnectionFeedbackBeenShown = true;
            statusUI.innerText = '';
            setTimeout(() => {
                statusUI.innerText = 'Avatar Connected!';
                setTimeout(() => {
                    statusUI.innerText = '';
                    statusUI.style.display = 'none';
                }, 2000);
            }, 300);
        } else {
            statusUI.innerText = 'Establishing Avatar Connection...'
        }
    }

    // show some debug text fields in the top left corner of the screen to track data connections and transmission
    function renderConnectionDebugInfo(connectionStatus, debugConnectionStatus, myId, debugMode) {
        if (!debugMode) {
            if (debugUI) { debugUI.style.display = 'none'; }
            return;
        }

        if (!debugUI) {
            debugUI = document.createElement('div');
            debugUI.id = 'avatarConnectionStatus';
            debugUI.classList.add('topLeftInfoText');
            debugUI.style.top = realityEditor.device.environment.variables.screenTopOffset + 'px';
            document.body.appendChild(debugUI);
        }
        let sendText = debugConnectionStatus.didSendAnything && debugConnectionStatus.didRecentlySend ? 'TRUE' : debugConnectionStatus.didSendAnything ? 'true' : 'false';
        let receiveText = debugConnectionStatus.didReceiveAnything && debugConnectionStatus.didRecentlyReceive ? 'TRUE' : debugConnectionStatus.didReceiveAnything ? 'true' : 'false';

        debugUI.style.display = '';
        debugUI.innerHTML = 'Localized? (' + connectionStatus.isLocalized +').  ' +
            'Created? (' + connectionStatus.isMyAvatarCreated + ').' +
            '<br/>' +
            'Verified? (' + connectionStatus.isMyAvatarInitialized + ').  ' +
            'Occlusion? (' + connectionStatus.isWorldOcclusionObjectAdded + ').' +
            '<br/>' +
            'Subscribed? (' + debugConnectionStatus.subscribedToHowMany + ').  ' +
            '<br/>' +
            'Did Send? (' + sendText + ').  ' +
            'Did Receive? (' + receiveText + ')' +
            '<br/>' +
            'My ID: ' + (myId ? myId : 'null');
    }

    exports.renderOtherAvatars = renderOtherAvatars;
    exports.updateAvatarName = updateAvatarName;
    exports.renderAvatarIconList = renderAvatarIconList;
    exports.renderCursorOverlay = renderCursorOverlay;
    exports.renderConnectionFeedback = renderConnectionFeedback;
    exports.renderConnectionDebugInfo = renderConnectionDebugInfo;

}(realityEditor.avatar.draw));<|MERGE_RESOLUTION|>--- conflicted
+++ resolved
@@ -34,14 +34,9 @@
     // show a list of circular icons, one per avatar, with the (random) color and (chosen) initials of that user
     function renderAvatarIconList(connectedAvatars) {
         let iconContainer = document.getElementById('avatarIconContainer');
-<<<<<<< HEAD
-        if (!iconContainer) { createIconContainer(); }
-        if (!iconContainer) { return; }
-=======
         if (!iconContainer) {
             iconContainer = createIconContainer();
         }
->>>>>>> 10c54d9c
         while (iconContainer.hasChildNodes()) {
             iconContainer.removeChild(iconContainer.lastChild);
         }
