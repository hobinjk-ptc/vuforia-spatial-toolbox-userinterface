createNameSpace("realityEditor.avatar");

/**
 * @fileOverview realityEditor.avatar
 * When the app successfully localizes within a world, checks if this device has a "avatar" representation saved on that
 * world object's server. If not, create one. Continuously updates this object's position in the scene graph to match
 * the camera position, and broadcasts that position over the realtime sockets. On click-and-drag, sends this avatar's
 * touchState to other clients via the avatar's node's publicData, and renders laser beams coming from other avatars.
 */

(function(exports) {

    let network, draw, utils; // shortcuts to access realityEditor.avatar._____

    const KEEP_ALIVE_HEARTBEAT_INTERVAL = 3 * 1000; // should be a small fraction of the keep-alive timeout on the server (currently 15 seconds)
    const AVATAR_CREATION_TIMEOUT_LENGTH = 10 * 1000; // handle if avatar takes longer than 10 seconds to load
    const RAYCAST_AGAINST_GROUNDPLANE = true;

    let linkCanvas = null, linkCanvasCtx = null;
    let linkCanvasNeedsClear = true;
    let menuBarHeight;
    
    let myAvatarId = null;
    let myAvatarObject = null;
    let avatarObjects = {}; // avatar objects are stored here, so that we know which ones we've discovered/initialized
    let avatarTouchStates = {}; // data received from avatars' touchState property in their storage node
    let myAvatarTouchState = null;
    let avatarCursorStates = {}; // data received from avatars' cursorState property in their storage node
    let avatarNames = {}; // names received from avatars' userProfile property in their storage node
    let connectedAvatarUserProfiles = {}; // similar to avatarObjects, but maps objectKey -> user profile or undefined
    let isPointerDown = false;
    let lastPointerState = {
        position: null,
        timestamp: Date.now(),
        viewMatrixChecksum: null
    };
    let lastBeamOnTimestamp = null;

    // if you set your name, and other clients will see your initials near the endpoint of your laser beam
<<<<<<< HEAD
    let myUsername = window.localStorage.getItem('manuallyEnteredUsername') || null;
=======
    let isUsernameActive = false;
    let myUsername = 'Steve KX';
>>>>>>> 5b3a1668
    let myProviderId = '';

    // these are used for raycasting against the environment when sending laser beams
    let cachedWorldObject = null;
    let cachedOcclusionObject = null;

    // these are used to establish a connection and create the avatar object
    let connectionStatus = {
        isLocalized: false,
        isMyAvatarCreated: false,
        isMyAvatarInitialized: false,
        isWorldOcclusionObjectAdded: false,
        didCreationFail: false,
        isConnectionAttemptInProgress: false
    }

    // these are just used for debugging purposes
    let DEBUG_MODE = false; // can be toggled from remote operator's Develop menu
    let debugSendTimeout = null;
    let debugReceiveTimeout = null;
    let debugConnectionStatus = {
        subscribedToHowMany: 0,
        didReceiveAnything: false,
        didRecentlyReceive: false,
        didSendAnything: false,
        didRecentlySend: false
    }

    let isDesktop = false;

    function initService() {
        document.addEventListener('keydown', (e) => {
            if (e.key === 'g' || e.key === 'G') {
                console.log(connectedAvatarUserProfiles);
            }
        })
        network = realityEditor.avatar.network;
        draw = realityEditor.avatar.draw;
        utils = realityEditor.avatar.utils;

        // begin creating our own avatar object when we localize within a world object
        realityEditor.worldObjects.onLocalizedWithinWorld(function(worldObjectKey) {
            if (worldObjectKey === realityEditor.worldObjects.getLocalWorldId()) { return; }

            // todo: for now, we don't create a new avatar object for each world we see, but in future we may want to
            //       migrate our existing avatar to the server hosting the current world object that we're looking at
            if (myAvatarObject || myAvatarId) { return; }

            connectionStatus.isLocalized = true;
            refreshStatusUI();
            network.processPendingAvatarInitializations(connectionStatus, cachedWorldObject, onOtherAvatarInitialized);

            attemptToCreateAvatarOnServer(worldObjectKey);

            setInterval(() => {
                try {
                    reestablishAvatarIfNeeded();
                } catch (e) {
                    console.warn('error trying to reestablish avatar', e);
                }
            }, 1000);

            // if it takes longer than 10 seconds to load the avatar, hide the "loading" UI - todo: retry if timeout
            setTimeout(() => {
                if (myAvatarId) return;
                connectionStatus.didCreationFail = true;
                refreshStatusUI();
            }, AVATAR_CREATION_TIMEOUT_LENGTH);
        });

        if (document.getElementsByClassName('link-canvas-container')[0] === undefined) {
            isDesktop = realityEditor.device.environment.isDesktop();
            addLinkCanvas();
            resizeLinkCanvas();
            translateLinkCanvas();
            window.addEventListener('resize', () => {
                realityEditor.avatar.setLinkCanvasNeedsClear(true);
                resizeLinkCanvas();
            });
        }

        network.onAvatarDiscovered((object, objectKey) => {
            handleDiscoveredObject(object, objectKey);
            draw.renderAvatarIconList(connectedAvatarUserProfiles);
        });

        network.onAvatarDeleted((objectKey) => {
            delete avatarObjects[objectKey];
            delete connectedAvatarUserProfiles[objectKey];
            delete avatarTouchStates[objectKey];
            delete avatarCursorStates[objectKey];
            delete avatarNames[objectKey];
            draw.deleteAvatarMeshes(objectKey);
            draw.renderAvatarIconList(connectedAvatarUserProfiles);
            realityEditor.avatar.setLinkCanvasNeedsClear(true);
            realityEditor.spatialCursor.deleteOtherSpatialCursor(objectKey);

            if (objectKey === myAvatarId) {
                myAvatarId = null;
                myAvatarObject = null;
            }
        });

        realityEditor.gui.ar.draw.addUpdateListener(() => {
            if (linkCanvasNeedsClear) {
                clearLinkCanvas();
            }

            draw.renderOtherAvatars(avatarTouchStates, avatarNames, avatarCursorStates);
            draw.renderMyAvatar(myAvatarObject, myAvatarTouchState);

            if (!myAvatarObject || globalStates.freezeButtonState) { return; }

            try {
                updateMyAvatar();

                sendMySpatialCursorPosition();

                // send updated ray even if the touch doesn't move, because the camera might have moved
                // Limit to 10 FPS because this is a bit CPU-intensive
                if (isPointerDown) {
                    let needsUpdate = lastPointerState.position &&
                        Date.now() - lastPointerState.timestamp > 100 &&
                        Date.now() - lastBeamOnTimestamp > 100;
                    if (!needsUpdate) return;
                    // this is a quick way to check for changes to the camera - in very rare instances this can be incorrect
                    // but because this is just for performance optimizations that is an ok tradeoff
                    let checksum = realityEditor.sceneGraph.getCameraNode().worldMatrix.reduce((sum, a) => sum + a, 0);
                    needsUpdate = lastPointerState.viewMatrixChecksum !== checksum;
                    if (!needsUpdate) return;
                    setBeamOn(lastPointerState.position.x, lastPointerState.position.y);
                    lastPointerState.viewMatrixChecksum = checksum;
                }
            } catch (e) {
                console.warn('error updating my avatar', e);
            }
        });

        //full path is used here as network variable may not be initialised before this function runs
        realityEditor.avatar.network.onLoadOcclusionObject((worldObject, occlusionObject) => {
            cachedWorldObject = worldObject;
            cachedOcclusionObject = occlusionObject;

            connectionStatus.isWorldOcclusionObjectAdded = true;
            refreshStatusUI();

            // we have a cachedWorldObject here, so it's also a good point to check pending subscriptions for that world
            network.processPendingAvatarInitializations(connectionStatus, cachedWorldObject, onOtherAvatarInitialized);
        });

<<<<<<< HEAD
=======
        const description = 'toggle on to show name to other users';
        const propertyName = 'myUserName';
        const iconSrc = '../../../svg/object.svg';
        const defaultValue = false;
        const placeholderText = '';
        realityEditor.gui.settings.addToggleWithText('User Name', description, propertyName, iconSrc, defaultValue, placeholderText, (isToggled) => {
            isUsernameActive = isToggled;
            writeUsername(isToggled ? myUsername : null);
        }, (text) => {
            // myUsername = text;
            if (isUsernameActive) {
                writeUsername(myUsername);
            }
        });

>>>>>>> 5b3a1668
        setInterval(() => {
            if (myAvatarId && myAvatarObject) {
                network.keepObjectAlive(myAvatarId);
            }
        }, KEEP_ALIVE_HEARTBEAT_INTERVAL);

        realityEditor.app.promises.getProviderId().then(providerId => {
            myProviderId = providerId;
            // write user name will also persist providerId
            writeUsername(myUsername);
        });

        realityEditor.network.addPostMessageHandler('getUserDetails', (_, fullMessageData) => {
            realityEditor.network.postMessageIntoFrame(fullMessageData.frame, {
                userDetails: {
                    name: myUsername,
                    providerId: myProviderId,
                    sessionId: globalStates.tempUuid
                }
            });
        });
    }
    
    // todo Steve: a function that subscribes to different users, so that whenever me / another user perform some actions, the user info should be included as part of the info in the action message,
    //  eg: when added a frame, realityEditor.gui.pocket.callbackHandler.triggerCallbacks('frameAdded', callback) should include who added the frame in the callback parameter.
    //  very similar to the function above 'getUserDetails'
    
    // todo Steve: object.json, last editor
    
    function addLinkCanvas() {
        let linkCanvasContainer = document.createElement('div');
        linkCanvasContainer.className = 'link-canvas-container';
        linkCanvasContainer.style.position = 'absolute';
        linkCanvasContainer.style.top = '0';
        linkCanvasContainer.style.left = '0';
        linkCanvasContainer.style.pointerEvents = 'none';
        document.body.appendChild(linkCanvasContainer);

        linkCanvas = document.createElement('canvas');
        linkCanvas.className = 'link-canvas';
        linkCanvas.style.position = 'absolute';
        menuBarHeight = realityEditor.device.environment.variables.screenTopOffset;
        linkCanvas.style.top = `${menuBarHeight}px`;
        linkCanvas.style.left = '0';
        linkCanvas.style.zIndex = '3001';
        linkCanvasContainer.appendChild(linkCanvas);

        linkCanvasCtx = linkCanvas.getContext("2d");
    }

    function resizeLinkCanvas() {
        if (linkCanvas !== undefined) {
            linkCanvas.width = window.innerWidth;
            linkCanvas.height = window.innerHeight - menuBarHeight;
        }
    }
    
    function translateLinkCanvas() {
        linkCanvasCtx.translate(0, -menuBarHeight);
    }

    function clearLinkCanvas() {
        linkCanvasCtx.clearRect(0, menuBarHeight, window.innerWidth, window.innerHeight - menuBarHeight);
        linkCanvasNeedsClear = false;
    }

    function reestablishAvatarIfNeeded() {
        if (myAvatarId || myAvatarObject) return;
        if (connectionStatus.isConnectionAttemptInProgress) return;
        let worldObject = realityEditor.worldObjects.getBestWorldObject();
        if (!worldObject || worldObject.objectId === realityEditor.worldObjects.getLocalWorldId()) return;

        attemptToCreateAvatarOnServer(worldObject.objectId);
    }

    function attemptToCreateAvatarOnServer(worldObjectKey) {
        if (!worldObjectKey) return;

        // in theory there shouldn't be an avatar object for this device on the server yet, but verify that before creating a new one
        let thisAvatarName = utils.getAvatarName();
        let worldObject = realityEditor.getObject(worldObjectKey);

        if (!worldObject) return;

        connectionStatus.isConnectionAttemptInProgress = true;

        // cachedWorldObject = worldObject;
        realityEditor.network.utilities.verifyObjectNameNotOnWorldServer(worldObject, thisAvatarName, () => {
            network.addAvatarObject(worldObjectKey, thisAvatarName, (data) => {
                myAvatarId = data.id;
                connectionStatus.isMyAvatarCreated = true;
                connectionStatus.isConnectionAttemptInProgress = false;
                refreshStatusUI();

                // ping the server to discover the object more quickly
                for (let i = 0; i < 3; i++) {
                    setTimeout(() => realityEditor.app.sendUDPMessage({action: 'ping'}), 300 * i * i);
                }
            }, (err) => {
                console.warn('unable to add avatar object to server', err);
                connectionStatus.didCreationFail = true;
                connectionStatus.isConnectionAttemptInProgress = false;
                refreshStatusUI();
            });
        }, () => {
            console.warn('avatar already exists on server');
            connectionStatus.didCreationFail = true;
            connectionStatus.isConnectionAttemptInProgress = false;
            refreshStatusUI();
        });
    }

    // initialize the avatar object representing my own device, and those representing other devices
    function handleDiscoveredObject(object, objectKey) {
        if (!utils.isAvatarObject(object)) { return; }

        // ignore objects from other worlds if we have a primaryWorld set
        let primaryWorldInfo = realityEditor.network.discovery.getPrimaryWorldInfo();
        if (primaryWorldInfo && primaryWorldInfo.id &&
            object.worldId && object.worldId !== primaryWorldInfo.id) {
            return;
        }

        if (typeof avatarObjects[objectKey] !== 'undefined') { return; }
        avatarObjects[objectKey] = object; // keep track of which avatar objects we've processed so far
        connectedAvatarUserProfiles[objectKey] = {
            name: null, // todo Steve: the actual username
            providerId: '', // todo Steve: virtualizer 
            // sessionId: globalStates.tempUuid
        };

        function finalizeAvatar() {
            // There is a race between object discovery here and object
            // discovery as a result of creation which sets myAvatarId
            if (!myAvatarId) {
                setTimeout(finalizeAvatar, 500);
            }

            if (objectKey === myAvatarId) {
                myAvatarObject = object;
                onMyAvatarInitialized();
            } else {
                onOtherAvatarInitialized(object);
            }
        }
        finalizeAvatar();
    }

    // update the avatar object to match the camera position each frame (if it exists), and realtime broadcast to others
    function updateMyAvatar() {
        let avatarSceneNode = realityEditor.sceneGraph.getSceneNodeById(myAvatarId);
        let cameraNode = realityEditor.sceneGraph.getSceneNodeById(realityEditor.sceneGraph.NAMES.CAMERA);
        if (!avatarSceneNode || !cameraNode) { return; }

        // my avatar should always be positioned exactly at the camera
        avatarSceneNode.setPositionRelativeTo(cameraNode, realityEditor.gui.ar.utilities.newIdentityMatrix());
        avatarSceneNode.updateWorldMatrix(); // immediately process instead of waiting for next frame

        let worldObjectId = realityEditor.sceneGraph.getWorldId();
        let worldNode = realityEditor.sceneGraph.getSceneNodeById(worldObjectId);
        let relativeMatrix = avatarSceneNode.getMatrixRelativeTo(worldNode);

        network.realtimeSendAvatarPosition(myAvatarObject, relativeMatrix);
    }
    
    function sendMySpatialCursorPosition() {
        if (!myAvatarObject) return;

        let avatarSceneNode = realityEditor.sceneGraph.getSceneNodeById(myAvatarId);
        let cameraNode = realityEditor.sceneGraph.getSceneNodeById(realityEditor.sceneGraph.NAMES.CAMERA);
        if (!avatarSceneNode || !cameraNode) { return; }

        let spatialCursorMatrix = realityEditor.spatialCursor.getCursorRelativeToWorldObject();
        let worldId = realityEditor.sceneGraph.getWorldId();
        
        if (!spatialCursorMatrix || !worldId || worldId === realityEditor.worldObjects.getLocalWorldId()) return;
        
        let cursorState = {
            matrix: spatialCursorMatrix,
            colorHSL: utils.getColor(myAvatarObject),
            isColored: realityEditor.spatialCursor.isSpatialCursorOnGroundPlane(),
            worldId: worldId
        }

        let info = utils.getAvatarNodeInfo(myAvatarObject);
        if (info) {
            network.sendSpatialCursorState(info, cursorState, { limitToFps: true });
        }

        debugDataSent();
    }

    // subscribe to the node's public data of a newly discovered avatar
    function onOtherAvatarInitialized(thatAvatarObject) {
        if (!connectionStatus.isLocalized || !cachedWorldObject) {
            network.addPendingAvatarInitialization(thatAvatarObject.worldId, thatAvatarObject.objectId);
            return;
        }

        let subscriptionCallbacks = {};

        subscriptionCallbacks[utils.PUBLIC_DATA_KEYS.touchState] = (msgContent) => {
            avatarTouchStates[msgContent.object] = msgContent.publicData.touchState;
            debugDataReceived();
        };
        
        subscriptionCallbacks[utils.PUBLIC_DATA_KEYS.cursorState] = (msgContent) => {
            avatarCursorStates[msgContent.object] = msgContent.publicData.cursorState;
            debugDataReceived();
        };

        subscriptionCallbacks[utils.PUBLIC_DATA_KEYS.userProfile] = (msgContent) => {
            const userProfile = msgContent.publicData.userProfile;
            avatarNames[msgContent.object] = userProfile.name;
            if (!connectedAvatarUserProfiles[msgContent.object]) {
                connectedAvatarUserProfiles[msgContent.object] = {};
            }

            // Copy over any present keys
            Object.assign(connectedAvatarUserProfiles[msgContent.object], userProfile);

            draw.updateAvatarName(msgContent.object, userProfile.name);
            draw.renderAvatarIconList(connectedAvatarUserProfiles);
            debugDataReceived();
        };

        network.subscribeToAvatarPublicData(thatAvatarObject, subscriptionCallbacks);

        debugConnectionStatus.subscribedToHowMany += 1;
        refreshStatusUI();
    }

    // return a vector relative to the world object
    function getRayDirection(screenX, screenY) {
        if (!realityEditor.sceneGraph.getWorldId()) return null;

        let cameraNode = realityEditor.sceneGraph.getCameraNode();
        let worldObjectNode = realityEditor.sceneGraph.getSceneNodeById(realityEditor.sceneGraph.getWorldId());
        const SEGMENT_LENGTH = 1000; // arbitrary, just need to calculate one point so we can solve parametric equation
        let testPoint = realityEditor.sceneGraph.getPointAtDistanceFromCamera(screenX, screenY, SEGMENT_LENGTH, worldObjectNode);
        let cameraRelativeToWorldObject = realityEditor.sceneGraph.convertToNewCoordSystem({x: 0, y: 0, z: 9}, cameraNode, worldObjectNode);
        let rayOrigin = [cameraRelativeToWorldObject.x, cameraRelativeToWorldObject.y, cameraRelativeToWorldObject.z];
        let arUtils = realityEditor.gui.ar.utilities;
        return arUtils.normalize(arUtils.subtract([testPoint.x, testPoint.y, testPoint.z], rayOrigin));
    }

    // checks where the click intersects with the area target, or the groundplane, and returns {x,y,z} relative to the world object origin 
    function getRaycastCoordinates(screenX, screenY) {
        let worldIntersectPoint = null;

        let objectsToCheck = [];
        if (cachedOcclusionObject) {
            objectsToCheck.push(cachedOcclusionObject);
        }

        if (cachedWorldObject && objectsToCheck.length > 0) {
            // by default, three.js raycast returns coordinates in the top-level scene coordinate system
            let raycastIntersects = realityEditor.gui.threejsScene.getRaycastIntersects(screenX, screenY, objectsToCheck);
            if (raycastIntersects.length > 0) {
                worldIntersectPoint = raycastIntersects[0].point;
                
            // if we don't hit against the area target mesh, try colliding with the ground plane (if mode is enabled)
            } else if (RAYCAST_AGAINST_GROUNDPLANE) {
                let groundPlane = realityEditor.gui.threejsScene.getGroundPlaneCollider();
                raycastIntersects = realityEditor.gui.threejsScene.getRaycastIntersects(screenX, screenY, [groundPlane]);
                groundPlane.updateWorldMatrix(true, false);
                if (raycastIntersects.length > 0) {
                    worldIntersectPoint = raycastIntersects[0].point;
                }
            }

            if (worldIntersectPoint) {
                // multiplying the point by the inverse world matrix seems to get it in the right coordinate system
                let worldSceneNode = realityEditor.sceneGraph.getSceneNodeById(realityEditor.sceneGraph.getWorldId());
                let matrix = new realityEditor.gui.threejsScene.THREE.Matrix4();
                realityEditor.gui.threejsScene.setMatrixFromArray(matrix, worldSceneNode.worldMatrix);
                matrix.invert();
                worldIntersectPoint.applyMatrix4(matrix);
            }
        }

        return worldIntersectPoint; // these are relative to the world object
    }

    // add pointer events to turn on and off my own avatar's laser beam (therefore sending my touchState to other users)
    function onMyAvatarInitialized() {
        connectionStatus.isMyAvatarInitialized = true;
        refreshStatusUI();

        writeUsername(myUsername);

        document.body.addEventListener('pointerdown', (e) => {
            if (realityEditor.device.isMouseEventCameraControl(e)) { return; }
            if (realityEditor.device.utilities.isEventHittingBackground(e)) {
                setBeamOn(e.pageX, e.pageY);
                lastPointerState.position = {
                    x: e.pageX,
                    y: e.pageY
                };
                lastPointerState.timestamp = Date.now();
            }
        });

        ['pointerup', 'pointercancel', 'pointerleave'].forEach(eventName => {
            document.body.addEventListener(eventName, (e) => {
                if (realityEditor.device.isMouseEventCameraControl(e)) { return; }
                setBeamOff();
                lastPointerState.position = null;
            });
        });

        document.body.addEventListener('pointermove', (e) => {
            if (!isPointerDown || realityEditor.device.isMouseEventCameraControl(e)) { return; }
            if (network.isTouchStateFpsLimited()) {
                return;
            }
            // update the beam position even if not hitting background, as long as we started on the background
            setBeamOn(e.pageX, e.pageY);

            lastPointerState.position = {
                x: e.pageX,
                y: e.pageY
            };
            lastPointerState.timestamp = Date.now();
        });
    }

    // you can set this even before the avatar has been created
    function setMyUsername(name) {
        myUsername = name;
    }

    // name is one property within the avatar node's userProfile public data
    // avatar has to exist before calling this
    function writeUsername(name) {
        if (!myAvatarObject) { return; }
        connectedAvatarUserProfiles[myAvatarId].name = name;
        let sessionId = globalStates.tempUuid;
        connectedAvatarUserProfiles[myAvatarId].sessionId = sessionId;
        draw.updateAvatarName(myAvatarId, name);
        draw.renderAvatarIconList(connectedAvatarUserProfiles);

        let info = utils.getAvatarNodeInfo(myAvatarObject);
        if (info) {
            network.sendUserProfile(info, name, myProviderId, sessionId);
        }
    }

    // send touch intersect to other users via the public data node, and show visual feedback on your cursor
    function setBeamOn(screenX, screenY) {
        isPointerDown = true;

        let touchState = {
            isPointerDown: isPointerDown,
            screenX: screenX,
            screenY: screenY,
            worldIntersectPoint: getRaycastCoordinates(screenX, screenY),
            rayDirection: getRayDirection(screenX, screenY),
            timestamp: Date.now()
        }

        lastBeamOnTimestamp = Date.now();

        if (touchState.isPointerDown && !(touchState.worldIntersectPoint || touchState.rayDirection)) { return; } // don't send if click on nothing

        let info = utils.getAvatarNodeInfo(myAvatarObject);
        if (info) {
            draw.renderCursorOverlay(true, screenX, screenY, utils.getColor(myAvatarObject));
            network.sendTouchState(info, touchState, { limitToFps: true });

            // show your own beam, so you can tell what you're pointing at
            myAvatarTouchState = touchState;
        }

        debugDataSent();
    }

    // send touchState: {isPointerDown: false} to other users, so they'll stop showing this avatar's laser beam
    function setBeamOff(screenX, screenY) {
        isPointerDown = false;

        let touchState = {
            isPointerDown: isPointerDown,
            screenX: screenX,
            screenY: screenY,
            worldIntersectPoint: null,
            rayDirection: null,
            timestamp: Date.now()
        }

        let info = utils.getAvatarNodeInfo(myAvatarObject);
        if (info) {
            draw.renderCursorOverlay(false, screenX, screenY, utils.getColor(myAvatarObject));
            network.sendTouchState(info, touchState);

            // stop showing your own beam
            myAvatarTouchState = touchState;
        }

        debugDataSent();
    }

    // settings menu can toggle this if desired
    function toggleDebugMode(showDebug) {
        DEBUG_MODE = showDebug;
        refreshStatusUI();
    }

    // highlight the debugText for 1 second upon receiving data
    function debugDataReceived() {
        if (!debugConnectionStatus.didReceiveAnything) {
            debugConnectionStatus.didReceiveAnything = true;
            refreshStatusUI();
        }
        if (!debugConnectionStatus.didRecentlyReceive && !debugReceiveTimeout) {
            debugConnectionStatus.didRecentlyReceive = true;
            refreshStatusUI();

            debugReceiveTimeout = setTimeout(() => {
                debugConnectionStatus.didRecentlyReceive = false;
                clearTimeout(debugReceiveTimeout);
                debugReceiveTimeout = null;
                refreshStatusUI();
            }, 1000);
        }
    }

    // highlight the debugText for 1 second upon sending data
    function debugDataSent() {
        if (!debugConnectionStatus.didSendAnything) {
            debugConnectionStatus.didSendAnything = true;
            refreshStatusUI();
        }
        if (!debugConnectionStatus.didRecentlySend && !debugSendTimeout) {
            debugConnectionStatus.didRecentlySend = true;
            refreshStatusUI();

            debugSendTimeout = setTimeout(() => {
                debugConnectionStatus.didRecentlySend = false;
                clearTimeout(debugSendTimeout);
                debugSendTimeout = null;
                refreshStatusUI();
            }, 1000);
        }
    }

    // update the simple UI that shows "connecting..." --> "connected!" (and update debug text if DEBUG_MODE is true)
    function refreshStatusUI() {
        draw.renderConnectionDebugInfo(connectionStatus, debugConnectionStatus, myAvatarId, DEBUG_MODE);

        // render a simple UI to show while we establish the avatar (only show after we've connected to a world)
        if (connectionStatus.isLocalized) {
            let isConnectionReady = connectionStatus.isLocalized &&
                connectionStatus.isMyAvatarCreated &&
                connectionStatus.isMyAvatarInitialized && myAvatarId;
            // && connectionStatus.isWorldOcclusionObjectAdded;
            draw.renderConnectionFeedback(isConnectionReady);
        }

        if (connectionStatus.didCreationFail) {
            draw.renderConnectionFeedback(false, connectionStatus.didCreationFail);
        }
    }
    
    function getMyAvatarColor() {
        return new Promise((resolve) => {
            let id = setInterval(() => {
                if (myAvatarObject !== null) {
                    clearInterval(id);
                    resolve({
                        color: utils.getColor(myAvatarObject),
                        colorLighter: utils.getColorLighter(myAvatarObject)
                    });
                }
            }, 100);
        });
    }

    /**
     * @param {string} providerId
     * @return {string?} color
     */
    function getAvatarColorFromProviderId(providerId) {
        for (let objectKey in connectedAvatarUserProfiles) {
            if (!connectedAvatarUserProfiles[objectKey]) {
                return;
            }
            let userProfile = connectedAvatarUserProfiles[objectKey];
            if (userProfile.providerId !== providerId) {
                continue;
            }
            return utils.getColor(realityEditor.getObject(objectKey));
        }
    }

    function getAvatarNameFromSessionId(sessionId) {
        for (let objectKey in connectedAvatarUserProfiles) {
            if (!connectedAvatarUserProfiles[objectKey]) {
                return;
            }
            let userProfile = connectedAvatarUserProfiles[objectKey];
            if (userProfile.sessionId !== sessionId) {
                continue;
            }
            return userProfile.name;
        }
    }
    
    function getLinkCanvasInfo() {
        return {
            canvas: linkCanvas,
            ctx: linkCanvasCtx,
            // linkObject: linkObject
        };
    }

    exports.initService = initService;
    exports.setBeamOn = setBeamOn;
    exports.setBeamOff = setBeamOff;
    exports.toggleDebugMode = toggleDebugMode;
    exports.getMyAvatarColor = getMyAvatarColor;
    exports.getAvatarColorFromProviderId = getAvatarColorFromProviderId;
<<<<<<< HEAD
    exports.setMyUsername = setMyUsername; // this sets it preemptively if it doesn't exist yet
    exports.writeUsername = writeUsername; // this propagates the data if it already exists
=======
    exports.getAvatarNameFromSessionId = getAvatarNameFromSessionId;
    exports.setMyUsername = setMyUsername;
>>>>>>> 5b3a1668
    exports.clearLinkCanvas = clearLinkCanvas;
    exports.getLinkCanvasInfo = getLinkCanvasInfo;
    exports.isDesktop = function() {return isDesktop};
    exports.getConnectedAvatarList = () => {
        return connectedAvatarUserProfiles;
    };
    exports.setLinkCanvasNeedsClear = (value) => {
        linkCanvasNeedsClear = value;
    }

}(realityEditor.avatar));<|MERGE_RESOLUTION|>--- conflicted
+++ resolved
@@ -37,12 +37,7 @@
     let lastBeamOnTimestamp = null;
 
     // if you set your name, and other clients will see your initials near the endpoint of your laser beam
-<<<<<<< HEAD
     let myUsername = window.localStorage.getItem('manuallyEnteredUsername') || null;
-=======
-    let isUsernameActive = false;
-    let myUsername = 'Steve KX';
->>>>>>> 5b3a1668
     let myProviderId = '';
 
     // these are used for raycasting against the environment when sending laser beams
@@ -193,24 +188,6 @@
             network.processPendingAvatarInitializations(connectionStatus, cachedWorldObject, onOtherAvatarInitialized);
         });
 
-<<<<<<< HEAD
-=======
-        const description = 'toggle on to show name to other users';
-        const propertyName = 'myUserName';
-        const iconSrc = '../../../svg/object.svg';
-        const defaultValue = false;
-        const placeholderText = '';
-        realityEditor.gui.settings.addToggleWithText('User Name', description, propertyName, iconSrc, defaultValue, placeholderText, (isToggled) => {
-            isUsernameActive = isToggled;
-            writeUsername(isToggled ? myUsername : null);
-        }, (text) => {
-            // myUsername = text;
-            if (isUsernameActive) {
-                writeUsername(myUsername);
-            }
-        });
-
->>>>>>> 5b3a1668
         setInterval(() => {
             if (myAvatarId && myAvatarObject) {
                 network.keepObjectAlive(myAvatarId);
@@ -733,13 +710,8 @@
     exports.toggleDebugMode = toggleDebugMode;
     exports.getMyAvatarColor = getMyAvatarColor;
     exports.getAvatarColorFromProviderId = getAvatarColorFromProviderId;
-<<<<<<< HEAD
     exports.setMyUsername = setMyUsername; // this sets it preemptively if it doesn't exist yet
     exports.writeUsername = writeUsername; // this propagates the data if it already exists
-=======
-    exports.getAvatarNameFromSessionId = getAvatarNameFromSessionId;
-    exports.setMyUsername = setMyUsername;
->>>>>>> 5b3a1668
     exports.clearLinkCanvas = clearLinkCanvas;
     exports.getLinkCanvasInfo = getLinkCanvasInfo;
     exports.isDesktop = function() {return isDesktop};
