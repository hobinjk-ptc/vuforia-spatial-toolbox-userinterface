createNameSpace("realityEditor.avatar.network");

/**
 * @fileOverview realityEditor.avatar.network
 * Contains a variety of helper functions for avatar/index.js to create and discover avatar objects,
 * realtime broadcast my avatar's state, and subscribe to the state of other avatars
 */

(function(exports) {
    const DATA_SEND_FPS_LIMIT = 30;
    let occlusionDownloadInterval = null;
    let cachedOcclusionObject = null;
    let cachedWorldObject = null;
    let lastBroadcastPositionTimestamp = Date.now();
    let lastWritePublicDataTimestamp = Date.now();
    let lastWriteSpatialCursorTimestamp = Date.now();
    let pendingAvatarInitializations = {};
    let lastSentCursorState = null;

    let callbacks = {
        onLoadOcclusionObject: [],
    };

    // Tell the server (corresponding to this world object) to create a new avatar object with the specified ID
    function addAvatarObject(worldId, clientId, onSuccess, onError) {
        let worldObject = realityEditor.getObject(worldId);
        if (!worldObject) {
            console.warn('Unable to add avatar object because no world with ID: ' + worldId);
            return;
        }

        let postUrl = realityEditor.network.getURL(worldObject.ip, realityEditor.network.getPort(worldObject), '/');
        let params = new URLSearchParams({action: 'new', name: clientId, isAvatar: true, worldId: worldId});
        fetch(postUrl, {
            method: 'POST',
            body: params
        }).then(response => response.json())
            .then(data => {
                onSuccess(data);
            }).catch(err => {
            onError(err);
        });
    }

    // helper function that will trigger the callback for each avatar object previously or in-future discovered
    function onAvatarDiscovered(callback) {
        // first check if any previously discovered objects are avatars
        for (let [objectKey, object] of Object.entries(objects)) {
            if (realityEditor.avatar.utils.isAvatarObject(object)) {
                callback(object, objectKey);
            }
        }

        // next, listen to newly discovered objects
        realityEditor.network.addObjectDiscoveredCallback(function(object, objectKey) {
            if (realityEditor.avatar.utils.isAvatarObject(object)) {
                callback(object, objectKey);
            }
        });
    }

    function onAvatarDeleted(callback) {
        realityEditor.network.registerCallback('objectDeleted', (params) => {
            callback(params.objectKey);
        });
    }

    // polls the three.js scene every 1 second to see if the gltf for the world object has finished loading
    function onLoadOcclusionObject(callback) {
        // if cachedWorld and occlusionDownloadInterval, call callback asap
        if (cachedWorldObject && cachedOcclusionObject) {
            callback(cachedWorldObject, cachedOcclusionObject);
            return;
        }
        //if !cachedWorld and occlusionDownloadInterval then add callback to list of callback to be called
        callbacks.onLoadOcclusionObject.push(callback);
        if (occlusionDownloadInterval) {
            return;
        }
        //if !cached world and !occlusionDownloadInterval, instantiate occlusionDownloadInterval
        occlusionDownloadInterval = setInterval(() => {
            if (!cachedWorldObject) {
                cachedWorldObject = realityEditor.worldObjects.getBestWorldObject();
            }
            if (!cachedWorldObject) {
                return;
            }
            if (cachedWorldObject.objectId === realityEditor.worldObjects.getLocalWorldId()) {
                cachedWorldObject = null; // don't accept the local world object
            }
            if (cachedWorldObject && !cachedOcclusionObject) {
                cachedOcclusionObject = realityEditor.gui.threejsScene.getObjectForWorldRaycasts(cachedWorldObject.objectId);
                if (cachedOcclusionObject) {
                    // trigger the callback and clear the interval
                    callbacks.onLoadOcclusionObject.forEach(cb => cb(cachedWorldObject, cachedOcclusionObject));
                    clearInterval(occlusionDownloadInterval);
                    occlusionDownloadInterval = null;
                }
            }
        }, 1000);
    }

    function hasCursorStateChanged(currentState) {
        if (lastSentCursorState === null) {
            return currentState !== null;
        }
        if (currentState === null) {
            return true;
        }
        const epsilon = 0.00001;
        for (let i = 0; i < 16; i++) {
            if (Math.abs(lastSentCursorState.matrix.elements[i] - currentState.matrix.elements[i]) > epsilon) {
                // Matrix mismatch, have to check like this instead of matrix.equals(other) due to floating point errors
                return true;
            }
        }
        if (lastSentCursorState.colorHSL !== currentState.colorHSL) {
            return true;
        }
        if (lastSentCursorState.isColored !== currentState.isColored) {
            return true;
        }
        if (lastSentCursorState.worldId !== currentState.worldId) {
            return true;
        }
        return false;
    }

    // if the object has moved at all, and enough time has passed (FPS_LIMIT), realtime broadcast the new avatar matrix
    function realtimeSendAvatarPosition(avatarObject, matrix) {
        // only send a data update if the matrix has changed since last time
        if (avatarObject.matrix.length !== 16) { avatarObject.matrix = [1, 0, 0, 0, 0, 1, 0, 0, 0, 0, 1, 0, 0, 0, 0, 1]; }
        let totalDifference = realityEditor.avatar.utils.sumOfElementDifferences(avatarObject.matrix, matrix);
        if (totalDifference < 0.00001) {
            return;
        }

        // already gets uploaded to server but isn't set locally yet
        avatarObject.matrix = matrix;

        // sceneGraph uploads object position to server every 1 second via REST, but we can stream updates in realtime here
        if (Date.now() - lastBroadcastPositionTimestamp < (1000 / DATA_SEND_FPS_LIMIT)) {
            return;
        }
        realityEditor.network.realtime.broadcastUpdate(avatarObject.objectId, null, null, 'matrix', matrix);
        lastBroadcastPositionTimestamp = Date.now();
    }

    // write the touchState into the avatar object's storage node (internally limits data rate to FPS_LIMIT)
    function sendTouchState(keys, touchState, options) {
        let sendData = !(options && options.limitToFps) || !isTouchStateFpsLimited();
        if (sendData) {
            realityEditor.network.realtime.writePublicData(keys.objectKey, keys.frameKey, keys.nodeKey, realityEditor.avatar.utils.PUBLIC_DATA_KEYS.touchState, touchState);
            lastWritePublicDataTimestamp = Date.now();
        }
    }
    
    // write the cursorState to the avatar object's storage node
    function sendSpatialCursorState(keys, cursorState, options) {
        let sendData = (!(options && options.limitToFps) || !isCursorStateFpsLimited()) && hasCursorStateChanged(cursorState);
        if (sendData) {
            realityEditor.network.realtime.writePublicData(keys.objectKey, keys.frameKey, keys.nodeKey, realityEditor.avatar.utils.PUBLIC_DATA_KEYS.cursorState, cursorState);
            lastWriteSpatialCursorTimestamp = Date.now();
            lastSentCursorState = cursorState;
        }
    }

    /**
     * Helper function to provide insight into the fps limiter
     * @return {boolean}
     */
    function isTouchStateFpsLimited() {
        return Date.now() - lastWritePublicDataTimestamp < (1000 / DATA_SEND_FPS_LIMIT);
    }

    // same as isTouchStateFpsLimited, but to limit the FPS of the spatial cursor data sending
    function isCursorStateFpsLimited() {
        return Date.now() - lastWriteSpatialCursorTimestamp < (1000 / DATA_SEND_FPS_LIMIT);
    }

    /**
     * write the user profile into the avatar object's storage node
     * @param {Object} keys - where to store avatar's data
<<<<<<< HEAD
     * @param {string} name
     * @param {string?} providerId - optional associated webrtc provider id
     * @param {string?} sessionId - optional associated session id that is unique for every user on every browser session
     */
    function sendUserProfile(keys, name, providerId, sessionId) {
        realityEditor.network.realtime.writePublicData(keys.objectKey, keys.frameKey, keys.nodeKey, realityEditor.avatar.utils.PUBLIC_DATA_KEYS.userProfile, {
            name: name,
            providerId: providerId,
            sessionId: sessionId,
=======
     * @param {Object} userProfile - contains name, providerId, lockOnMode, etc.
     */
    function sendUserProfile(keys, userProfile) {
        realityEditor.network.realtime.writePublicData(keys.objectKey, keys.frameKey, keys.nodeKey, realityEditor.avatar.utils.PUBLIC_DATA_KEYS.userProfile, {
            name: userProfile.name,
            providerId: userProfile.providerId,
            lockOnMode: userProfile.lockOnMode
>>>>>>> 8288b032
        });
    }

    // if we discover other avatar objects before we're localized in a world, queue them up to be initialized later
    function processPendingAvatarInitializations(connectionStatus, cachedWorldObject, callback) {
        if (!connectionStatus.isLocalized || !cachedWorldObject) {
            return; // don't process until we're properly localized
        }

        let objectIdList = pendingAvatarInitializations[cachedWorldObject.objectId];
        if (!(objectIdList && objectIdList.length > 0)) { return; }

        while (objectIdList.length > 0) {
            let thatAvatarObject = realityEditor.getObject(objectIdList.pop());
            if (thatAvatarObject) {
                callback(thatAvatarObject); // callback can be used to initialize and subscribe to the publicData of the avatar
            }
        }
    }

    // remember this object so that if we localize against this world in the future, we can subscribe to its node's public data
    function addPendingAvatarInitialization(worldId, objectId) {
        if (typeof pendingAvatarInitializations[worldId] === 'undefined') {
            pendingAvatarInitializations[worldId] = [];
        }
        pendingAvatarInitializations[worldId].push(objectId);
    }

    // given a data structure of { PUBLIC_DATA_KEYS: callbacks }, adds the callbacks to the provided avatarObject's avatar node,
    // so that the corresponding callback will be triggered iff the corresponding data key is changed by another user
    function subscribeToAvatarPublicData(avatarObject, subscriptionCallbacks) {
        let avatarObjectKey = avatarObject.objectId;
        let avatarFrameKey = Object.keys(avatarObject.frames).find(name => name.includes(realityEditor.avatar.utils.TOOL_NAME));
        let thatAvatarTool = realityEditor.getFrame(avatarObjectKey, avatarFrameKey);
        if (!thatAvatarTool) {
            console.warn('cannot find Avatar tool on Avatar object named ' + avatarObjectKey);
            return;
        }
        let avatarNodeKey = Object.keys(thatAvatarTool.nodes).find(name => name.includes(realityEditor.avatar.utils.NODE_NAME));

        Object.keys(subscriptionCallbacks).forEach((publicDataKey) => {
            let callback = subscriptionCallbacks[publicDataKey];

            realityEditor.network.realtime.subscribeToPublicData(avatarObjectKey, avatarFrameKey, avatarNodeKey, publicDataKey, (msg) => {
                callback(JSON.parse(msg));
            });
        });
    }

    // signal the server that this avatar object is still active and shouldn't be deleted
    function keepObjectAlive(objectKey) {
        realityEditor.app.sendUDPMessage({action: {type: 'keepObjectAlive', objectKey: objectKey}});
    }

    exports.addAvatarObject = addAvatarObject;
    exports.onAvatarDiscovered = onAvatarDiscovered;
    exports.onAvatarDeleted = onAvatarDeleted;
    exports.onLoadOcclusionObject = onLoadOcclusionObject;
    exports.realtimeSendAvatarPosition = realtimeSendAvatarPosition;
    exports.isTouchStateFpsLimited = isTouchStateFpsLimited;
    exports.sendTouchState = sendTouchState;
    exports.sendSpatialCursorState = sendSpatialCursorState;
    exports.sendUserProfile = sendUserProfile;
    exports.processPendingAvatarInitializations = processPendingAvatarInitializations;
    exports.addPendingAvatarInitialization = addPendingAvatarInitialization;
    exports.subscribeToAvatarPublicData = subscribeToAvatarPublicData;
    exports.keepObjectAlive = keepObjectAlive;

}(realityEditor.avatar.network));<|MERGE_RESOLUTION|>--- conflicted
+++ resolved
@@ -181,25 +181,14 @@
     /**
      * write the user profile into the avatar object's storage node
      * @param {Object} keys - where to store avatar's data
-<<<<<<< HEAD
-     * @param {string} name
-     * @param {string?} providerId - optional associated webrtc provider id
-     * @param {string?} sessionId - optional associated session id that is unique for every user on every browser session
-     */
-    function sendUserProfile(keys, name, providerId, sessionId) {
-        realityEditor.network.realtime.writePublicData(keys.objectKey, keys.frameKey, keys.nodeKey, realityEditor.avatar.utils.PUBLIC_DATA_KEYS.userProfile, {
-            name: name,
-            providerId: providerId,
-            sessionId: sessionId,
-=======
-     * @param {Object} userProfile - contains name, providerId, lockOnMode, etc.
+     * @param {Object} userProfile - contains name, providerId, lockOnMode, sessionId, etc.
      */
     function sendUserProfile(keys, userProfile) {
         realityEditor.network.realtime.writePublicData(keys.objectKey, keys.frameKey, keys.nodeKey, realityEditor.avatar.utils.PUBLIC_DATA_KEYS.userProfile, {
             name: userProfile.name,
             providerId: userProfile.providerId,
-            lockOnMode: userProfile.lockOnMode
->>>>>>> 8288b032
+            lockOnMode: userProfile.lockOnMode,
+            sessionId: userProfile.sessionId
         });
     }
 
