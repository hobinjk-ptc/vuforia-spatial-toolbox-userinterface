--- conflicted
+++ resolved
@@ -58,12 +58,7 @@
 var timeForContentLoaded = 100; // temporary set to 10000 with the UI Recording mode for video recording
 var timeCorrection = {delta: 0, now: 0, then: 0};
 var boundListeners = {};
-<<<<<<< HEAD
-let updateFramerate = 10; // fps
-// let updateFramerate = 3; // fps
-=======
 let updateFramerate = 5; // fps
->>>>>>> c801aa4d
 var TEMP_DISABLE_MEMORIES = false;
 
 // noinspection JSSuspiciousNameCombination - (width is based on innerHeight and vice versa)
