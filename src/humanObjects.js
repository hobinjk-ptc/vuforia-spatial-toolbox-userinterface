--- conflicted
+++ resolved
@@ -120,18 +120,12 @@
         if (!worldObject) { return; }
 
         var postUrl = realityEditor.network.getURL(worldObject.ip, realityEditor.network.getPort(worldObject), '/');
-<<<<<<< HEAD
-        var params = {action: 'new', name: clientId, isWorld: null, isHuman: true};
-        realityEditor.network.postData(postUrl, params, function(data){
-            if(typeof data === "string") data = JSON.parse(data);
-=======
         var params = new URLSearchParams({action: 'new', name: clientId, isWorld: null, isHuman: true});
         fetch(postUrl, {
             method: 'POST',
             body: params
         }).then(response => response.json())
           .then((data) => {
->>>>>>> d10af74b
             console.log('added new human object', data);
             persistentClientId = data.id;
             window.localStorage.setItem('persistentClientId', persistentClientId);
