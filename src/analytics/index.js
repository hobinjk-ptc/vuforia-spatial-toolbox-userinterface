createNameSpace("realityEditor.analytics");

import {Analytics} from './analytics.js'
import {AnalyticsMobile} from './AnalyticsMobile.js'

(function(exports) {
<<<<<<< HEAD
    const DEBUG_ALWAYS_OPEN = false;
    const analytics = realityEditor.device.environment.isDesktop() ?
        new Analytics() :
        new AnalyticsMobile();
    exports.analytics = analytics;

    exports.analytics.initService = function() {
        if (DEBUG_ALWAYS_OPEN) {
            exports.analytics.open();
=======
    /**
     * @param {string} frame - frame id associated with instance of
     * analytics
     */
    function makeAnalytics(frame) {
        if (realityEditor.device.environment.isDesktop()) {
            return new Analytics(frame);
        } else {
            return new AnalyticsMobile(frame);
>>>>>>> ea061b54
        }
    }

<<<<<<< HEAD
        realityEditor.network.addPostMessageHandler('analyticsOpen', (msgData) => {
            analytics.open(msgData.frame);
        });

        realityEditor.network.addPostMessageHandler('analyticsClose', (msgData) => {
            analytics.close(msgData.frame);
        });

        realityEditor.network.addPostMessageHandler('analyticsFocus', (msgData) => {
            analytics.focus(msgData.frame);
        });

        realityEditor.network.addPostMessageHandler('analyticsBlur', (msgData) => {
            analytics.blur(msgData.frame);
=======
    const noneFrame = 'none';
    let activeFrame = '';
    let analyticsByFrame = {};

    /**
     * @return {Analytics}
     */
    function getActiveAnalytics() {
        return analyticsByFrame[activeFrame];
    }
    exports.getActiveAnalytics = getActiveAnalytics;

    /**
     * @return {HumanPoseAnalyzer}
     */
    function getActiveHumanPoseAnalyzer() {
        let analytics = getActiveAnalytics();
        if (!analytics) {
            return;
        }
        return analytics.humanPoseAnalyzer;
    }
    exports.getActiveHumanPoseAnalyzer = getActiveHumanPoseAnalyzer;

    /**
     * @return {Timeline}
     */
    function getActiveTimeline() {
        let analytics = getActiveAnalytics();
        if (!analytics) {
            return;
        }
        return analytics.timeline;
    }
    exports.getActiveTimeline = getActiveTimeline;

    function initService() {
        activeFrame = noneFrame;
        analyticsByFrame[noneFrame] = makeAnalytics(noneFrame);

        realityEditor.network.addPostMessageHandler('analyticsOpen', (msgData) => {
            if (!analyticsByFrame[msgData.frame]) {
                analyticsByFrame[msgData.frame] = makeAnalytics(msgData.frame);
            }
            activeFrame = msgData.frame;
            getActiveAnalytics().open();
            realityEditor.app.enableHumanTracking();
        });

        realityEditor.network.addPostMessageHandler('analyticsClose', (msgData) => {
            if (!analyticsByFrame[msgData.frame] || activeFrame !== msgData.frame) {
                return;
            }
            getActiveAnalytics().close();

            // Could disable proactively, not a priority since it may lead to
            // unexpected behavior
            // realityEditor.app.disableHumanTracking();
        });

        realityEditor.network.addPostMessageHandler('analyticsFocus', (msgData) => {
            if (!analyticsByFrame[msgData.frame]) {
                return;
            }
            if (activeFrame !== msgData.frame) {
                getActiveAnalytics().blur();
            }
            activeFrame = msgData.frame;
            getActiveAnalytics().focus();
        });

        realityEditor.network.addPostMessageHandler('analyticsBlur', (msgData) => {
            if (!analyticsByFrame[msgData.frame]) {
                return;
            }
            analyticsByFrame[msgData.frame].blur(msgData.frame);
>>>>>>> ea061b54
        });

        realityEditor.network.addPostMessageHandler('analyticsSetCursorTime', (msgData) => {
            getActiveAnalytics().setCursorTime(msgData.time);
        });

        realityEditor.network.addPostMessageHandler('analyticsSetHighlightRegion', (msgData) => {
            getActiveAnalytics().setHighlightRegion(msgData.highlightRegion);
        });

        realityEditor.network.addPostMessageHandler('analyticsSetDisplayRegion', (msgData) => {
            getActiveAnalytics().setDisplayRegion(msgData.displayRegion);
        });

        realityEditor.network.addPostMessageHandler('analyticsHydrateRegionCards', (msgData) => {
            getActiveAnalytics().hydrateRegionCards(msgData.regionCards);
        });

        realityEditor.network.addPostMessageHandler('analyticsSetLens', (msgData) => {
            getActiveAnalytics().setLens(msgData.lens);
        });

        realityEditor.network.addPostMessageHandler('analyticsSetLensDetail', (msgData) => {
            getActiveAnalytics().setLensDetail(msgData.lensDetail);
        });

        realityEditor.network.addPostMessageHandler('analyticsSetSpaghettiAttachPoint', (msgData) => {
            getActiveAnalytics().setSpaghettiAttachPoint(msgData.spaghettiAttachPoint);
        });

        realityEditor.network.addPostMessageHandler('analyticsSetSpaghettiVisible', (msgData) => {
            getActiveAnalytics().setSpaghettiVisible(msgData.spaghettiVisible);
        });

        realityEditor.network.addPostMessageHandler('analyticsSetAllClonesVisible', (msgData) => {
            getActiveAnalytics().setSpaghettiVisible(msgData.allClonesVisible);
        });
    }
    exports.initService = initService;
}(realityEditor.analytics));

export const initService = realityEditor.analytics.initService;<|MERGE_RESOLUTION|>--- conflicted
+++ resolved
@@ -4,17 +4,6 @@
 import {AnalyticsMobile} from './AnalyticsMobile.js'
 
 (function(exports) {
-<<<<<<< HEAD
-    const DEBUG_ALWAYS_OPEN = false;
-    const analytics = realityEditor.device.environment.isDesktop() ?
-        new Analytics() :
-        new AnalyticsMobile();
-    exports.analytics = analytics;
-
-    exports.analytics.initService = function() {
-        if (DEBUG_ALWAYS_OPEN) {
-            exports.analytics.open();
-=======
     /**
      * @param {string} frame - frame id associated with instance of
      * analytics
@@ -24,26 +13,9 @@
             return new Analytics(frame);
         } else {
             return new AnalyticsMobile(frame);
->>>>>>> ea061b54
         }
     }
 
-<<<<<<< HEAD
-        realityEditor.network.addPostMessageHandler('analyticsOpen', (msgData) => {
-            analytics.open(msgData.frame);
-        });
-
-        realityEditor.network.addPostMessageHandler('analyticsClose', (msgData) => {
-            analytics.close(msgData.frame);
-        });
-
-        realityEditor.network.addPostMessageHandler('analyticsFocus', (msgData) => {
-            analytics.focus(msgData.frame);
-        });
-
-        realityEditor.network.addPostMessageHandler('analyticsBlur', (msgData) => {
-            analytics.blur(msgData.frame);
-=======
     const noneFrame = 'none';
     let activeFrame = '';
     let analyticsByFrame = {};
@@ -120,7 +92,6 @@
                 return;
             }
             analyticsByFrame[msgData.frame].blur(msgData.frame);
->>>>>>> ea061b54
         });
 
         realityEditor.network.addPostMessageHandler('analyticsSetCursorTime', (msgData) => {
