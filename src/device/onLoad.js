/**
 *
 *
 *                                      .,,,;;,'''..
 *                                  .'','...     ..',,,.
 *                                .,,,,,,',,',;;:;,.  .,l,
 *                               .,',.     ...     ,;,   :l.
 *                              ':;.    .'.:do;;.    .c   ol;'.
 *       ';;'                   ;.;    ', .dkl';,    .c   :; .'.',::,,'''.
 *      ',,;;;,.                ; .,'     .'''.    .'.   .d;''.''''.
 *     .oxddl;::,,.             ',  .'''.   .... .'.   ,:;..
 *      .'cOX0OOkdoc.            .,'.   .. .....     'lc.
 *     .:;,,::co0XOko'              ....''..'.'''''''.
 *     .dxk0KKdc:cdOXKl............. .. ..,c....
 *      .',lxOOxl:'':xkl,',......'....    ,'.
 *           .';:oo:...                        .
 *                .cd,      ╔═╗┌┬┐┬┌┬┐┌─┐┬─┐    .
 *                  .l;     ║╣  │││ │ │ │├┬┘    '
 *                    'l.   ╚═╝─┴┘┴ ┴ └─┘┴└─   '.
 *                     .o.                   ...
 *                      .''''','.;:''.........
 *                           .'  .l
 *                          .:.   l'
 *                         .:.    .l.
 *                        .x:      :k;,.
 *                        cxlc;    cdc,,;;.
 *                       'l :..   .c  ,
 *                       o.
 *                      .,
 *
 *      ╦═╗┌─┐┌─┐┬  ┬┌┬┐┬ ┬  ╔═╗┌┬┐┬┌┬┐┌─┐┬─┐  ╔═╗┬─┐┌─┐ ┬┌─┐┌─┐┌┬┐
 *      ╠╦╝├┤ ├─┤│  │ │ └┬┘  ║╣  │││ │ │ │├┬┘  ╠═╝├┬┘│ │ │├┤ │   │
 *      ╩╚═└─┘┴ ┴┴─┘┴ ┴  ┴   ╚═╝─┴┘┴ ┴ └─┘┴└─  ╩  ┴└─└─┘└┘└─┘└─┘ ┴
 *
 *
 * Created by Valentin on 10/22/14.
 *
 * Copyright (c) 2015 Valentin Heun
 * Modified by Valentin Heun 2014, 2015, 2016, 2017
 * Modified by Benjamin Reynholds 2016, 2017
 * Modified by James Hobin 2016, 2017
 *
 * All ascii characters above must be included in any redistribution.
 *
 * This Source Code Form is subject to the terms of the Mozilla Public
 * License, v. 2.0. If a copy of the MPL was not distributed with this
 * file, You can obtain one at http://mozilla.org/MPL/2.0/.
 */

createNameSpace("realityEditor.device");

/**
 * @fileOverview realityEditor.device.onLoad.js
 * Sets the application's window.onload function to trigger this init method, which sets up the GUI and networking.
 */

// add-ons can register a function to be called instead of getVuforiaReady
realityEditor.device.initFunctions = [];

realityEditor.device.loaded = false;
/**
 * When the index.html first finishes loading, set up the:
 * Sidebar menu buttons,
 * Pocket and memory bars,
 * Background canvas,
 * Touch Event Listeners,
 * Network callback function,
 * ... and notify the native iOS code that the user interface finished loading
 */
realityEditor.device.onload = async function () {

    // Initialize some global variables for the device session
    this.cout('Running on platform: ' + globalStates.platform);
    if (globalStates.platform !== 'iPad' && globalStates.platform !== 'iPhone' && globalStates.platform !== 'iPod touch') {
        globalStates.platform = false;
    }

    // Add-ons may need to modify globals or do other far-reaching changes that
    // other services will need to pick up in their initializations
    await realityEditor.addons.onInit();

    // populate the default settings menus with toggle switches and text boxes, with associated callbacks

    realityEditor.gui.settings.addToggleWithText('Zone', 'limit object discovery to zone', 'zoneState', '../../../svg/zone.svg', false, 'enter zone name',
        function(_newValue) {
            // console.log('zone mode was set to ' + newValue);
        },
        function(_newValue) {
            // console.log('zone text was set to ' + newValue);
        }
    );

    realityEditor.gui.settings.addToggle('Power-Save Mode', 'turns off some effects for faster performance', 'powerSaveMode',  '../../../svg/powerSave.svg', false, function(newValue) {
        // only draw frame ghosts while in programming mode if we're not in power-save mode
        globalStates.renderFrameGhostsInNodeViewEnabled = !newValue;
    });

    realityEditor.gui.settings.addToggle('Grouping', 'double-tap background to draw group around frames', 'groupingEnabled',  '../../../svg/grouping.svg', false, function(newValue) {
        realityEditor.gui.ar.grouping.toggleGroupingMode(newValue);
    });

    realityEditor.gui.settings.addToggle('Realtime Collaboration', 'constantly synchronizes with other users', 'realtimeEnabled',  '../../../svg/realtime.svg', true, function(newValue) {
        if (newValue) {
            realityEditor.network.realtime.initService();
        } else {
            realityEditor.network.realtime.pauseRealtime();
        }
        // TODO: turning this off currently doesn't actually end the realtime mode unless you restart the app
    });

    realityEditor.gui.settings.addToggle('Show Tutorial', 'add tutorial frame on app start', 'tutorialState',  '../../../svg/tutorial.svg', false, function(_newValue) {
        // console.log('tutorial mode was set to ' + newValue);
    });

    let introToggle = realityEditor.gui.settings.addToggle('Show Intro Page', 'shows tips on app start', 'introTipsState',  '../../../svg/tutorial.svg', false, function(newValue) {
        if (newValue) {
            window.localStorage.removeItem('neverAgainShowIntroTips');
        } else {
            window.localStorage.setItem('neverAgainShowIntroTips', 'true');
        }
    });
    
    // add settings toggles for the Develop sub-menu

    realityEditor.gui.settings.addToggle('AR-UI Repositioning', 'instantly drag frames instead of interacting', 'editingMode',  '../../../svg/move.svg', false, function(newValue) {
        realityEditor.device.setEditingMode(newValue);
    }).moveToDevelopMenu();

    realityEditor.gui.settings.addToggle('Clear Sky Mode', 'hides all buttons', 'clearSkyState',  '../../../svg/clear.svg', false, function(_newValue) {
        // console.log('clear sky mode set to ' + newValue);
    }).moveToDevelopMenu();

    realityEditor.gui.settings.addToggleWithFrozenText('Interface URL', 'currently: ' + window.location.href, 'externalState',  '../../../svg/download.svg', false, (realityEditor.network.useHTTPS ? 'https' : 'http') + '://...', function(newValue, textValue) {

        if (newValue && textValue.length > 0) {
            // we still need to save this to native device storage to be backwards-compatible with how the interface is loaded
            realityEditor.app.saveExternalText(textValue);

            let isCurrentUrl = window.location.href.includes(textValue);
            if (!isCurrentUrl) {
                setTimeout(function() { // load from external server when toggled on with a new url
                    realityEditor.app.appFunctionCall("loadNewUI", {reloadURL: textValue});
                }.bind(this), 1000);
            }
        } else {
            realityEditor.app.saveExternalText('');
            setTimeout(function() { // reload from local server when toggled off
                realityEditor.app.appFunctionCall("loadNewUI", {reloadURL: ''});
            }.bind(this), 1000);
        }

    }, { ignoreOnload: true }).moveToDevelopMenu().setValue(!window.location.href.includes('127.0.0.1') && !window.location.href.includes('localhost')); // default value is based on the current source

    realityEditor.gui.settings.addToggleWithFrozenText('Discovery Server', 'load objects from static server', 'discoveryState',  '../../../svg/discovery.svg', false, (realityEditor.network.useHTTPS ? 'https' : 'http') + '://...', function(newValue, textValue) {
        if (newValue) {
            setTimeout(function() {
                realityEditor.network.discoverObjectsFromServer(textValue);
            }, 1000); // wait to make sure all the necessary modules for object discovery/creation are ready
        }

    }).moveToDevelopMenu();
    
    realityEditor.gui.settings.addToggle('Demo Aspect Ratio', 'set screen ratio to 16:9', 'demoAspectRatio',  '../../../svg/cameraZoom.svg', false, function() {
        const currentRatio = globalStates.height / globalStates.width;
        if (Math.abs(currentRatio - (16/9)) < 0.001) {
            realityEditor.app.setAspectRatio(0); // Resets to default
        } else {
            realityEditor.app.setAspectRatio(16/9);
        }
    }, { ignoreOnload: true }).moveToDevelopMenu();

    // Add a debug toggle to the develop menu that forces the targetDownloader to re-download each time instead of using the cache
    realityEditor.gui.settings.addToggle('Reset Target Cache', 'clear cache of downloaded target data', 'resetTargetCache',  '../../../svg/object.svg', false, function(newValue) {
        if (newValue) {
            realityEditor.app.targetDownloader.resetTargetDownloadCache();
        }
    }).moveToDevelopMenu();

    // Add a debug toggle to the develop menu that forces the targetDownloader to re-download each time instead of using the cache
    realityEditor.gui.settings.addToggle('Disable Unloading', 'don\'t unload offscreen tools', 'disableUnloading',  '../../../svg/object.svg', false, function(newValue) {
        globalStates.disableUnloading = newValue;
        // if (newValue) {
        //     // realityEditor.app.targetDownloader.resetTargetDownloadCache();
        // }
    }).moveToDevelopMenu();

    let enablePoseTrackingTimeout = null;
    // Add a toggle to enable virtualization features
    realityEditor.gui.settings.addToggle('Virtualization', 'enable virtualization and pose detection', 'enableVirtualization',  '../../../svg/object.svg', false, function(newValue) {
        if (newValue) {
            function enablePoseTracking() {
                let bestWorldObject = realityEditor.worldObjects.getBestWorldObject();
                if (!bestWorldObject || bestWorldObject.objectId === realityEditor.worldObjects.getLocalWorldId()) {
                    enablePoseTrackingTimeout = setTimeout(enablePoseTracking, 100);
                    return;
                }
                realityEditor.app.appFunctionCall("enablePoseTracking", {ip: bestWorldObject.ip});

                let recordButton = document.getElementById('recordPointCloudsButton');
                if (!recordButton) {
                    recordButton = document.createElement('img');
                    recordButton.src = '../../../svg/recordButton3D-start.svg';
                    recordButton.id = 'recordPointCloudsButton';
                    document.body.appendChild(recordButton);

                    recordButton.addEventListener('pointerup', _e => {
                        if (recordButton.classList.contains('pointCloudButtonActive')) {
                            recordButton.classList.remove('pointCloudButtonActive');
                            recordButton.src = '../../../svg/recordButton3D-start.svg';
                            realityEditor.device.videoRecording.stop3DVideoRecording();
                        } else {
                            recordButton.classList.add('pointCloudButtonActive');
                            recordButton.src = '../../../svg/recordButton3D-stop.svg';
                            realityEditor.device.videoRecording.start3DVideoRecording();
                        }
                    });
                }
                recordButton.classList.remove('hiddenButtons');
            }
            enablePoseTracking();
        } else {
            if (enablePoseTrackingTimeout) {
                clearTimeout(enablePoseTrackingTimeout);
                enablePoseTrackingTimeout = null;
            }
            realityEditor.app.appFunctionCall("disablePoseTracking", {});
            let recordButton = document.getElementById('recordPointCloudsButton');
            if (recordButton) {
                recordButton.classList.add('hiddenButtons');
            }
        }
    }, {ignoreOnload: true, dontPersist: true}).moveToDevelopMenu();

    let toggleCloudUrl = realityEditor.gui.settings.addURLView('Cloud URL', 'link to access your metaverse', 'cloudUrl', '../../../svg/zone.svg', false, 'unavailable',
        function(_newValue) {
            // console.log('user wants cloudConnection to be', newValue);
        },
        function(_newValue) {
            // console.log('cloud url text was set to', newValue);
        }
    );
    let toggleNewNetworkId = realityEditor.gui.settings.addToggleWithFrozenText('New Network ID', 'generate new network id for cloud connection', 'generateNewNetworkId',  '../../../svg/object.svg', false, 'unknown', function(_newValue) {
        // console.log('user wants newNetworkId to be', newValue);
    });
    let toggleNewSecret = realityEditor.gui.settings.addToggleWithFrozenText('New Secret', 'generate new secret for cloud connection', 'generateNewSecret',  '../../../svg/object.svg', false, 'unknown', function(_newValue) {
        // console.log('user wants newSecret to be', newValue);
    });

    let cachedSettings = {};
    const localSettingsHost = `localhost:${realityEditor.device.environment.getLocalServerPort()}`;

    function processNewSettings(settings) {
        let anyChanged = false;
        if (cachedSettings.isConnected !== settings.isConnected) {
            toggleCloudUrl.onToggleCallback(settings.isConnected);
            anyChanged = true;
        }
        if ((cachedSettings.serverUrl !== settings.serverUrl) ||
            (cachedSettings.networkUUID !== settings.networkUUID) ||
            (cachedSettings.networkSecret !== settings.networkSecret)) {
            anyChanged = true;
            toggleCloudUrl.onTextCallback(`https://${settings.serverUrl}/stable` +
                `/n/${settings.networkUUID}` +
                `/s/${settings.networkSecret}`);
            toggleNewNetworkId.onTextCallback(settings.networkUUID);
            toggleNewSecret.onTextCallback(settings.networkSecret);
        }
        cachedSettings = settings;
        if (anyChanged) {
            document.getElementById("settingsIframe").contentWindow.postMessage(JSON.stringify({
                getSettings: realityEditor.gui.settings.generateGetSettingsJsonMessage(),
                getMainDynamicSettings: realityEditor.gui.settings.generateDynamicSettingsJsonMessage(realityEditor.gui.settings.MenuPages.MAIN)
            }), "*");
        }
    }

    // If we're viewing this on localhost we can connect to and read settings
    // from the local server
    if (window.location.host.split(':')[0] === localSettingsHost.split(':')[0]) {
        fetch(`${realityEditor.network.useHTTPS ? 'https' : 'http'}://${localSettingsHost}/hardwareInterface/edgeAgent/settings`).then(res => res.json()).then(settings => {
            processNewSettings(settings);
        });
    }
    // Update settings when changed
    realityEditor.network.realtime.subscribeToInterfaceSettings('edgeAgent', settings => {
        processNewSettings(settings);
    });

    // Check whether we're offline by adding a cache-busting search parameter
    fetch(window.location + '/?offlineCheck=' + Date.now()).then(res => {
        if (!res.headers.has('X-Offline-Cache')) {
            return;
        }

        let message = 'Network Offline: Showing last known state. Most functionality is disabled.';

        realityEditor.gui.modal.showScreenTopNotification(message, -1);
    });

    // set up the global canvas for drawing the links
    globalCanvas.canvas = document.getElementById('canvas');
    globalCanvas.canvas.width = globalStates.height; // TODO: fix width vs height mismatch once and for all
    globalCanvas.canvas.height = globalStates.width;
    globalCanvas.context = globalCanvas.canvas.getContext('2d');

    realityEditor.device.environment.initService();

    // adds touch handlers for each of the menu buttons
    if (!realityEditor.device.environment.variables.overrideMenusAndButtons) {
        realityEditor.gui.menus.init();

        // set active buttons and preload some images
        realityEditor.gui.menus.switchToMenu("main", ["gui"], ["reset", "unconstrained"]);
        realityEditor.gui.buttons.initButtons();
    }
    
    // initialize additional services
    try {
        realityEditor.device.initService();
        realityEditor.device.layout.initService();
        realityEditor.device.modeTransition.initService();
        realityEditor.device.touchInputs.initService();
        realityEditor.device.videoRecording.initService();
        realityEditor.device.tracking.initService();
        realityEditor.device.profiling.initService();
        realityEditor.gui.ar.frameHistoryRenderer.initService();
        realityEditor.gui.ar.grouping.initService();
        realityEditor.gui.ar.anchors.initService();
        realityEditor.gui.ar.groundPlaneAnchors.initService();
        realityEditor.gui.ar.groundPlaneRenderer.initService();
        realityEditor.gui.ar.areaTargetScanner.initService();
        realityEditor.gui.ar.areaCreator.initService();
        realityEditor.gui.ar.videoPlayback.initService();
        realityEditor.device.touchPropagation.initService();
        realityEditor.network.discovery.initService();
        realityEditor.network.realtime.initService();
        realityEditor.gui.crafting.initService();
        realityEditor.worldObjects.initService();
        realityEditor.device.distanceScaling.initService();
        realityEditor.device.keyboardEvents.initService();
        realityEditor.network.frameContentAPI.initService();
        realityEditor.envelopeManager.initService();
        realityEditor.network.availableFrames.initService();
        realityEditor.network.search.initService();
        realityEditor.sceneGraph.initService();
        realityEditor.gui.glRenderer.initService();
        realityEditor.gui.threejsScene.initService();
        realityEditor.measure.clothSimulation.initService();
        // realityEditor.device.multiclientUI.initService();
        realityEditor.avatar.initService();
        realityEditor.humanPose.initService();
        realityEditor.motionStudy.initService();
        realityEditor.oauth.initService();
        realityEditor.spatialCursor.initService();
        realityEditor.gui.spatialIndicator.initService();
        realityEditor.gui.spatialArrow.initService();
        realityEditor.gui.recentlyUsedBar.initService();
        realityEditor.gui.envelopeIconRenderer.initService();
<<<<<<< HEAD
        realityEditor.ai.initService();
=======
        realityEditor.gui.search.initService();
>>>>>>> 12e82d82
    } catch (initError) {
        // show an error message rather than crash entirely; otherwise Vuforia Engine will never start
        console.error('error in initService functions, might lead to corrupted app state', initError);
        try {
            realityEditor.gui.modal.showScreenTopNotification('Error initializing. Restart app or contact support.', 30000);
        } catch (alertError) {
            alert(`Error initializing. Restart app or contact support. ${initError}, ${alertError}`);
        }
    }

    realityEditor.app.promises.getDeviceReady().then(deviceName => {
        globalStates.device = deviceName;
        console.log('The Reality Editor is loaded on a ' + globalStates.device);
        realityEditor.device.layout.adjustForDevice(deviceName);
    });

    globalStates.tempUuid = realityEditor.device.utilities.uuidTimeShort();
    this.cout("This editor's session UUID: " + globalStates.tempUuid);

    // assign global pointers to frequently used UI elements
    overlayDiv = document.getElementById('overlay');
    overlayDiv2 = document.getElementById('overlay2');
    
    // center the menu vertically if the screen is taller than 320 px
    var MENU_HEIGHT = 320;
    var menuHeightDifference = globalStates.width - MENU_HEIGHT;
    document.getElementById('UIButtons').style.top = menuHeightDifference/2 + 'px';
    CRAFTING_GRID_HEIGHT = globalStates.width - menuHeightDifference;
	
	// set up the pocket and memory bars
    if (!TEMP_DISABLE_MEMORIES) {
        realityEditor.gui.memory.initMemoryBar();
    } else {
        var pocketMemoryBar = document.querySelector('.memoryBar');
        pocketMemoryBar.parentElement.removeChild(pocketMemoryBar);
    }
	realityEditor.gui.memory.nodeMemories.initMemoryBar();
	realityEditor.gui.pocket.pocketInit();

    // add a callback for messages posted up to the application from children iframes
	window.addEventListener("message", realityEditor.network.onInternalPostMessage.bind(realityEditor.network), false);
		
	// adds all the event handlers for setting up the editor
    realityEditor.device.addDocumentTouchListeners();
    
    // adjust for iPhoneX size if needed
    realityEditor.device.layout.adjustForScreenSize();

    // adjust when phone orientation changes - also triggers one time immediately with the initial orientation
    if (realityEditor.device.environment.variables.listenForDeviceOrientationChanges) {
        realityEditor.app.enableOrientationChanges('realityEditor.device.layout.onOrientationChanged');
    }

    // prevent touch events on overlayDiv
    overlayDiv.addEventListener('touchstart', function (e) {
        e.preventDefault();
    });

    // release pointerevents that hit the background so that they can trigger pointerenter events on other elements
    document.body.addEventListener('gotpointercapture', function(evt) {
        evt.target.releasePointerCapture(evt.pointerId);
    });

    const SHOW_FPS_STATS = false;
    let stats;
    if (SHOW_FPS_STATS) {
        stats = new Stats();
        document.body.appendChild(stats.dom);
    }
    
    // start TWEEN library for animations
    (function animate(time) {
        realityEditor.gui.ar.draw.frameNeedsToBeRendered = true;
        // TODO This is a hack to keep the crafting board running
        if (globalStates.freezeButtonState && !realityEditor.device.environment.providesOwnUpdateLoop()) {
            realityEditor.gui.ar.draw.update(realityEditor.gui.ar.draw.visibleObjectsCopy); 
        }
        requestAnimationFrame(animate);
        TWEEN.update(time);

        if (SHOW_FPS_STATS) {
            stats.update();
        }
    })();
    
    if (realityEditor.device.initFunctions.length === 0) {
        realityEditor.app.promises.didGrantNetworkPermissions().then(success => {
            // network permissions are no longer required for the app to function, but we can
            // provide UI feedback if they try to use a feature (discovering unknown servers) that relies on this
            if (typeof success === 'boolean') {
                realityEditor.device.environment.variables.hasLocalNetworkAccess = success;
            }

            // start the AR framework in native iOS
            realityEditor.app.promises.getVuforiaReady().then(success => {
                realityEditor.app.callbacks.vuforiaIsReady(success);
            });
        });
    } else {
        realityEditor.device.initFunctions.forEach(function(initFunction) {
            initFunction();
        });
    }

    // see if we should open the modal - defaults hidden but can be turned on from menu
    let shouldShowIntroModal = window.localStorage.getItem('neverAgainShowIntroTips') !== 'true';

    if (shouldShowIntroModal) {
        let modalBody = "The Vuforia Spatial Toolbox is an open source research platform for exploring Augmented Reality and Spatial Computing.<br>" +
            "<ul>" +
            "</li>1. <a class='modalLink' href='https://spatialtoolbox.vuforia.com/docs/use/using-the-app'>Learn how to use the Spatial Toolbox</a><br><br></li>" +
            "</li>2. <a class='modalLink' href='https://spatialtoolbox.vuforia.com/docs/use/connect-to-the-physical-world/startSystem'> Learn how to connect the Physical World</a><br><br></li>" +
            "</li>3. <a class='modalLink' href='https://forum.spatialtoolbox.vuforia.com'> Join the conversation with your questions, ideas and collaboration</a><br><br></li>" +
            "</li>4. <a class='modalLink' href='https://github.com/ptcrealitylab'> Browse the Open Source Code on Github</a><br><br></li>" +
            "</ul>";

        realityEditor.gui.modal.openClassicModal('Welcome to the Vuforia Spatial Toolbox!', modalBody, 'Close', 'Close and Don\'t Show Again', function() {
            // console.log('Closed');
        }, function() {
            // console.log('Closed and Don\'t Show Again!');
            introToggle.setValue(false);
        });
    }

    this.cout("onload");

    realityEditor.device.loaded = true;
};

window.onload = realityEditor.device.onload;<|MERGE_RESOLUTION|>--- conflicted
+++ resolved
@@ -356,11 +356,8 @@
         realityEditor.gui.spatialArrow.initService();
         realityEditor.gui.recentlyUsedBar.initService();
         realityEditor.gui.envelopeIconRenderer.initService();
-<<<<<<< HEAD
+        realityEditor.gui.search.initService();
         realityEditor.ai.initService();
-=======
-        realityEditor.gui.search.initService();
->>>>>>> 12e82d82
     } catch (initError) {
         // show an error message rather than crash entirely; otherwise Vuforia Engine will never start
         console.error('error in initService functions, might lead to corrupted app state', initError);
