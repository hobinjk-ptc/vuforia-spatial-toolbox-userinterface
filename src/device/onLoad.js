/**
 * @preserve
 *
 *                                      .,,,;;,'''..
 *                                  .'','...     ..',,,.
 *                                .,,,,,,',,',;;:;,.  .,l,
 *                               .,',.     ...     ,;,   :l.
 *                              ':;.    .'.:do;;.    .c   ol;'.
 *       ';;'                   ;.;    ', .dkl';,    .c   :; .'.',::,,'''.
 *      ',,;;;,.                ; .,'     .'''.    .'.   .d;''.''''.
 *     .oxddl;::,,.             ',  .'''.   .... .'.   ,:;..
 *      .'cOX0OOkdoc.            .,'.   .. .....     'lc.
 *     .:;,,::co0XOko'              ....''..'.'''''''.
 *     .dxk0KKdc:cdOXKl............. .. ..,c....
 *      .',lxOOxl:'':xkl,',......'....    ,'.
 *           .';:oo:...                        .
 *                .cd,      ╔═╗┌┬┐┬┌┬┐┌─┐┬─┐    .
 *                  .l;     ║╣  │││ │ │ │├┬┘    '
 *                    'l.   ╚═╝─┴┘┴ ┴ └─┘┴└─   '.
 *                     .o.                   ...
 *                      .''''','.;:''.........
 *                           .'  .l
 *                          .:.   l'
 *                         .:.    .l.
 *                        .x:      :k;,.
 *                        cxlc;    cdc,,;;.
 *                       'l :..   .c  ,
 *                       o.
 *                      .,
 *
 *      ╦═╗┌─┐┌─┐┬  ┬┌┬┐┬ ┬  ╔═╗┌┬┐┬┌┬┐┌─┐┬─┐  ╔═╗┬─┐┌─┐ ┬┌─┐┌─┐┌┬┐
 *      ╠╦╝├┤ ├─┤│  │ │ └┬┘  ║╣  │││ │ │ │├┬┘  ╠═╝├┬┘│ │ │├┤ │   │
 *      ╩╚═└─┘┴ ┴┴─┘┴ ┴  ┴   ╚═╝─┴┘┴ ┴ └─┘┴└─  ╩  ┴└─└─┘└┘└─┘└─┘ ┴
 *
 *
 * Created by Valentin on 10/22/14.
 *
 * Copyright (c) 2015 Valentin Heun
 * Modified by Valentin Heun 2014, 2015, 2016, 2017
 * Modified by Benjamin Reynholds 2016, 2017
 * Modified by James Hobin 2016, 2017
 *
 * All ascii characters above must be included in any redistribution.
 *
 * This Source Code Form is subject to the terms of the Mozilla Public
 * License, v. 2.0. If a copy of the MPL was not distributed with this
 * file, You can obtain one at http://mozilla.org/MPL/2.0/.
 */

createNameSpace("realityEditor.device");

/**
 * @fileOverview realityEditor.device.onLoad.js
 * Sets the application's window.onload function to trigger this init method, which sets up the GUI and networking.
 */

/**
 * When the index.html first finishes loading, set up the:
 * Sidebar menu buttons,
 * Pocket and memory bars,
 * Background canvas,
 * Touch Event Listeners,
 * Network callback function,
 * ... and notify the native iOS code that the user interface finished loading
 */
realityEditor.device.onload = function () {

    // Initialize some global variables for the device session
    this.cout('Running on platform: ' + globalStates.platform);
    if (globalStates.platform !== 'iPad' && globalStates.platform !== 'iPhone' && globalStates.platform !== 'iPod touch') {
        globalStates.platform = false;
    }

    // Add-ons may need to modify globals or do other far-reaching changes that
    // other services will need to pick up in their initializations
    realityEditor.addons.onInit();

    // populate the default settings menus with toggle switches and text boxes, with associated callbacks

    realityEditor.gui.settings.addToggleWithText('Zone', 'limit object discovery to zone', 'zoneState', '../../../svg/zone.svg', false, 'enter zone name',
        function(newValue) {
            console.log('zone mode was set to ' + newValue);
        },
        function(newValue) {
            console.log('zone text was set to ' + newValue);
        }
    );

    realityEditor.gui.settings.addToggle('Power-Save Mode', 'turns off some effects for faster performance', 'powerSaveMode',  '../../../svg/powerSave.svg', false, function(newValue) {
        // only draw frame ghosts while in programming mode if we're not in power-save mode
        globalStates.renderFrameGhostsInNodeViewEnabled = !newValue;
    });

    realityEditor.gui.settings.addToggle('Grouping', 'double-tap background to draw group around frames', 'groupingEnabled',  '../../../svg/grouping.svg', false, function(newValue) {
        console.log('grouping was set to ' + newValue);
        realityEditor.gui.ar.grouping.toggleGroupingMode(newValue);
    });

    realityEditor.gui.settings.addToggle('Realtime Collaboration', 'constantly synchronizes with other users', 'realtimeEnabled',  '../../../svg/realtime.svg', false, function(newValue) {
        console.log('realtime was set to ' + newValue);
        if (newValue) {
            realityEditor.network.realtime.initService();
        }
        // TODO: turning this off currently doesn't actually end the realtime mode unless you restart the app
    });

    realityEditor.gui.settings.addToggle('Show Tutorial', 'add tutorial frame on app start', 'tutorialState',  '../../../svg/tutorial.svg', false, function(newValue) {
        console.log('tutorial mode was set to ' + newValue);
    });

    let introToggle = realityEditor.gui.settings.addToggle('Show Intro Page', 'shows tips on app start', 'introTipsState',  '../../../svg/tutorial.svg', false, function(newValue) {
        if (newValue) {
            window.localStorage.removeItem('neverAgainShowIntroTips');
        } else {
            window.localStorage.setItem('neverAgainShowIntroTips', 'true');
        }
    });
    
    // add settings toggles for the Develop sub-menu

    realityEditor.gui.settings.addToggle('AR-UI Repositioning', 'instantly drag frames instead of interacting', 'editingMode',  '../../../svg/move.svg', false, function(newValue) {
        realityEditor.device.setEditingMode(newValue);
    }).moveToDevelopMenu();

    realityEditor.gui.settings.addToggle('Clear Sky Mode', 'hides all buttons', 'clearSkyState',  '../../../svg/clear.svg', false, function(newValue) {
        console.log('clear sky mode set to ' + newValue);
    }).moveToDevelopMenu();

    realityEditor.gui.settings.addToggleWithFrozenText('Interface URL', 'currently: ' + window.location.href, 'externalState',  '../../../svg/download.svg', false, 'http://...', function(newValue, textValue) {

        if (newValue && textValue.length > 0) {
            // we still need to save this to native device storage to be backwards-compatible with how the interface is loaded
            realityEditor.app.saveExternalText(textValue);

            let isCurrentUrl = window.location.href.includes(textValue);
            if (!isCurrentUrl) {
                setTimeout(function() { // load from external server when toggled on with a new url
                    realityEditor.app.appFunctionCall("loadNewUI", {reloadURL: textValue});
                }.bind(this), 1000);
            }
        } else {
            realityEditor.app.saveExternalText('');
            setTimeout(function() { // reload from local server when toggled off
                realityEditor.app.appFunctionCall("loadNewUI", {reloadURL: ''});
            }.bind(this), 1000);
        }

    }, true).moveToDevelopMenu().setValue(!window.location.href.includes('127.0.0.1')); // default value is based on the current source

    realityEditor.gui.settings.addToggleWithFrozenText('Discovery Server', 'load objects from static server', 'discoveryState',  '../../../svg/discovery.svg', false, 'http://...', function(newValue, textValue) {
        console.log('discovery state set to ' + newValue + ' with text ' + textValue);

        if (newValue) {
            setTimeout(function() {
                realityEditor.network.discoverObjectsFromServer(textValue);
            }, 1000); // wait to make sure all the necessary modules for object discovery/creation are ready
        }

    }).moveToDevelopMenu();

    // Add a debug toggle to the develop menu that forces the targetDownloader to re-download each time instead of using the cache
    realityEditor.gui.settings.addToggle('Reset Target Cache', 'clear cache of downloaded target data', 'resetTargetCache',  '../../../svg/object.svg', false, function(newValue) {
        if (newValue) {
            realityEditor.app.targetDownloader.resetTargetDownloadCache();
        }
    }).moveToDevelopMenu();

    // set up the global canvas for drawing the links
    globalCanvas.canvas = document.getElementById('canvas');
    globalCanvas.canvas.width = globalStates.height; // TODO: fix width vs height mismatch once and for all
    globalCanvas.canvas.height = globalStates.width;
    globalCanvas.context = globalCanvas.canvas.getContext('2d');

<<<<<<< HEAD
=======
    // adds touch handlers for each of the menu buttons
    realityEditor.gui.menus.init();
    
    // set active buttons and preload some images
    realityEditor.gui.menus.switchToMenu("main", ["gui"], ["reset", "unconstrained"]);
    realityEditor.gui.buttons.initButtons();
    
>>>>>>> c55e22d4
    // initialize additional services
    realityEditor.device.initService();
    realityEditor.device.touchInputs.initService();
    realityEditor.device.videoRecording.initService();
    realityEditor.device.environment.initService();
    realityEditor.gui.ar.frameHistoryRenderer.initService();
    realityEditor.gui.ar.grouping.initService();
    realityEditor.gui.ar.anchors.initService();
    realityEditor.gui.ar.groundPlaneRenderer.initService();
    realityEditor.device.touchPropagation.initService();
    realityEditor.network.realtime.initService();
    realityEditor.gui.crafting.initService();
    realityEditor.worldObjects.initService();
    realityEditor.device.distanceScaling.initService();
    realityEditor.device.keyboardEvents.initService();
    realityEditor.network.frameContentAPI.initService();
    realityEditor.envelopeManager.initService();
    realityEditor.network.availableFrames.initService();
<<<<<<< HEAD
    // realityEditor.gui.spatial.initService();
    realityEditor.gui.glRenderer.initService();
=======
    realityEditor.sceneGraph.initService();
>>>>>>> c55e22d4

    realityEditor.app.getDeviceReady('realityEditor.app.callbacks.getDeviceReady');

    globalStates.tempUuid = realityEditor.device.utilities.uuidTimeShort();
    this.cout("This editor's session UUID: " + globalStates.tempUuid);

    // assign global pointers to frequently used UI elements
    overlayDiv = document.getElementById('overlay');
    
    // center the menu vertically if the screen is taller than 320 px
    var MENU_HEIGHT = 320;
    var menuHeightDifference = globalStates.width - MENU_HEIGHT;
    document.getElementById('UIButtons').style.top = menuHeightDifference/2 + 'px';
    CRAFTING_GRID_HEIGHT = globalStates.width - menuHeightDifference;
	
	// set up the pocket and memory bars
    if (!TEMP_DISABLE_MEMORIES) {
        realityEditor.gui.memory.initMemoryBar();
    } else {
        var pocketMemoryBar = document.querySelector('.memoryBar');
        pocketMemoryBar.parentElement.removeChild(pocketMemoryBar);
    }
	realityEditor.gui.memory.nodeMemories.initMemoryBar();
	realityEditor.gui.pocket.pocketInit();

    // add a callback for messages posted up to the application from children iframes
	window.addEventListener("message", realityEditor.network.onInternalPostMessage.bind(realityEditor.network), false);
		
	// adds all the event handlers for setting up the editor
    realityEditor.device.addDocumentTouchListeners();
    
    // adjust for iPhoneX size if needed
    realityEditor.device.layout.adjustForScreenSize();

    // adjust when phone orientation changes - also triggers one time immediately with the initial orientation
    realityEditor.app.enableOrientationChanges('realityEditor.device.layout.onOrientationChanged');

    // prevent touch events on overlayDiv
    overlayDiv.addEventListener('touchstart', function (e) {
        e.preventDefault();
    });

    // release pointerevents that hit the background so that they can trigger pointerenter events on other elements
    document.body.addEventListener('gotpointercapture', function(evt) {
        evt.target.releasePointerCapture(evt.pointerId);
    });

    const SHOW_FPS_STATS = false;
    let stats;
    if (SHOW_FPS_STATS) {
        stats = new Stats();
        document.body.appendChild(stats.dom);
    }
    
    // start TWEEN library for animations
    (function animate(time) {
        realityEditor.gui.ar.draw.frameNeedsToBeRendered = true;
        // TODO This is a hack to keep the crafting board running
        if (globalStates.freezeButtonState && !realityEditor.device.environment.providesOwnUpdateLoop()) {
            realityEditor.gui.ar.draw.update(realityEditor.gui.ar.draw.visibleObjectsCopy); 
        }
        requestAnimationFrame(animate);
        TWEEN.update(time);

        if (SHOW_FPS_STATS) {
            stats.update();
        }
    })();
    
    // start the AR framework in native iOS
    realityEditor.app.getVuforiaReady('realityEditor.app.callbacks.vuforiaIsReady');

    // see if we should open the modal - defaults hidden but can be turned on from menu
    let shouldShowIntroModal = window.localStorage.getItem('neverAgainShowIntroTips') !== 'true';

    if (shouldShowIntroModal) {
        let modalBody = "The Vuforia Spatial Toolbox is an open source research platform for exploring Augmented Reality and Spatial Computing.<br>" +
            "<ul>" +
            "</li>1. <a class='modalLink' href='https://spatialtoolbox.vuforia.com/docs/use/using-the-app'>Learn how to use the Spatial Toolbox</a><br><br></li>" +
            "</li>2. <a class='modalLink' href='https://spatialtoolbox.vuforia.com/docs/use/connect-to-the-physical-world/startSystem'> Learn how to connect the Physical World</a><br><br></li>" +
            "</li>3. <a class='modalLink' href='https://forum.spatialtoolbox.vuforia.com'> Join the conversation with your questions, ideas and collaboration</a><br><br></li>" +
            "</li>4. <a class='modalLink' href='https://github.com/ptcrealitylab'> Browse the Open Source Code on Github</a><br><br></li>" +
            "</ul>";

        realityEditor.gui.modal.openClassicModal('Welcome to the Vuforia Spatial Toolbox!', modalBody, 'Close', 'Close and Don\'t Show Again', function() {
            console.log('Closed');
        }, function() {
            console.log('Closed and Don\'t Show Again!');
            introToggle.setValue(false);
        });
    }

    this.cout("onload");
};

window.onload = realityEditor.device.onload;<|MERGE_RESOLUTION|>--- conflicted
+++ resolved
@@ -171,8 +171,6 @@
     globalCanvas.canvas.height = globalStates.width;
     globalCanvas.context = globalCanvas.canvas.getContext('2d');
 
-<<<<<<< HEAD
-=======
     // adds touch handlers for each of the menu buttons
     realityEditor.gui.menus.init();
     
@@ -180,7 +178,6 @@
     realityEditor.gui.menus.switchToMenu("main", ["gui"], ["reset", "unconstrained"]);
     realityEditor.gui.buttons.initButtons();
     
->>>>>>> c55e22d4
     // initialize additional services
     realityEditor.device.initService();
     realityEditor.device.touchInputs.initService();
@@ -199,12 +196,7 @@
     realityEditor.network.frameContentAPI.initService();
     realityEditor.envelopeManager.initService();
     realityEditor.network.availableFrames.initService();
-<<<<<<< HEAD
-    // realityEditor.gui.spatial.initService();
-    realityEditor.gui.glRenderer.initService();
-=======
     realityEditor.sceneGraph.initService();
->>>>>>> c55e22d4
 
     realityEditor.app.getDeviceReady('realityEditor.app.callbacks.getDeviceReady');
 
