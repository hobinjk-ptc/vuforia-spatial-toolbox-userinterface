/**
 * @preserve
 *
 *                                      .,,,;;,'''..
 *                                  .'','...     ..',,,.
 *                                .,,,,,,',,',;;:;,.  .,l,
 *                               .,',.     ...     ,;,   :l.
 *                              ':;.    .'.:do;;.    .c   ol;'.
 *       ';;'                   ;.;    ', .dkl';,    .c   :; .'.',::,,'''.
 *      ',,;;;,.                ; .,'     .'''.    .'.   .d;''.''''.
 *     .oxddl;::,,.             ',  .'''.   .... .'.   ,:;..
 *      .'cOX0OOkdoc.            .,'.   .. .....     'lc.
 *     .:;,,::co0XOko'              ....''..'.'''''''.
 *     .dxk0KKdc:cdOXKl............. .. ..,c....
 *      .',lxOOxl:'':xkl,',......'....    ,'.
 *           .';:oo:...                        .
 *                .cd,      ╔═╗┌┬┐┬┌┬┐┌─┐┬─┐    .
 *                  .l;     ║╣  │││ │ │ │├┬┘    '
 *                    'l.   ╚═╝─┴┘┴ ┴ └─┘┴└─   '.
 *                     .o.                   ...
 *                      .''''','.;:''.........
 *                           .'  .l
 *                          .:.   l'
 *                         .:.    .l.
 *                        .x:      :k;,.
 *                        cxlc;    cdc,,;;.
 *                       'l :..   .c  ,
 *                       o.
 *                      .,
 *
 *      ╦═╗┌─┐┌─┐┬  ┬┌┬┐┬ ┬  ╔═╗┌┬┐┬┌┬┐┌─┐┬─┐  ╔═╗┬─┐┌─┐ ┬┌─┐┌─┐┌┬┐
 *      ╠╦╝├┤ ├─┤│  │ │ └┬┘  ║╣  │││ │ │ │├┬┘  ╠═╝├┬┘│ │ │├┤ │   │
 *      ╩╚═└─┘┴ ┴┴─┘┴ ┴  ┴   ╚═╝─┴┘┴ ┴ └─┘┴└─  ╩  ┴└─└─┘└┘└─┘└─┘ ┴
 *
 *
 * Created by Valentin on 10/22/14.
 *
 * Copyright (c) 2015 Valentin Heun
 * Modified by Valentin Heun 2014, 2015, 2016, 2017
 * Modified by Benjamin Reynholds 2016, 2017
 * Modified by James Hobin 2016, 2017
 *
 * All ascii characters above must be included in any redistribution.
 *
 * This Source Code Form is subject to the terms of the Mozilla Public
 * License, v. 2.0. If a copy of the MPL was not distributed with this
 * file, You can obtain one at http://mozilla.org/MPL/2.0/.
 */

createNameSpace("realityEditor.device");

/**
 * @desc
 **/


realityEditor.device.activateNodeMove = function(nodeKey) {

	//globalStates.editingModeHaveObject = true;
	if (document.getElementById(nodeKey)) {
		var thisObject2 = document.getElementById(nodeKey);
		if (thisObject2.type === 'ui') {
			thisObject2.style.visibility = 'visible';
		}

		//thisObject2.className = "mainProgram";
		var thisObject5 = document.getElementById("canvas" + nodeKey);
		thisObject5.style.display = "inline";

		//if(thisObject.developer) {
		thisObject2.addEventListener("touchstart", realityEditor.device.onMultiTouchStart.bind(realityEditor.device), false);
		ec++;
		thisObject2.addEventListener("touchmove", realityEditor.device.onMultiTouchMove.bind(realityEditor.device), false);
		ec++;
		thisObject2.addEventListener("touchend", realityEditor.device.onMultiTouchEnd.bind(realityEditor.device), false);
		ec++;
		//}
	}
};

realityEditor.device.deactivateNodeMove = function(nodeKey) {

	if (document.getElementById(nodeKey)) {
		var thisObject2 = document.getElementById(nodeKey);
		if (thisObject2.type === 'ui') {
			thisObject2.style.visibility = 'hidden';
		}

		//thisObject2.className = "mainEditing";
		document.getElementById("canvas" + nodeKey).style.display = "none";

		//    if(thisObject.developer) {
		thisObject2.removeEventListener("touchstart", realityEditor.device.onMultiTouchStart, false);
		thisObject2.removeEventListener("touchmove", realityEditor.device.onMultiTouchMove, false);
		thisObject2.removeEventListener("touchend", realityEditor.device.onMultiTouchEnd, false);
		ec--;
		ec--;
		ec--;
		//  }
	}
};

realityEditor.device.activateMultiTouch = function() {

	globalCanvas.canvas.addEventListener("touchstart", realityEditor.device.onMultiTouchCanvasStart.bind(realityEditor.device), false);
	ec++;
	globalCanvas.canvas.addEventListener("touchmove", realityEditor.device.onMultiTouchCanvasMove.bind(realityEditor.device), false);
	ec++;

};

realityEditor.device.deactivateMultiTouch = function() {
	globalCanvas.canvas.removeEventListener("touchstart", realityEditor.device.onMultiTouchCanvasStart, false);
	ec--;
	globalCanvas.canvas.removeEventListener("touchmove", realityEditor.device.onMultiTouchCanvasMove, false);
	ec--;

};

realityEditor.device.endTrash = function(nodeID) {

	realityEditor.device.deactivateMultiTouch();
	realityEditor.device.deactivateNodeMove(nodeID);
	setTimeout(function() {
		realityEditor.gui.pocket.pocketOnMemoryDeletionStop();
	}, 0);
	globalStates.editingNode = null;
};



realityEditor.device.addEventHandlers = function() {

	realityEditor.device.activateMultiTouch();

    for (var thisKey in objects) {
        var generalObject2 = objects[thisKey];

        if (generalObject2.developer) {

            if (document.getElementById(thisKey)) {
                var thisObject3 = document.getElementById(thisKey);
                //  if (globalStates.guiState) {
                thisObject3.style.visibility = "visible";

                var thisObject4 = document.getElementById("canvas" + thisKey);
                thisObject4.style.display = "inline";

                // }

                // thisObject3.className = "mainProgram";

                thisObject3.addEventListener("touchstart", realityEditor.device.onMultiTouchStart.bind(realityEditor.device), false);
                ec++;
                thisObject3.addEventListener("touchmove", realityEditor.device.onMultiTouchMove.bind(realityEditor.device), false);
                ec++;
                thisObject3.addEventListener("touchend", realityEditor.device.onMultiTouchEnd.bind(realityEditor.device), false);
                ec++;
                //}
            }

            for (var thisSubKey in generalObject2.nodes) {
			//	console.log("nodes: "+thisSubKey);
				realityEditor.device.activateNodeMove(thisSubKey);
            }

            for (var frameKey in generalObject2.frames) {
                var elt = document.getElementById(frameKey);
                if (!elt) {
                    continue;
                }
                elt.style.visibility = "visible";

                var canvas = document.getElementById("canvas" + frameKey);
                canvas.style.display = "inline";

                elt.addEventListener("touchstart", realityEditor.device.onMultiTouchStart);
                ec++;
                elt.addEventListener("touchmove", realityEditor.device.onMultiTouchMove);
                ec++;
                elt.addEventListener("touchend", realityEditor.device.onMultiTouchEnd);
                ec++;
            }
        }
    }

    cout("addEventHandlers");
};




/**
 * @desc
 * @param evt
 **/


realityEditor.device.touchTimer = null;

realityEditor.device.onTouchDown = function(evt) {
    var target = evt.currentTarget;
	console.log(target.nodeId);
	if (!globalStates.editingMode) {
		if (globalStates.guiState ==="node") {
			if (!globalProgram.objectA) {
				globalProgram.objectA = target.objectId;
				globalProgram.nodeA = target.nodeId;

				if(objects[target.objectId].nodes[target.nodeId].type === "logic"){

					if(!globalStates.editingMode) {
						this.touchTimer = setTimeout(function () {
							globalProgram.objectA = false;
							globalProgram.nodeA = false;
							globalStates.editingNode = target.nodeId;
							//globalStates.editingMode = true;
							console.log("hello");
							globalStates.editingModeObject = target.objectId;
							realityEditor.device.activateMultiTouch();
							realityEditor.device.activateNodeMove(target.nodeId);
							realityEditor.gui.pocket.pocketOnMemoryDeletionStart();

						}, 400);
					}



					globalProgram.logicA = 0;
				}

				// if(this.type === "logic")
				//   globalProgram.logicA = globalProgram.logicSelector;
			}
		}
	} else {
		globalStates.editingModeObject = target.objectId;
		globalStates.editingModeLocation = target.nodeId;
		globalStates.editingModeKind = target.type;
		globalStates.editingModeHaveObject = true;
	}
	cout("touchDown");
};

realityEditor.device.beginTouchEditing = function(target) {
	globalProgram.objectA = false;
	globalProgram.nodeA = false;

	globalStates.editingNode = target.nodeId;
	globalStates.editingModeObject = target.objectId;
	globalStates.editingModeLocation = target.nodeId;
	globalStates.editingModeKind = target.type;
	globalStates.editingModeHaveObject = true;

	realityEditor.device.activateMultiTouch();
	realityEditor.device.activateNodeMove(target.nodeId);
	// Only display the trash can if it's something we can delete (a frame)
	if (target.objectId !== target.nodeId) {
		realityEditor.gui.pocket.pocketOnMemoryDeletionStart();
	}

	realityEditor.device.onMultiTouchStart({
		currentTarget: target
	});
};

realityEditor.device.getEditingModeObject = function() {
    var objectId = globalStates.editingModeObject;
    var nodeId = globalStates.editingModeLocation;
    if (objectId !== nodeId) {
        if (globalStates.editingModeKind === 'ui') {
            return objects[objectId].frames[nodeId];
        } else {
            return objects[objectId].nodes[nodeId];
        }
    } else {
        return objects[objectId];
    }
};

/**********************************************************************************************************************
 **********************************************************************************************************************/

/**
 * @desc
 **/

realityEditor.device.onFalseTouchUp= function() {
	if (globalStates.guiState ==="node") {
		globalProgram.objectA = false;
		globalProgram.nodeA = false;
		globalProgram.logicA = false;
		globalProgram.logicSelector = 4;
	}
	globalCanvas.hasContent = true;
	cout("falseTouchUp");
};

/**********************************************************************************************************************
 **********************************************************************************************************************/

/**
 * @desc
 **/

realityEditor.device.onTrueTouchUp = function(evt){
    var target = evt.currentTarget;
	if (globalStates.guiState ==="node") {
		if (globalProgram.objectA) {

			if(target.nodeId === globalProgram.nodeA && target.type === "logic"){
				realityEditor.gui.crafting.craftingBoardVisible(target.objectId, target.nodeId);
			}

			globalProgram.objectB = target.objectId;
			globalProgram.nodeB = target.nodeId;

			realityEditor.network.postLinkToServer(globalProgram, objects);

			// set everything back to false
			globalProgram.objectA = false;
			globalProgram.nodeA = false;
			globalProgram.logicA = false;
			globalProgram.objectB = false;
			globalProgram.nodeB = false;
			globalProgram.logicB = false;
			globalProgram.logicSelector = 4;
		}
	}
	globalCanvas.hasContent = true;

	if(!globalStates.editingMode) {
		console.log("finale "+evt.pageX);
		realityEditor.device.endTrash(target.nodeId);

<<<<<<< HEAD
=======
		if (target.type !== 'logic') {
			return;
		}
>>>>>>> f79de103

		if(evt.pageX >= (globalStates.height-60)){

			for(var objectKey in objects){
				var thisObject = objects[objectKey];
				for (linkKey in thisObject.links){
					var thisLink = thisObject.links[linkKey];
					if(((thisLink.objectA === target.objectId) && (thisLink.nodeA === target.nodeId)) ||
						((thisLink.objectB === target.objectId) && (thisLink.nodeB === target.nodeId))
					){
						delete thisLink;
						realityEditor.network.deleteLinkFromObject(thisObject.ip, objectKey, linkKey);
					}
				}
			}

			realityEditor.gui.ar.draw.deleteNode(target.objectId, target.nodeId);

			realityEditor.network.deleteNodeFromObject(objects[target.objectId].ip, target.objectId, target.nodeId);

		} else {

			realityEditor.network.sendResetContent(target.objectId, target.nodeId, target.type);
		}




	}


	cout("trueTouchUp");
};



realityEditor.device.onTouchEnter = function(evt) {
    var target = evt.currentTarget;
	var contentForFeedback;

	if (globalProgram.nodeA === this.id || globalProgram.nodeA === false) {
		contentForFeedback = 3;

		// todo why is the globalDomCash not used?

		overlayDiv.classList.add('overlayAction');
	} else {

		if (realityEditor.network.checkForNetworkLoop(globalProgram.objectA, globalProgram.nodeA, globalProgram.logicA, target.objectId, target.nodeId, 0)) {
			contentForFeedback = 2; // overlayImg.src = overlayImage[2].src;
			overlayDiv.classList.add('overlayPositive');
		}

		else {
			contentForFeedback = 0; // overlayImg.src = overlayImage[0].src;
			overlayDiv.classList.add('overlayNegative');
		}
	}

	globalDOMCach["iframe" + target.nodeId].contentWindow.postMessage(
		JSON.stringify(
			{
				uiActionFeedback: contentForFeedback
			})
		, "*");

	//   document.getElementById('overlayImg').src = overlayImage[contentForFeedback].src;
};

realityEditor.device.onTouchLeave = function(evt) {
    var target = evt.currentTarget;

	if(!globalStates.editingMode) {
		clearTimeout(realityEditor.device.touchTimer);

		if(globalStates.editingNode) {
			if (globalStates.editingModeKind === 'logic') {
				realityEditor.device.endTrash(target.nodeId);
			}
		}
	}

	globalProgram.logicSelector = 4;

	overlayDiv.classList.remove('overlayPositive');
	overlayDiv.classList.remove('overlayNegative');
	overlayDiv.classList.remove('overlayAction');

	cout("leave");

	if(globalDOMCach["iframe" + target.nodeId]) {
		globalDOMCach["iframe" + target.nodeId].contentWindow.postMessage(
			JSON.stringify(
				{
					uiActionFeedback: 1
				})
			, "*");

	}



};

realityEditor.device.trashActivated = true;

realityEditor.device.onTouchMove = function(evt) {
	var target = evt.currentTarget;
	//if(globalStates.editingMode == true) {
	if(evt.pageX >= (globalStates.height-60)){



		if(!realityEditor.device.trashActivated) {
			overlayDiv.classList.remove('overlayAction');
			overlayDiv.classList.add('overlayNegative');

			realityEditor.device.trashActivated = true;
		}

	} else {
		if(realityEditor.device.trashActivated) {

			overlayDiv.classList.remove('overlayNegative');
			overlayDiv.classList.add('overlayAction');

			realityEditor.device.trashActivated = false;
		}

	}

		if(	globalStates.editingNode === target.nodeId) {

			globalStates.editingModeObjectX = evt.pageX;
			globalStates.editingModeObjectY = evt.pageY;

			var tempThisObject = null;
			if (target.type === 'logic') {
				tempThisObject = objects[target.objectId].nodes[target.nodeId];
			} else {
				tempThisObject = realityEditor.device.getEditingModeObject();
			}

			var matrixTouch = realityEditor.gui.ar.utilities.screenCoordinatesToMatrixXY(tempThisObject, [evt.pageX, evt.pageY]);

			if (matrixTouch) {
				tempThisObject.x = matrixTouch[0];
				tempThisObject.y = matrixTouch[1];
			}
			//}
		}

	if(!globalStates.editingMode) {
		clearTimeout(realityEditor.device.touchTimer);
	}
};

/**********************************************************************************************************************
 **********************************************************************************************************************/

/**
 * @desc
 * @param evt
 **/

realityEditor.device.onCanvasPointerDown = function(evt) {
	evt.preventDefault();
	if (globalStates.guiState ==="node" && !globalStates.editingMode) {
		if (!globalProgram.objectA) {
			globalStates.drawDotLine = true;
			globalStates.drawDotLineX = evt.clientX;
			globalStates.drawDotLineY = evt.clientY;

		}
	}

	cout("canvasPointerDown");
};

/**********************************************************************************************************************
 **********************************************************************************************************************/

/**
 * @desc
 * @param evt
 **/

realityEditor.device.onDocumentPointerMove = function (evt) {
	evt.preventDefault();

	globalStates.pointerPosition = [evt.clientX, evt.clientY];

	// Translate up 6px to be above pocket layer
	overlayDiv.style.transform = 'translate3d(' + evt.clientX + 'px,' + evt.clientY + 'px,6px)';

    realityEditor.gui.pocket.setPocketPosition(evt);
};


/**********************************************************************************************************************
 **********************************************************************************************************************/

/**
 * @desc
 * @param evt
 **/

realityEditor.device.onDocumentPointerUp = function(evt) {

	globalStates.pointerPosition = [-1, -1];

	// clear the timeout that makes the logic nodes moveable.
	clearTimeout(realityEditor.device.touchTimer);

	realityEditor.gui.crafting.eventHandlers.onDocumentUp(evt);

	if (globalStates.pocketButtonDown) {
		pocketItem.pocket.objectVisible = false;

		if (pocketItem.pocket.nodes[pocketItemId]) {

			globalLogic.farFrontElement = "";
			globalLogic.frontDepth = 10000000000;

			for (var thisOtherKey in globalObjects) {
				if (globalObjects[thisOtherKey][14] < globalLogic.frontDepth) {
					globalLogic.frontDepth = globalObjects[thisOtherKey][14];
					globalLogic.farFrontElement = thisOtherKey;
				}
			}

			var thisItem = pocketItem.pocket.nodes[pocketItemId];

			if (globalLogic.farFrontElement !== "" && thisItem.screenZ !== 2 && thisItem.screenZ) {

				var logicCount = 0;
				for(var key in objects[globalLogic.farFrontElement].nodes) {
					if(objects[globalLogic.farFrontElement].nodes[key].type === "logic"){
						logicCount++;
					}
				}
				thisItem.name = "LOGIC"+logicCount;

				objects[globalLogic.farFrontElement].nodes[pocketItemId] = thisItem;

				var _thisNode = document.getElementById("iframe" + pocketItemId);
				if(_thisNode) {
					if(_thisNode._loaded)
						realityEditor.network.onElementLoad(globalLogic.farFrontElement, pocketItemId);
				}

				globalDOMCach[pocketItemId].objectId = globalLogic.farFrontElement;

				realityEditor.network.postNewLogicNode(objects[globalLogic.farFrontElement].ip, globalLogic.farFrontElement, pocketItemId, thisItem);

			}
			realityEditor.gui.ar.draw.hideTransformed("pocket", pocketItemId, pocketItem.pocket.nodes[pocketItemId], "logic");
			delete pocketItem.pocket.nodes[pocketItemId];
		}
	}


	globalStates.overlay = 0;

	if (globalStates.guiState ==="node") {
		realityEditor.device.onFalseTouchUp();
		if (!globalProgram.objectA && globalStates.drawDotLine) {
			realityEditor.gui.ar.lines.deleteLines(globalStates.drawDotLineX, globalStates.drawDotLineY, evt.clientX, evt.clientY);
		}
		globalStates.drawDotLine = false;
	}
	globalCanvas.hasContent = true;

	// todo why is this just hidden and not display none??

	overlayDiv.style.display = "none";

	overlayDiv.classList.remove('overlayMemory');
	overlayDiv.classList.remove('overlayAction');
	overlayDiv.classList.remove('overlayPositive');
	overlayDiv.classList.remove('overlayNegative');

	realityEditor.gui.pocket.pocketOnMemoryCreationStop();
	if (overlayDiv.style.backgroundImage !== '' && overlayDiv.style.backgroundImage !== 'none') {
		overlayDiv.style.backgroundImage = 'none';
		window.location.href = 'of://clearMemory';
	}

	cout("documentPointerUp");


// this is relevant for the pocket button to be interact with
	globalStates.pocketButtonDown = false;
	globalStates.pocketButtonUp = false;


};

/**
 * When the pointer goes down, show the overlay and position it at the
 * pointer's location. If in GUI mode, mark the overlay as holding a memory
 * Save its location to globalStates.pointerPosition
 * @param evt
 */
realityEditor.device.onDocumentPointerDown = function(evt) {
	globalStates.pointerPosition = [evt.clientX, evt.clientY];

	overlayDiv.style.display = "inline";
	// Translate up 6px to be above pocket layer
	overlayDiv.style.transform = 'translate3d(' + evt.clientX + 'px,' + evt.clientY + 'px,6px)';
	if (globalStates.guiButtonState && !globalStates.freezeButtonState) {
		// If the event is hitting the background
		if (evt.target.id === 'canvas') {
			overlayDiv.classList.add('overlayMemory');
		}
	}

	if (realityEditor.gui.memory.memoryCanCreate() && window.innerWidth - evt.clientX > 65) {
		realityEditor.gui.pocket.pocketOnMemoryCreationStart();
	}

	/*
	 // todo for testing only

	 pocketItemId = uuidTime();


	 pocketItem.pocket.nodes[pocketItemId] = new Logic();


	 var thisItem = pocketItem.pocket.nodes[pocketItemId];


	 if(globalLogic.farFrontElement==="") {
	 thisItem.x = evt.clientX - (globalStates.height / 2);
	 thisItem.y = evt.clientY - (globalStates.width / 2);
	 }
	 // else {
	 // var matrixTouch =  screenCoordinatesToMatrixXY(thisItem, [evt.clientX,evt.clientY]);
	 // thisItem.x = matrixTouch[0];
	 // thisItem.y = matrixTouch[1];
	 //}
	 thisItem.scale = 1;
	 thisItem.loaded = false;

	 var thisObject = pocketItem.pocket;
	 // this is a work around to set the state of an objects to not being visible.
	 thisObject.objectId = "pocket";
	 thisObject.name =  "pocket";
	 thisObject.objectVisible = false;
	 thisObject.screenZ = 1000;
	 thisObject.fullScreen = false;
	 thisObject.sendMatrix = false;
	 thisObject.loaded = false;
	 thisObject.integerVersion = 170;
	 thisObject.matrix = [];
	 // thisObject.nodes = {};
	 thisObject.protocol = "R1";






	 thisObject.visibleCounter = timeForContentLoaded;
	 thisObject.objectVisible = true;

	 //addElement("pocket", pocketItemId, "nodes/" + thisItem.type + "/index.html",  pocketItem.pocket, "logic",globalStates);


	 */
	cout("documentPointerDown");
};

/**
 * @desc
 * @param evt
 **/

realityEditor.device.onMultiTouchStart = function(evt) {
	if (evt.preventDefault) {
		evt.preventDefault();
	}
	var target = evt.currentTarget;
// generate action for all links to be reloaded after upload

	if (globalStates.editingMode && evt.targetTouches.length === 1) {
		console.log("--------------------------------"+target.objectId);
		globalStates.editingModeObject = target.objectId;
		globalStates.editingModeLocation = target.nodeId;
		globalStates.editingModeKind = target.type;
		globalStates.editingModeHaveObject = true;
		realityEditor.gui.pocket.pocketOnMemoryDeletionStart();
	}
	globalMatrix.matrixtouchOn = target.nodeId;
	globalMatrix.copyStillFromMatrixSwitch = true;
	cout("MultiTouchStart");
};

/**
 * @desc
 * @param evt
 **/

realityEditor.device.onMultiTouchMove = function(evt) {
	if(evt.pageX) {
		evt.touches = [{},{}];
		evt.touches[0].pageX = evt.pageX;
		evt.targetTouches = [1,1];
	}
	if(evt.pageY) {
		evt.touches = [{},{}];
		evt.touches[0].pageY = evt.pageY;
		evt.targetTouches = [1,1];
	}

	evt.preventDefault();

// generate action for all links to be reloaded after upload

	// cout(globalStates.editingModeHaveObject + " " + globalStates.editingMode + " " + globalStates.editingModeHaveObject + " " + globalStates.editingMode);

	if (globalStates.editingModeHaveObject && globalStates.editingMode && evt.targetTouches.length === 1) {

		var touch = evt.touches[0];

		globalStates.editingModeObjectX = touch.pageX;
		globalStates.editingModeObjectY = touch.pageY;



		var tempThisObject = realityEditor.device.getEditingModeObject();

		var matrixTouch = realityEditor.gui.ar.utilities.screenCoordinatesToMatrixXY(tempThisObject, [touch.pageX, touch.pageY]);

		if (matrixTouch) {
			tempThisObject.x = matrixTouch[0];
			tempThisObject.y = matrixTouch[1];
		}
	}

	if (globalStates.editingModeHaveObject && globalStates.editingMode && evt.targetTouches.length === 2) {
		realityEditor.gui.ar.positioning.onScaleEvent(evt.touches[1]);
	}

	cout("MultiTouchMove");
};

/**
 * @desc
 * @param evt
 **/

realityEditor.device.onMultiTouchEnd = function(evt) {
	if (evt.preventDefault) {
		evt.preventDefault();
	}

// generate action for all links to be reloaded after upload
	if (globalStates.editingModeHaveObject) {
		if (globalStates.editingMode) {
			realityEditor.gui.pocket.pocketOnMemoryDeletionStop();
		}
		if (globalStates.editingNode) {
			if (globalStates.editingModeKind === 'ui') {
				globalDOMCach[globalStates.editingNode].style.visibility = 'hidden';
			}
			realityEditor.device.onTrueTouchUp(evt);
		}

		cout("start");
		// this is where it should be send to the object..

		var tempThisObject = realityEditor.device.getEditingModeObject();

		var content = {};
		content.x = tempThisObject.x;
		content.y = tempThisObject.y;
		content.scale = tempThisObject.scale;

		if (globalStates.unconstrainedPositioning === true) {
			realityEditor.gui.ar.utilities.multiplyMatrix(tempThisObject.begin, realityEditor.gui.ar.utilities.invertMatrix(tempThisObject.temp),tempThisObject.matrix);
			content.matrix = tempThisObject.matrix;

		}
		content.lastEditor = globalStates.tempUuid;

		// todo for now we just send nodes but no logic locations. ---- Became obsolete because the logic nodes are now normal nodes
		//  if(globalStates.editingModeKind=== "node") {
        if (globalStates.editingModeKind === 'ui' && globalStates.editingModeObject !== globalStates.editingModeLocation) {
            realityEditor.gui.frame.update(globalStates.editingModeObject, globalStates.editingModeLocation);
            // reposition all of this frame's nodes relative to their parent
            var object = objects[globalStates.editingModeObject];
            var frameId = globalStates.editingModeLocation;
            var frame = tempThisObject;

            for (var nodeId in object.nodes) {
                var node = object.nodes[nodeId];
                if (node.frame !== frameId) {
                    continue;
                }
                node.x = frame.x + (Math.random() - 0.5) * 160;
                node.y = frame.y + (Math.random() - 0.5) * 160;
            }

			if (evt.pageX > window.innerWidth - 60) {
				realityEditor.gui.frame.delete(globalStates.editingModeObject, frameId);
			}
		} else if (typeof content.x === "number" && typeof content.y === "number" && typeof content.scale === "number") {
			realityEditor.network.postData('http://' + objects[globalStates.editingModeObject].ip + ':' + httpPort + '/object/' + globalStates.editingModeObject + "/size/" + globalStates.editingModeLocation, content);
		}
		// }

		globalStates.editingModeHaveObject = false;
		globalCanvas.hasContent = true;
		globalMatrix.matrixtouchOn = "";
	}
	cout("MultiTouchEnd");
};

/**
 * @desc
 * @param evt
 **/

realityEditor.device.onMultiTouchCanvasStart = function(evt) {

	globalStates.overlay = 1;

	evt.preventDefault();
// generate action for all links to be reloaded after upload
	if (globalStates.editingModeHaveObject && globalStates.editingMode && evt.targetTouches.length === 1) {

//todo this will move in to the virtual pocket.
		var touch = evt.touches[1];


		globalStates.editingScaleX = touch.pageX;
		globalStates.editingScaleY = touch.pageY;
		globalStates.editingScaledistance = Math.sqrt(Math.pow((globalStates.editingModeObjectX - globalStates.editingScaleX), 2) + Math.pow((globalStates.editingModeObjectY - globalStates.editingScaleY), 2));

		var tempThisObject = realityEditor.device.getEditingModeObject();
		globalStates.editingScaledistanceOld = tempThisObject.scale;
	}
	cout("MultiTouchCanvasStart");
};

/**
 * @desc
 * @param evt
 **/

realityEditor.device.onMultiTouchCanvasMove = function(evt) {
	evt.preventDefault();
// generate action for all links to be reloaded after upload
	if (globalStates.editingModeHaveObject && globalStates.editingMode && evt.targetTouches.length === 1) {
		var touch = evt.touches[1];

		//globalStates.editingModeObjectY
		//globalStates.editingScaleX
		realityEditor.gui.ar.positioning.onScaleEvent(touch);

	}
	cout("MultiTouchCanvasMove");
};


/**
 * @desc
 * @param deviceName
 **/

realityEditor.device.setDeviceName = function(deviceName) {
	globalStates.device = deviceName;
	console.log("The Reality Editor is loaded on a " + globalStates.device);
};

/**
 * @desc
 * @param developerState
 * @param extendedTrackingState
 * @param clearSkyState
 * @param externalState
 **/

realityEditor.device.setStates = function(developerState, extendedTrackingState, clearSkyState, externalState) {

    globalStates.extendedTrackingState = extendedTrackingState;
    globalStates.developerState = developerState;
    globalStates.clearSkyState = clearSkyState;
    globalStates.externalState = externalState;

    if (clearSkyState) {
        // globalStates.UIOffMode = true;
        //  timeForContentLoaded = 240000;
        // document.getElementById("turnOffUISwitch").checked = true;
    }

    if (developerState) {
        realityEditor.device.addEventHandlers();
        globalStates.editingMode = true;
        document.getElementById("editingModeSwitch").checked = true;
    }

    if (extendedTrackingState) {
        globalStates.extendedTracking = true;
        document.getElementById("extendedTrackingSwitch").checked = true;
    }

    if (globalStates.externalState !== "") {
        document.getElementById("newURLText").value = globalStates.externalState;
    }

    if (globalStates.editingMode) {

        realityEditor.gui.menus.on("editing",["reset","unconstrained"]);

       /* document.getElementById('resetButton').style.visibility = "visible";
        document.getElementById('unconstButton').style.visibility = "visible";
        document.getElementById('resetButtonDiv').style.display = "inline";
        document.getElementById('unconstButtonDiv').style.display = "inline";
        */
    }

    // Once all the states are send the alternative checkbox is loaded
    // Its a bad hack to place it here, but it works

    if (typeof checkBoxElements === "undefined") {
        var checkBoxElements = Array.prototype.slice.call(document.querySelectorAll('.js-switch'));

        checkBoxElements.forEach(function (html) {
            var switchery = new Switchery(html, {size: 'large', speed: '0.2s', color: '#1ee71e'});

        });
    }
};

/**
 * @desc
 **/

realityEditor.device.removeEventHandlers = function() {

	realityEditor.device.deactivateMultiTouch();
	for (var thisKey in objects) {
		var generalObject2 = objects[thisKey];
		if (generalObject2.developer) {
			if (document.getElementById(thisKey)) {
				var thisObject3 = document.getElementById(thisKey);
				thisObject3.style.visibility = "hidden";
				// this is a typo but maybe relevant?
				//  thisObject3.className = "mainEditing";

				document.getElementById("canvas" + thisKey).style.display = "none";

				thisObject3.removeEventListener("touchstart", realityEditor.device.onMultiTouchStart, false);
				thisObject3.removeEventListener("touchmove", realityEditor.device.onMultiTouchMove, false);
				thisObject3.removeEventListener("touchend", realityEditor.device.onMultiTouchEnd, false);
				ec--;
				ec--;
				ec--;
				//  }
			}

			for (var thisSubKey in generalObject2.nodes) {
				realityEditor.device.deactivateNodeMove(thisSubKey);
			}

            for (var frameKey in generalObject2.frames) {
                var elt = document.getElementById(frameKey);
                if (!elt) {
                    continue;
                }
                elt.style.visibility = "hidden";

                var canvas = document.getElementById("canvas" + frameKey);
                canvas.style.display = "none";

                elt.removeEventListener("touchstart", realityEditor.device.onMultiTouchStart);
                ec--;
                elt.removeEventListener("touchmove", realityEditor.device.onMultiTouchMove);
                ec--;
                elt.removeEventListener("touchend", realityEditor.device.onMultiTouchEnd);
                ec--;
            }
		}
	}

	cout("removeEventHandlers");
};<|MERGE_RESOLUTION|>--- conflicted
+++ resolved
@@ -333,12 +333,9 @@
 		console.log("finale "+evt.pageX);
 		realityEditor.device.endTrash(target.nodeId);
 
-<<<<<<< HEAD
-=======
 		if (target.type !== 'logic') {
 			return;
 		}
->>>>>>> f79de103
 
 		if(evt.pageX >= (globalStates.height-60)){
 
