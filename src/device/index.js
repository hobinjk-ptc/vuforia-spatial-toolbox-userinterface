/**
 * @preserve
 *
 *                                      .,,,;;,'''..
 *                                  .'','...     ..',,,.
 *                                .,,,,,,',,',;;:;,.  .,l,
 *                               .,',.     ...     ,;,   :l.
 *                              ':;.    .'.:do;;.    .c   ol;'.
 *       ';;'                   ;.;    ', .dkl';,    .c   :; .'.',::,,'''.
 *      ',,;;;,.                ; .,'     .'''.    .'.   .d;''.''''.
 *     .oxddl;::,,.             ',  .'''.   .... .'.   ,:;..
 *      .'cOX0OOkdoc.            .,'.   .. .....     'lc.
 *     .:;,,::co0XOko'              ....''..'.'''''''.
 *     .dxk0KKdc:cdOXKl............. .. ..,c....
 *      .',lxOOxl:'':xkl,',......'....    ,'.
 *           .';:oo:...                        .
 *                .cd,      ╔═╗┌┬┐┬┌┬┐┌─┐┬─┐    .
 *                  .l;     ║╣  │││ │ │ │├┬┘    '
 *                    'l.   ╚═╝─┴┘┴ ┴ └─┘┴└─   '.
 *                     .o.                   ...
 *                      .''''','.;:''.........
 *                           .'  .l
 *                          .:.   l'
 *                         .:.    .l.
 *                        .x:      :k;,.
 *                        cxlc;    cdc,,;;.
 *                       'l :..   .c  ,
 *                       o.
 *                      .,
 *
 *      ╦═╗┌─┐┌─┐┬  ┬┌┬┐┬ ┬  ╔═╗┌┬┐┬┌┬┐┌─┐┬─┐  ╔═╗┬─┐┌─┐ ┬┌─┐┌─┐┌┬┐
 *      ╠╦╝├┤ ├─┤│  │ │ └┬┘  ║╣  │││ │ │ │├┬┘  ╠═╝├┬┘│ │ │├┤ │   │
 *      ╩╚═└─┘┴ ┴┴─┘┴ ┴  ┴   ╚═╝─┴┘┴ ┴ └─┘┴└─  ╩  ┴└─└─┘└┘└─┘└─┘ ┴
 *
 *
 * Created by Valentin on 10/22/14.
 *
 * Copyright (c) 2015 Valentin Heun
 * Modified by Valentin Heun 2014, 2015, 2016, 2017
 * Modified by Benjamin Reynholds 2016, 2017
 * Modified by James Hobin 2016, 2017
 *
 * All ascii characters above must be included in any redistribution.
 *
 * This Source Code Form is subject to the terms of the Mozilla Public
 * License, v. 2.0. If a copy of the MPL was not distributed with this
 * file, You can obtain one at http://mozilla.org/MPL/2.0/.
 */

createNameSpace("realityEditor.device");

/**
 * @desc
 **/


realityEditor.device.activateNodeMove = function(nodeKey) {

	//globalStates.editingModeHaveObject = true;
	if (document.getElementById(nodeKey)) {
		var thisObject2 = document.getElementById(nodeKey);
		if (thisObject2.type === 'ui') {
			thisObject2.style.visibility = 'visible';
		}

		//thisObject2.className = "mainProgram";
		var thisObject5 = document.getElementById("canvas" + nodeKey);
		thisObject5.style.display = "inline";

		//if(thisObject.developer) {
		thisObject2.addEventListener("touchstart", realityEditor.device.onMultiTouchStart.bind(realityEditor.device), false);
		ec++;
		thisObject2.addEventListener("touchmove", realityEditor.device.onMultiTouchMove.bind(realityEditor.device), false);
		ec++;
		thisObject2.addEventListener("touchend", realityEditor.device.onMultiTouchEnd.bind(realityEditor.device), false);
		ec++;
		thisObject2.addEventListener("pointerup", realityEditor.device.onMultiTouchEnd.bind(realityEditor.device), false);
		ec++;
		//}
	}
};

realityEditor.device.deactivateNodeMove = function(nodeKey) {

	if (document.getElementById(nodeKey)) {
		var thisObject2 = document.getElementById(nodeKey);
		if (thisObject2.type === 'ui') {
			thisObject2.style.visibility = 'hidden';
		}

		//thisObject2.className = "mainEditing";
		document.getElementById("canvas" + nodeKey).style.display = "none";

		//    if(thisObject.developer) {
		thisObject2.removeEventListener("touchstart", realityEditor.device.onMultiTouchStart, false);
		thisObject2.removeEventListener("touchmove", realityEditor.device.onMultiTouchMove, false);
		thisObject2.removeEventListener("touchend", realityEditor.device.onMultiTouchEnd, false);
		ec--;
		ec--;
		ec--;
		thisObject2.removeEventListener("pointerup", realityEditor.device.onMultiTouchEnd, false);
		ec--;
		//  }
	}
};

realityEditor.device.activateMultiTouch = function() {

	globalCanvas.canvas.addEventListener("touchstart", realityEditor.device.onMultiTouchCanvasStart.bind(realityEditor.device), false);
	ec++;
	globalCanvas.canvas.addEventListener("touchmove", realityEditor.device.onMultiTouchCanvasMove.bind(realityEditor.device), false);
	ec++;

};

realityEditor.device.deactivateMultiTouch = function() {
	globalCanvas.canvas.removeEventListener("touchstart", realityEditor.device.onMultiTouchCanvasStart, false);
	ec--;
	globalCanvas.canvas.removeEventListener("touchmove", realityEditor.device.onMultiTouchCanvasMove, false);
	ec--;

};

realityEditor.device.endTrash = function(nodeID) {

	realityEditor.device.deactivateMultiTouch();
	realityEditor.device.deactivateNodeMove(nodeID);
	setTimeout(function() {
        realityEditor.gui.menus.buttonOn("main",[]);
		//realityEditor.gui.pocket.pocketOnMemoryDeletionStop();
	}, 0);
	globalStates.editingNode = null;
};



realityEditor.device.addEventHandlers = function() {

	realityEditor.device.activateMultiTouch();

    for (var thisKey in objects) {
        var generalObject2 = objects[thisKey];

        if (generalObject2.developer) {

            if (document.getElementById(thisKey)) {
                var thisObject3 = document.getElementById(thisKey);
                //  if (globalStates.guiState) {
                thisObject3.style.visibility = "visible";

                var thisObject4 = document.getElementById("canvas" + thisKey);
                thisObject4.style.display = "inline";

                // }

                // thisObject3.className = "mainProgram";

                thisObject3.addEventListener("touchstart", realityEditor.device.onMultiTouchStart.bind(realityEditor.device), false);
                ec++;
                thisObject3.addEventListener("touchmove", realityEditor.device.onMultiTouchMove.bind(realityEditor.device), false);
                ec++;
                thisObject3.addEventListener("touchend", realityEditor.device.onMultiTouchEnd.bind(realityEditor.device), false);
                ec++;
                //}
            }

            for (var thisSubKey in generalObject2.nodes) {
			//	console.log("nodes: "+thisSubKey);
				realityEditor.device.activateNodeMove(thisSubKey);
            }

            for (var frameKey in generalObject2.frames) {
                var elt = document.getElementById(frameKey);
                if (!elt) {
                    continue;
                }
                elt.style.visibility = "visible";

                var canvas = document.getElementById("canvas" + frameKey);
                canvas.style.display = "inline";

                elt.addEventListener("touchstart", realityEditor.device.onMultiTouchStart);
                ec++;
                elt.addEventListener("touchmove", realityEditor.device.onMultiTouchMove);
                ec++;
                elt.addEventListener("touchend", realityEditor.device.onMultiTouchEnd);
                ec++;
            }
        }
    }

    cout("addEventHandlers");
};




/**
 * @desc
 * @param evt
 **/


realityEditor.device.touchTimer = null;

realityEditor.device.onTouchDown = function(evt) {
    
    var target = evt.currentTarget;
	console.log(target.nodeId);

    if (!realityEditor.device.security.isNodeActionAllowed(target.objectId, target.nodeId, "edit")) {
        return;
    }
    
	if (!globalStates.editingMode) {
		if (globalStates.guiState ==="node") {
			if (!globalProgram.objectA) {
				globalProgram.objectA = target.objectId;
				globalProgram.nodeA = target.nodeId;

				var type = objects[target.objectId].nodes[target.nodeId].type;

				if (type === "logic" || type === "node") {

					if(!globalStates.editingMode) {
						this.touchTimer = setTimeout(function () {
							globalProgram.objectA = false;
							globalProgram.nodeA = false;
							globalStates.editingNode = target.nodeId;
							//globalStates.editingMode = true;
							console.log("hello");
							globalStates.editingModeObject = target.objectId;
							realityEditor.device.activateMultiTouch();
							realityEditor.device.activateNodeMove(target.nodeId);
							if (type === "logic") {
								realityEditor.gui.menus.on("bigTrash",[]);
							}
							//realityEditor.gui.pocket.pocketOnMemoryDeletionStart();

						}, 400);
					}



					globalProgram.logicA = 0;
				}

				// if(this.type === "logic")
				//   globalProgram.logicA = globalProgram.logicSelector;
			}
		}
	} else {
		globalStates.editingModeObject = target.objectId;
		globalStates.editingModeLocation = target.nodeId;
		globalStates.editingModeKind = target.type;
		globalStates.editingModeHaveObject = true;
	}
	cout("touchDown");
};

realityEditor.device.beginTouchEditing = function(target) {
	globalProgram.objectA = false;
	globalProgram.nodeA = false;

	globalStates.editingNode = target.nodeId;
	globalStates.editingModeObject = target.objectId;
	globalStates.editingModeLocation = target.nodeId;
	globalStates.editingModeKind = target.type;
	globalStates.editingModeHaveObject = true;

	realityEditor.device.activateMultiTouch();
	realityEditor.device.activateNodeMove(target.nodeId);
	// Only display the trash can if it's something we can delete (a frame)
	if (target.objectId !== target.nodeId) {
        realityEditor.gui.menus.on("bigTrash",[]);
		//realityEditor.gui.pocket.pocketOnMemoryDeletionStart();
	}

	realityEditor.device.onMultiTouchStart({
		currentTarget: target
	});
};

realityEditor.device.getEditingModeObject = function() {
    var objectId = globalStates.editingModeObject;
    var nodeId = globalStates.editingModeLocation;
    if (objectId !== nodeId) {
        if (globalStates.editingModeKind === 'ui') {
            return objects[objectId].frames[nodeId];
        } else {
            return objects[objectId].nodes[nodeId];
        }
    } else {
        return objects[objectId];
    }
};

/**********************************************************************************************************************
 **********************************************************************************************************************/

/**
 * @desc
 **/

realityEditor.device.onFalseTouchUp= function() {
	if (globalStates.guiState ==="node") {
		globalProgram.objectA = false;
		globalProgram.nodeA = false;
		globalProgram.logicA = false;
		globalProgram.logicSelector = 4;
	}
	globalCanvas.hasContent = true;
	cout("falseTouchUp");
};

/**********************************************************************************************************************
 **********************************************************************************************************************/

/**
 * @desc
 **/

realityEditor.device.onTrueTouchUp = function(evt){
    var target = evt.currentTarget;
	if (globalStates.guiState ==="node") {
		if (globalProgram.objectA) {

			if(target.nodeId === globalProgram.nodeA && target.type === "logic"){
                if (realityEditor.device.security.isNodeActionAllowed(target.objectId, target.nodeId, "edit")) {
                    realityEditor.gui.crafting.craftingBoardVisible(target.objectId, target.nodeId);
                }
			}

			globalProgram.objectB = target.objectId;
			globalProgram.nodeB = target.nodeId;

            if (realityEditor.device.security.isNodeActionAllowed(target.objectId, target.nodeId, "create")) {
                realityEditor.network.postLinkToServer(globalProgram, objects);
            }

			// set everything back to false
			globalProgram.objectA = false;
			globalProgram.nodeA = false;
			globalProgram.logicA = false;
			globalProgram.objectB = false;
			globalProgram.nodeB = false;
			globalProgram.logicB = false;
			globalProgram.logicSelector = 4;
		}
	}
	globalCanvas.hasContent = true;

	if(!globalStates.editingMode) {
		console.log("finale "+evt.pageX);
		realityEditor.device.endTrash(target.nodeId);

		if (target.type !== 'logic' && target.type !== 'node') {
			return;
		}

		if(target.type === 'logic' && evt.pageX >= (globalStates.height-60)){

			for(var objectKey in objects){
				var thisObject = objects[objectKey];
				for (linkKey in thisObject.links){
					var thisLink = thisObject.links[linkKey];
					if(((thisLink.objectA === target.objectId) && (thisLink.nodeA === target.nodeId)) ||
						((thisLink.objectB === target.objectId) && (thisLink.nodeB === target.nodeId))
					){
						delete thisLink;
						realityEditor.network.deleteLinkFromObject(thisObject.ip, objectKey, linkKey);
					}
				}
			}

			realityEditor.gui.ar.draw.deleteNode(target.objectId, target.nodeId);

			realityEditor.network.deleteNodeFromObject(objects[target.objectId].ip, target.objectId, target.nodeId);

		} else {
			if (target.objectId !== "pocket") {
				realityEditor.network.sendResetContent(target.objectId, target.nodeId, target.type);
			}
		}




	}


	cout("trueTouchUp");
};



realityEditor.device.onTouchEnter = function(evt) {
    var target = evt.currentTarget;
	var contentForFeedback;

	if (globalProgram.nodeA === this.id || globalProgram.nodeA === false) {
		contentForFeedback = 3;

		// todo why is the globalDomCash not used?

		overlayDiv.classList.add('overlayAction');
	} else {

		if (realityEditor.network.checkForNetworkLoop(globalProgram.objectA, globalProgram.nodeA, globalProgram.logicA, target.objectId, target.nodeId, 0)) {
			contentForFeedback = 2; // overlayImg.src = overlayImage[2].src;
			overlayDiv.classList.add('overlayPositive');
		}

		else {
			contentForFeedback = 0; // overlayImg.src = overlayImage[0].src;
			overlayDiv.classList.add('overlayNegative');
		}
	}

	globalDOMCach["iframe" + target.nodeId].contentWindow.postMessage(
		JSON.stringify(
			{
				uiActionFeedback: contentForFeedback
			})
		, "*");

	//   document.getElementById('overlayImg').src = overlayImage[contentForFeedback].src;
};

realityEditor.device.onTouchLeave = function(evt) {
    var target = evt.currentTarget;

	if(!globalStates.editingMode) {
		clearTimeout(realityEditor.device.touchTimer);

		if(globalStates.editingNode) {
			if (globalStates.editingModeKind === 'logic') {
				realityEditor.device.endTrash(target.nodeId);
			}
		}
	}

	globalProgram.logicSelector = 4;

	overlayDiv.classList.remove('overlayPositive');
	overlayDiv.classList.remove('overlayNegative');
	overlayDiv.classList.remove('overlayAction');

	cout("leave");

	if(globalDOMCach["iframe" + target.nodeId]) {
		globalDOMCach["iframe" + target.nodeId].contentWindow.postMessage(
			JSON.stringify(
				{
					uiActionFeedback: 1
				})
			, "*");

	}



};

realityEditor.device.trashActivated = true;

realityEditor.device.onTouchMove = function(evt) {
	var target = evt.currentTarget;
	//if(globalStates.editingMode == true) {
	if(evt.pageX >= (globalStates.height-60)){



		if(!realityEditor.device.trashActivated) {
			overlayDiv.classList.remove('overlayAction');
			overlayDiv.classList.add('overlayNegative');

			realityEditor.device.trashActivated = true;
		}

	} else {
		if(realityEditor.device.trashActivated) {

			overlayDiv.classList.remove('overlayNegative');
			overlayDiv.classList.add('overlayAction');

			realityEditor.device.trashActivated = false;
		}

	}

		if(	globalStates.editingNode === target.nodeId) {

			globalStates.editingModeObjectX = evt.pageX;
			globalStates.editingModeObjectY = evt.pageY;

			var tempThisObject = null;
			if (target.type === 'logic' || target.type === 'node') {
				tempThisObject = objects[target.objectId].nodes[target.nodeId];
			} else {
				tempThisObject = realityEditor.device.getEditingModeObject();
			}

			var matrixTouch = realityEditor.gui.ar.utilities.screenCoordinatesToMatrixXY(tempThisObject, [evt.pageX, evt.pageY]);

			if (matrixTouch) {
				tempThisObject.x = matrixTouch[0];
				tempThisObject.y = matrixTouch[1];
			}
			//}
		}

	if(!globalStates.editingMode) {
		clearTimeout(realityEditor.device.touchTimer);
	}
};

/**********************************************************************************************************************
 **********************************************************************************************************************/

/**
 * @desc
 * @param evt
 **/

realityEditor.device.onCanvasPointerDown = function(evt) {
	evt.preventDefault();
	if (globalStates.guiState ==="node" && !globalStates.editingMode) {
		if (!globalProgram.objectA) {
			globalStates.drawDotLine = true;
			globalStates.drawDotLineX = evt.clientX;
			globalStates.drawDotLineY = evt.clientY;

		}
	}

	cout("canvasPointerDown");
};

/**********************************************************************************************************************
 **********************************************************************************************************************/

/**
 * @desc
 * @param evt
 **/

realityEditor.device.onDocumentPointerMove = function (evt) {
	evt.preventDefault();

	globalStates.pointerPosition = [evt.clientX, evt.clientY];

	// Translate up 6px to be above pocket layer
	overlayDiv.style.transform = 'translate3d(' + evt.clientX + 'px,' + evt.clientY + 'px,6px)';

    realityEditor.gui.pocket.setPocketPosition(evt);
};


/**********************************************************************************************************************
 **********************************************************************************************************************/

/**
 * @desc
 * @param evt
 **/

realityEditor.device.onDocumentPointerUp = function(evt) {

	globalStates.pointerPosition = [-1, -1];

	// clear the timeout that makes the logic nodes moveable.
	clearTimeout(realityEditor.device.touchTimer);
    
	if (globalStates.pocketButtonDown) {
		pocketItem.pocket.objectVisible = false;

		if (pocketItem.pocket.nodes[pocketItemId]) {

			globalLogic.farFrontElement = "";
			globalLogic.frontDepth = 10000000000;

			for (var thisOtherKey in globalObjects) {
				if (globalObjects[thisOtherKey][14] < globalLogic.frontDepth) {
					globalLogic.frontDepth = globalObjects[thisOtherKey][14];
					globalLogic.farFrontElement = thisOtherKey;
				}
			}

			var thisItem = pocketItem.pocket.nodes[pocketItemId];

			if (globalLogic.farFrontElement !== "" && thisItem.screenZ !== 2 && thisItem.screenZ) {

				var logicCount = 0;
				for(var key in objects[globalLogic.farFrontElement].nodes) {
					if(objects[globalLogic.farFrontElement].nodes[key].type === "logic"){
						logicCount++;
					}
				}
				thisItem.name = "LOGIC"+logicCount;

				objects[globalLogic.farFrontElement].nodes[pocketItemId] = thisItem;

				var _thisNode = document.getElementById("iframe" + pocketItemId);
				if(_thisNode) {
					if(_thisNode._loaded)
						realityEditor.network.onElementLoad(globalLogic.farFrontElement, pocketItemId);
				}

				globalDOMCach[pocketItemId].objectId = globalLogic.farFrontElement;

				realityEditor.network.postNewLogicNode(objects[globalLogic.farFrontElement].ip, globalLogic.farFrontElement, pocketItemId, thisItem);

			}
			realityEditor.gui.ar.draw.hideTransformed("pocket", pocketItemId, pocketItem.pocket.nodes[pocketItemId], "logic");
			delete pocketItem.pocket.nodes[pocketItemId];
		}
	}


	globalStates.overlay = 0;

	if (globalStates.guiState ==="node") {
		realityEditor.device.onFalseTouchUp();
		if (!globalProgram.objectA && globalStates.drawDotLine) {
			realityEditor.gui.ar.lines.deleteLines(globalStates.drawDotLineX, globalStates.drawDotLineY, evt.clientX, evt.clientY);
		}
		globalStates.drawDotLine = false;
	}
	globalCanvas.hasContent = true;

	// todo why is this just hidden and not display none??

	overlayDiv.style.display = "none";

	overlayDiv.classList.remove('overlayMemory');
	overlayDiv.classList.remove('overlayAction');
	overlayDiv.classList.remove('overlayPositive');
	overlayDiv.classList.remove('overlayNegative');

    if (globalStates.guiState !== "logic" && !globalStates.realityState) {
        realityEditor.gui.menus.on("main",[]);
    }
	
    //realityEditor.gui.pocket.pocketOnMemoryCreationStop();
	if (overlayDiv.style.backgroundImage !== '' && overlayDiv.style.backgroundImage !== 'none') {
		overlayDiv.style.backgroundImage = 'none';
		window.location.href = 'of://clearMemory';
	}

	cout("documentPointerUp");


// this is relevant for the pocket button to be interact with
	globalStates.pocketButtonDown = false;
	globalStates.pocketButtonUp = false;


};

/**
 * When the pointer goes down, show the overlay and position it at the
 * pointer's location. If in GUI mode, mark the overlay as holding a memory
 * Save its location to globalStates.pointerPosition
 * @param evt
 */
realityEditor.device.onDocumentPointerDown = function(evt) {
	globalStates.pointerPosition = [evt.clientX, evt.clientY];

	overlayDiv.style.display = "inline";
	// Translate up 6px to be above pocket layer
	overlayDiv.style.transform = 'translate3d(' + evt.clientX + 'px,' + evt.clientY + 'px,6px)';
	if (globalStates.guiButtonState && !globalStates.freezeButtonState) {
		// If the event is hitting the background
		if (evt.target.id === 'canvas') {
			overlayDiv.classList.add('overlayMemory');
		}
	}
    
    // when in locking mode, don't start the pocket if you tap on the area over the locking buttons
    var ignoreLockingButtons = true;
    if (globalStates.lockingMode) {
        ignoreLockingButtons = (window.innerWidth - evt.clientX > 255) || (window.innerHeight - evt.clientY > 65);
    }

<<<<<<< HEAD
	if (realityEditor.gui.memory.memoryCanCreate() && window.innerWidth - evt.clientX > 65 && ignoreLockingButtons) {
        console.log("stop this from happening");
        realityEditor.gui.menus.on("bigPocket",[]);
=======
	if (realityEditor.gui.memory.memoryCanCreate() && !globalStates.realityState && window.innerWidth - evt.clientX > 65) {
            realityEditor.gui.menus.on("bigPocket", []);
>>>>>>> 9947c5ef
	//	realityEditor.gui.pocket.pocketOnMemoryCreationStart();
	}

	/*
	 // todo for testing only

	 pocketItemId = uuidTime();


	 pocketItem.pocket.nodes[pocketItemId] = new Logic();


	 var thisItem = pocketItem.pocket.nodes[pocketItemId];


	 if(globalLogic.farFrontElement==="") {
	 thisItem.x = evt.clientX - (globalStates.height / 2);
	 thisItem.y = evt.clientY - (globalStates.width / 2);
	 }
	 // else {
	 // var matrixTouch =  screenCoordinatesToMatrixXY(thisItem, [evt.clientX,evt.clientY]);
	 // thisItem.x = matrixTouch[0];
	 // thisItem.y = matrixTouch[1];
	 //}
	 thisItem.scale = 1;
	 thisItem.loaded = false;

	 var thisObject = pocketItem.pocket;
	 // this is a work around to set the state of an objects to not being visible.
	 thisObject.objectId = "pocket";
	 thisObject.name =  "pocket";
	 thisObject.objectVisible = false;
	 thisObject.screenZ = 1000;
	 thisObject.fullScreen = false;
	 thisObject.sendMatrix = false;
	 thisObject.loaded = false;
	 thisObject.integerVersion = 170;
	 thisObject.matrix = [];
	 // thisObject.nodes = {};
	 thisObject.protocol = "R1";






	 thisObject.visibleCounter = timeForContentLoaded;
	 thisObject.objectVisible = true;

	 //addElement("pocket", pocketItemId, "nodes/" + thisItem.type + "/index.html",  pocketItem.pocket, "logic",globalStates);


	 */
	cout("documentPointerDown");
};

/**
 * @desc
 * @param evt
 **/

realityEditor.device.onMultiTouchStart = function(evt) {
	if (evt.preventDefault) {
		evt.preventDefault();
	}
	var target = evt.currentTarget;
// generate action for all links to be reloaded after upload

	if (globalStates.editingMode && evt.targetTouches.length === 1) {
		console.log("--------------------------------"+target.objectId);
		globalStates.editingModeObject = target.objectId;
		globalStates.editingModeLocation = target.nodeId;
		globalStates.editingModeKind = target.type;
		globalStates.editingModeHaveObject = true;
		if(target.type === "logic")
        realityEditor.gui.menus.on("bigTrash",[]);
		//realityEditor.gui.pocket.pocketOnMemoryDeletionStart();
	}
	globalMatrix.matrixtouchOn = target.nodeId;
	globalMatrix.copyStillFromMatrixSwitch = true;
	cout("MultiTouchStart");
};

/**
 * @desc
 * @param evt
 **/

realityEditor.device.onMultiTouchMove = function(evt) {
	if(evt.pageX) {
		evt.touches = [{},{}];
		evt.touches[0].pageX = evt.pageX;
		evt.targetTouches = [1,1];
	}
	if(evt.pageY) {
		evt.touches = [{},{}];
		evt.touches[0].pageY = evt.pageY;
		evt.targetTouches = [1,1];
	}

	evt.preventDefault();

// generate action for all links to be reloaded after upload

	// cout(globalStates.editingModeHaveObject + " " + globalStates.editingMode + " " + globalStates.editingModeHaveObject + " " + globalStates.editingMode);

	if (globalStates.editingModeHaveObject && globalStates.editingMode && evt.targetTouches.length === 1) {

		var touch = evt.touches[0];

		globalStates.editingModeObjectX = touch.pageX;
		globalStates.editingModeObjectY = touch.pageY;



		var tempThisObject = realityEditor.device.getEditingModeObject();

		var matrixTouch = realityEditor.gui.ar.utilities.screenCoordinatesToMatrixXY(tempThisObject, [touch.pageX, touch.pageY]);

		if (matrixTouch) {
			tempThisObject.x = matrixTouch[0];
			tempThisObject.y = matrixTouch[1];
		}
	}

	if (globalStates.editingModeHaveObject && globalStates.editingMode && evt.targetTouches.length === 2) {
		realityEditor.gui.ar.positioning.onScaleEvent(evt.touches[1]);
	}

	cout("MultiTouchMove");
};

/**
 * @desc
 * @param evt
 **/

realityEditor.device.onMultiTouchEnd = function(evt) {
	if (evt.preventDefault) {
		evt.preventDefault();
	}

// generate action for all links to be reloaded after upload
	if (globalStates.editingModeHaveObject) {
		if (globalStates.editingMode) {
            realityEditor.gui.menus.on("main",[]);
			//realityEditor.gui.pocket.pocketOnMemoryDeletionStop();
		}
		if (globalStates.editingNode) {
			if (globalStates.editingModeKind === 'ui') {
				globalDOMCach[globalStates.editingNode].style.visibility = 'hidden';
			}
			realityEditor.device.onTrueTouchUp(evt);
		}

		cout("start");
		// this is where it should be send to the object..

		var tempThisObject = realityEditor.device.getEditingModeObject();

		var content = {};
		content.x = tempThisObject.x;
		content.y = tempThisObject.y;
		content.scale = tempThisObject.scale;

		if (globalStates.unconstrainedPositioning === true) {
			realityEditor.gui.ar.utilities.multiplyMatrix(tempThisObject.begin, realityEditor.gui.ar.utilities.invertMatrix(tempThisObject.temp),tempThisObject.matrix);
			content.matrix = tempThisObject.matrix;

		}
		content.lastEditor = globalStates.tempUuid;

		// todo for now we just send nodes but no logic locations. ---- Became obsolete because the logic nodes are now normal nodes
		//  if(globalStates.editingModeKind=== "node") {
        if (globalStates.editingModeKind === 'ui' && globalStates.editingModeObject !== globalStates.editingModeLocation) {
            realityEditor.gui.frame.update(globalStates.editingModeObject, globalStates.editingModeLocation);
            // reposition all of this frame's nodes relative to their parent
            var object = objects[globalStates.editingModeObject];
            var frameId = globalStates.editingModeLocation;
            var frame = tempThisObject;

            for (var nodeId in object.nodes) {
                var node = object.nodes[nodeId];
                if (node.frame !== frameId) {
                    continue;
                }
                node.x = frame.x + (Math.random() - 0.5) * 160;
                node.y = frame.y + (Math.random() - 0.5) * 160;
            }

			if (evt.pageX > window.innerWidth - 60) {
				realityEditor.gui.frame.delete(globalStates.editingModeObject, frameId);
			}
		} else if (typeof content.x === "number" && typeof content.y === "number" && typeof content.scale === "number") {
			realityEditor.network.postData('http://' + objects[globalStates.editingModeObject].ip + ':' + httpPort + '/object/' + globalStates.editingModeObject + "/size/" + globalStates.editingModeLocation, content);
		}
		// }

		globalStates.editingModeHaveObject = false;
		globalCanvas.hasContent = true;
		globalMatrix.matrixtouchOn = "";
	}
	cout("MultiTouchEnd");
};

/**
 * @desc
 * @param evt
 **/

realityEditor.device.onMultiTouchCanvasStart = function(evt) {

	globalStates.overlay = 1;

	evt.preventDefault();
// generate action for all links to be reloaded after upload
	if (globalStates.editingModeHaveObject && globalStates.editingMode && evt.targetTouches.length === 1) {

//todo this will move in to the virtual pocket.
		var touch = evt.touches[1];


		globalStates.editingScaleX = touch.pageX;
		globalStates.editingScaleY = touch.pageY;
		globalStates.editingScaledistance = Math.sqrt(Math.pow((globalStates.editingModeObjectX - globalStates.editingScaleX), 2) + Math.pow((globalStates.editingModeObjectY - globalStates.editingScaleY), 2));

		var tempThisObject = realityEditor.device.getEditingModeObject();
		globalStates.editingScaledistanceOld = tempThisObject.scale;
	}
	cout("MultiTouchCanvasStart");
};

/**
 * @desc
 * @param evt
 **/

realityEditor.device.onMultiTouchCanvasMove = function(evt) {
	evt.preventDefault();
// generate action for all links to be reloaded after upload
	if (globalStates.editingModeHaveObject && globalStates.editingMode && evt.targetTouches.length === 1) {
		var touch = evt.touches[1];

		//globalStates.editingModeObjectY
		//globalStates.editingScaleX
		realityEditor.gui.ar.positioning.onScaleEvent(touch);

	}
	cout("MultiTouchCanvasMove");
};


/**
 * @desc
 * @param deviceName
 **/

realityEditor.device.setDeviceName = function(deviceName) {
	globalStates.device = deviceName;
	console.log("The Reality Editor is loaded on a " + globalStates.device);
};

/**
 * @desc
 * @param developerState
 * @param extendedTrackingState
 * @param clearSkyState
 * @param externalState
 **/

realityEditor.device.setStates = function (developerState, extendedTrackingState, clearSkyState, instantState, externalState, realityState) {

    globalStates.extendedTrackingState = extendedTrackingState;
    globalStates.developerState = developerState;
    globalStates.clearSkyState = clearSkyState;
    globalStates.instantState = instantState;
    globalStates.externalState = externalState;
    globalStates.realityState = realityState;

    if (globalStates.clearSkyState) {
        document.getElementById("UIButtons").classList.add('clearSky');
    } else {
        document.getElementById("UIButtons").classList.remove('clearSky');
    }

	if (globalStates.realityState) {
            realityEditor.gui.menus.on("realityInfo",["realityGui"]);
            globalStates.realityState = true;
	} else {
            realityEditor.gui.menus.off("main",["gui","reset","unconstrained"]);
            realityEditor.gui.menus.on("main",["gui"]);
            globalStates.realityState = false;
	}

    if (developerState) {
        realityEditor.device.addEventHandlers();
        globalStates.editingMode = true;
    }

    if (extendedTrackingState) {
        globalStates.extendedTracking = true;
    }

    if (globalStates.editingMode) {
        realityEditor.gui.menus.on("editing", []);
    }
};

/**
 * @desc
 **/

realityEditor.device.removeEventHandlers = function() {

	realityEditor.device.deactivateMultiTouch();
	for (var thisKey in objects) {
		var generalObject2 = objects[thisKey];
		if (generalObject2.developer) {
			if (document.getElementById(thisKey)) {
				var thisObject3 = document.getElementById(thisKey);
				thisObject3.style.visibility = "hidden";
				// this is a typo but maybe relevant?
				//  thisObject3.className = "mainEditing";

				document.getElementById("canvas" + thisKey).style.display = "none";

				thisObject3.removeEventListener("touchstart", realityEditor.device.onMultiTouchStart, false);
				thisObject3.removeEventListener("touchmove", realityEditor.device.onMultiTouchMove, false);
				thisObject3.removeEventListener("touchend", realityEditor.device.onMultiTouchEnd, false);
				ec--;
				ec--;
				ec--;
				//  }
			}

			for (var thisSubKey in generalObject2.nodes) {
				realityEditor.device.deactivateNodeMove(thisSubKey);
			}

            for (var frameKey in generalObject2.frames) {
                var elt = document.getElementById(frameKey);
                if (!elt) {
                    continue;
                }
                elt.style.visibility = "hidden";

                var canvas = document.getElementById("canvas" + frameKey);
                canvas.style.display = "none";

                elt.removeEventListener("touchstart", realityEditor.device.onMultiTouchStart);
                ec--;
                elt.removeEventListener("touchmove", realityEditor.device.onMultiTouchMove);
                ec--;
                elt.removeEventListener("touchend", realityEditor.device.onMultiTouchEnd);
                ec--;
            }
		}
	}

	cout("removeEventHandlers");
};<|MERGE_RESOLUTION|>--- conflicted
+++ resolved
@@ -683,14 +683,8 @@
         ignoreLockingButtons = (window.innerWidth - evt.clientX > 255) || (window.innerHeight - evt.clientY > 65);
     }
 
-<<<<<<< HEAD
-	if (realityEditor.gui.memory.memoryCanCreate() && window.innerWidth - evt.clientX > 65 && ignoreLockingButtons) {
-        console.log("stop this from happening");
-        realityEditor.gui.menus.on("bigPocket",[]);
-=======
 	if (realityEditor.gui.memory.memoryCanCreate() && !globalStates.realityState && window.innerWidth - evt.clientX > 65) {
             realityEditor.gui.menus.on("bigPocket", []);
->>>>>>> 9947c5ef
 	//	realityEditor.gui.pocket.pocketOnMemoryCreationStart();
 	}
 
