--- conflicted
+++ resolved
@@ -523,21 +523,12 @@
 
         var tempThisObject = null;
 
-<<<<<<< HEAD
         if (target.type === 'logic' || target.type === 'node') {
             tempThisObject = realityEditor.getNode(target.objectId, target.frameId, target.nodeId);
             
         } else {
             tempThisObject = realityEditor.device.getEditingModeObject();
         }
-=======
-			var tempThisObject = null;
-			if (target.type === 'logic' || target.type === 'node') {
-				tempThisObject = realityEditor.getNode(target.objectId, target.frameId, target.nodeId);
-			} else {
-				tempThisObject = realityEditor.device.getEditingModeObject();
-			}
->>>>>>> bd2c5ee3
 
         var matrixTouch = realityEditor.gui.ar.utilities.screenCoordinatesToMatrixXY(tempThisObject, [evt.pageX, evt.pageY]);
 
@@ -545,7 +536,6 @@
             tempThisObject.x = matrixTouch[0];
             tempThisObject.y = matrixTouch[1];
         }
-        //}
     }
 
     if(!globalStates.editingMode) {
@@ -602,13 +592,7 @@
  * @desc
  * @param evt
  **/
-<<<<<<< HEAD
- 
-=======
-
-realityEditor.device.nodeCalculations = realityEditor.gui.ar.draw.nodeCalculations;
-    
->>>>>>> bd2c5ee3
+
 realityEditor.device.onDocumentPointerUp = function(evt) {
     
     var nodeCalculations = realityEditor.gui.ar.draw.nodeCalculations;
@@ -623,76 +607,44 @@
 
 		if (pocketItem["pocket"].frames["pocket"].nodes[pocketItemId]) {
 
-<<<<<<< HEAD
 			nodeCalculations.farFrontElement = "";
 			nodeCalculations.frontDepth = 10000000000;
-=======
-			this.nodeCalculations.farFrontElement = "";
-			this.nodeCalculations.frontDepth = 10000000000;
->>>>>>> bd2c5ee3
             
 			// todo this needs to be checked against the far front frame.
 			
 			for (var thisOtherKey in realityEditor.gui.ar.draw.visibleObjects) {
-<<<<<<< HEAD
 				if (realityEditor.gui.ar.draw.visibleObjects[thisOtherKey][14] < nodeCalculations.frontDepth) {
 					nodeCalculations.frontDepth = realityEditor.gui.ar.draw.visibleObjects[thisOtherKey][14];
 					nodeCalculations.farFrontElement = thisOtherKey;
-=======
-				if (realityEditor.gui.ar.draw.visibleObjects[thisOtherKey][14] < this.nodeCalculations.frontDepth) {
-					this.nodeCalculations.frontDepth = realityEditor.gui.ar.draw.visibleObjects[thisOtherKey][14];
-					this.nodeCalculations.farFrontElement = thisOtherKey;
->>>>>>> bd2c5ee3
 				}
 			}
 
 			var thisItem = pocketItem["pocket"].frames["pocket"].nodes[pocketItemId];
 
-<<<<<<< HEAD
 			if (nodeCalculations.farFrontElement !== "" && thisItem.screenZ !== 2 && thisItem.screenZ) {
 
 				var logicCount = 0;
 				for(var key in objects[nodeCalculations.farFrontElement].nodes) {
 					if(objects[nodeCalculations.farFrontElement].nodes[key].type === "logic"){
-=======
-			if (this.nodeCalculations.farFrontElement !== "" && thisItem.screenZ !== 2 && thisItem.screenZ) {
-
-				var logicCount = 0;
-				for(var key in objects[this.nodeCalculations.farFrontElement].nodes) {
-					if(objects[this.nodeCalculations.farFrontElement].nodes[key].type === "logic"){
->>>>>>> bd2c5ee3
 						logicCount++;
 					}
 				}
 				thisItem.name = "LOGIC"+logicCount;
 
 				// make sure that logic nodes only stick to 2.0 server version
-<<<<<<< HEAD
                 if(realityEditor.network.testVersion(nodeCalculations.farFrontElement)>165) {
                     objects[nodeCalculations.farFrontElement].nodes[pocketItemId] = thisItem;
-=======
-                if(realityEditor.network.testVersion(this.nodeCalculations.farFrontElement)>165) {
-                    objects[this.nodeCalculations.farFrontElement].nodes[pocketItemId] = thisItem;
->>>>>>> bd2c5ee3
 
                     var _thisNode = document.getElementById("iframe" + pocketItemId);
                     if (_thisNode) {
                         if (_thisNode._loaded)
-<<<<<<< HEAD
                             realityEditor.network.onElementLoad(nodeCalculations.farFrontElement, pocketItemId);
                     }
 
                     globalDOMCach[pocketItemId].objectId = nodeCalculations.farFrontElement;
 
                     realityEditor.network.postNewLogicNode(objects[nodeCalculations.farFrontElement].ip, nodeCalculations.farFrontElement, pocketItemId, thisItem);
-=======
-                            realityEditor.network.onElementLoad(this.nodeCalculations.farFrontElement, pocketItemId);
-                    }
-
-                    globalDOMCach[pocketItemId].objectId = this.nodeCalculations.farFrontElement;
-
-                    realityEditor.network.postNewLogicNode(objects[this.nodeCalculations.farFrontElement].ip, this.nodeCalculations.farFrontElement, pocketItemId, thisItem);
->>>>>>> bd2c5ee3
+                    
                 }
 
 			}
