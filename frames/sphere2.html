--- conflicted
+++ resolved
@@ -38,25 +38,7 @@
     var raycaster = new THREE.Raycaster();
     var mouse = new THREE.Vector2();
 
-<<<<<<< HEAD
-    // window.addEventListener('resize', function(event) {
-    //     console.log('resize window', event);
-    //     console.log('innerWidth: ', window.innerWidth);
-    //     console.log('innerHeight: ', window.innerHeight);
-    //     rendererWidth = window.innerWidth;
-    //     rendererHeight = window.innerHeight;
-    //     aspectRatio = rendererWidth / rendererHeight;
-
-    //     if (camera) {
-    //         camera.aspect = aspectRatio;
-    //         camera.updateProjectionMatrix();
-    //     }
-
-    //     if (renderer) {
-    //         renderer.setSize( rendererWidth, rendererHeight );
-    //     }
-    // });
-=======
+
 
     window.addEventListener('resize', function(event) {
 
@@ -65,8 +47,8 @@
         aspectRatio = rendererWidth / rendererHeight;
 
         if (camera) {
-            camera.aspect = window.innerWidth/window.innerHeight;
-            camera.updateProjectionMatrix();
+            //camera.aspect = window.innerWidth/window.innerHeight;
+            //camera.updateProjectionMatrix();
         }
 
         if (renderer) {
@@ -76,7 +58,6 @@
         realityInterface.addMatrixListener(renderScene);
 
     });
->>>>>>> 3fac5a44
 
     window.addEventListener('load', function() {
 
@@ -88,12 +69,8 @@
         document.body.appendChild( renderer.domElement );
 
         // create a threejs camera and scene
-<<<<<<< HEAD
-        camera = new THREE.PerspectiveCamera( 70, aspectRatio, 1, 1000 );
-        // camera.up.set(0, 0, 1);
-=======
+
         camera = new THREE.PerspectiveCamera( 25, aspectRatio, 0.1, 300000 );
->>>>>>> 3fac5a44
         scene = new THREE.Scene();
 
         // create a parent 3D object to contain all the three js objects
@@ -416,7 +393,6 @@
         );
     }
 
-<<<<<<< HEAD
     // var rotateX = [
     //     1, 0, 0, 0,
     //     0, -1, 0, 0,
@@ -454,7 +430,7 @@
         r[15] = m2[12] * m1[3] + m2[13] * m1[7] + m2[14] * m1[11] + m2[15] * m1[15];
         // return r;
     };
-=======
+
     function projectionMatrixFrom(vFOV, aspect, near, far) {
         var top = near * Math.tan((Math.PI / 180) * 0.5 * vFOV );
         var height = 2 * top;
@@ -484,7 +460,6 @@
         return te;
 
     }
->>>>>>> 3fac5a44
 
     function renderScene(modelViewMatrix, projectionMatrix) {
         
@@ -502,24 +477,15 @@
         
         // only set the projection matrix for the camera 1 time, since it stays the same
         if (!isProjectionMatrixSet && projectionMatrix.length > 0) {
-<<<<<<< HEAD
             //projectionMatrix[5] *= -1;
             setMatrixFromArray(camera.projectionMatrix, projectionMatrix);
-=======
-            setNewProjectionMatrix(projectionMatrix);
->>>>>>> 3fac5a44
+
             isProjectionMatrixSet = true;
         }
 
         if (isProjectionMatrixSet) { // don't turn into else statement, both can happen
             // update models with newest values from the reality editor
             mesh.children[0].material.color.setHSL( hue, saturation, lightness );
-<<<<<<< HEAD
-            // mesh.rotation.x += 0.005; // slow rotation, for aesthetic effect
-            // mesh.rotation.y += 0.01;
-            // update model view matrix
-=======
->>>>>>> 3fac5a44
             setMatrixFromArray(threejsContainerObj.matrix, modelViewMatrix);
             // render the scene
             threejsContainerObj.visible = true;
