<!doctype html>
<html>
<head>
    <meta charset="UTF-8">
    <title>THREE.js Sphere</title>
    <script src="resources/object-frames.js"></script>
    <script src="resources/pep.min.js"></script>
    <!--<script src="resources/navigation-arrow.js"></script>-->
    <!--<link rel="stylesheet" type="text/css" href="resources/navigation-arrow.css">-->
    <script src="resources/threejs-src/2018/three.min.js"></script>
    <script src="resources/threejs-src/2018/loaders/GLTFLoader.js"></script>
    <style>
        .sequenceButton {
            /*border: 2px solid cyan;*/
            position: absolute;
            bottom: 5px;
            font-size: 10px;
            font-family: "Futura", Helvetica Neue, Helvetica, Arial, sans-serif;
            /*padding: 10px;*/
            color: cyan;
            text-align: center;
            width: 56px;
            height: 56px;
            line-height: 56px;
            /*background-color: rgba(0,255,255,0.3);*/
        }
        
        #prevButton {
            left: 75px;
        }
        
        #nextButton {
            right: 137px;
        }
        
        #playButton {
            width: 160px;
            left: 173px;
            /*right: 384px;*/
        }
        
        .hidden {
            display: none;
        }
        
        #stepText {
            position: absolute;
            left: 238px;
            bottom: 3px;
            font-size: 12px;
            font-family: "Futura", Helvetica Neue, Helvetica, Arial, sans-serif;
            color: cyan;
            text-align: center;
        }
        
    </style>
</head>
<body>
<img id="prevButton" class="sequenceButton hidden" src="resources/backwardButton.svg" />
<img id="nextButton" class="sequenceButton hidden" src="resources/forwardButton.svg" />
<div id="playButton" class="sequenceButton hidden">
    <img id="playButtonImage" src="resources/playButton.svg" width="50px" height="50px" />
</div>
<div id="stepText" class="hidden">(1/4)</div> 

<script>
    var camera, scene, renderer;
    
    var loader;

    var threejsContainerObj;
    var realityInterface;

    var isProjectionMatrixSet = false;

    var rendererWidth = screen.height;
    var rendererHeight = screen.width;
    var aspectRatio = rendererWidth / rendererHeight;

    var clock = new THREE.Clock();
    var currentStep = 0;
    var timestamps = [0, 6.0, 9.25, 11.5]; // [0, 3, 6, 9, 12, 15]; // 
    var animationDuration;
    var animationAction;
    
    var isPaused = true;

    window.addEventListener('load', function() {

        // create a fullscreen webgl renderer for the threejs content and add to the dom
        renderer = new THREE.WebGLRenderer( { alpha: true } );
        renderer.setPixelRatio( window.devicePixelRatio );
        renderer.setSize( rendererWidth, rendererHeight );
        document.body.appendChild( renderer.domElement );
        // renderer.domElement.style.zIndex = '-1';

        // create a threejs camera and scene
        camera = new THREE.PerspectiveCamera( 70, aspectRatio, 0.00001, Infinity );
        scene = new THREE.Scene();

        // create a parent 3D object to contain all the three js objects
        // we can apply the marker transform to this object and all of its
        // children objects will be affected
        threejsContainerObj = new THREE.Object3D();
        threejsContainerObj.matrixAutoUpdate = false;
        scene.add(threejsContainerObj);
        
        // Add the GLTF model to the scene
        loader = new THREE.GLTFLoader();

        loader.load(
            // resource URL
            './resources/models/machine/scene.gltf',

            // called when the resource is loaded
            function ( gltf ) {
                
                // fix upside-down model
<<<<<<< HEAD
                // var rotation = new THREE.Matrix4().makeRotationZ(Math.PI);
                // gltf.scene.applyMatrix(rotation);
=======
                var rotation = new THREE.Matrix4().makeRotationZ(Math.PI);
                //gltf.scene.applyMatrix(rotation);
>>>>>>> 30d0840f
                var bbox = new THREE.Box3().setFromObject(gltf.scene);
                var translation = new THREE.Matrix4().makeTranslation(0, (bbox.max.y - bbox.min.y)/200, 0);
                gltf.scene.applyMatrix(translation);
                
                threejsContainerObj.add( gltf.scene );
                
                console.log( gltf.animations, gltf.scene, gltf.scenes, gltf.cameras, gltf.asset );

                mixer = new THREE.AnimationMixer(gltf.scene);
                animationAction = mixer.clipAction(gltf.animations[0]);
                animationDuration = gltf.animations[0].duration;
                animationAction.play();
                clock.stop(); // begin paused

                document.getElementById('playButton').classList.remove('hidden');
                document.getElementById('prevButton').classList.remove('hidden');
                document.getElementById('nextButton').classList.remove('hidden');
                document.getElementById('stepText').classList.remove('hidden');
                updateButtons();

                startAnimation();
            },
            // called while loading is progressing
            function ( xhr ) {

                console.log( ( xhr.loaded / xhr.total * 100 ) + '% loaded' );

            },
            // called when loading has errors
            function ( error ) {

                console.log( 'An error happened' );

            }
        );
        
        // light for the scene
        var light = new THREE.HemisphereLight( 0xffffff, 0x444444 );
        light.position.set( 0, 200, 0 );
        scene.add( light );
        light = new THREE.DirectionalLight( 0xffffff );
        light.position.set( 0, 200, 100 );
        light.castShadow = true;
        light.shadow.camera.top = 180;
        light.shadow.camera.bottom = -100;
        light.shadow.camera.left = -120;
        light.shadow.camera.right = 120;
        scene.add( light );
        // add spotlight for the shadows
        var spotLight = new THREE.SpotLight(0xffffff);
        spotLight.position.set(-30, -30, 150);
        spotLight.castShadow = true;
        scene.add(spotLight);
        scene.add( new THREE.AmbientLight( 0xffffff ) );

        // make the frame fullscreen within the reality editor,
        // and subscribe to the modelview and projection matrices
        realityInterface = new RealityInterface();
        realityInterface.subscribeToMatrix();
        realityInterface.setFullScreenOn();

        realityInterface.setMoveDelay(400);

        var raycaster = new THREE.Raycaster();
        var mouse = new THREE.Vector2();

        realityInterface.registerTouchDecider(function(eventData) {
            
            if (document.elementFromPoint(eventData.x, eventData.y) && document.elementFromPoint(eventData.x, eventData.y).tagName !== 'CANVAS') {
                // console.log('hit real dom element within this fullscreen div');
                return true;
            }
            
            //1. sets the mouse position with a coordinate system where the center
            //   of the screen is the origin
            mouse.x = ( eventData.x / window.innerWidth ) * 2 - 1;
            mouse.y = - ( eventData.y / window.innerHeight ) * 2 + 1;

            //2. set the picking ray from the camera position and mouse coordinates
            raycaster.setFromCamera( mouse, camera );

            //3. compute intersections
            var intersects = raycaster.intersectObjects( scene.children, true );

            return intersects.length > 0;
        });

        document.getElementById('prevButton').addEventListener('pointerup', function(e) {
            console.log('prevButton pressed');
            if (currentStep > 0) {
                currentStep -= 1;
            }
            animationAction.time = timestamps[currentStep];
            updateButtons();
            // clock.start();
        });
        
        document.getElementById('nextButton').addEventListener('pointerup', function(e) {
            console.log('nextButton pressed');
            if (currentStep < timestamps.length-1) {
                currentStep += 1;
            }
            animationAction.time = timestamps[currentStep];
            updateButtons();
            // clock.start();
        });
        
        document.getElementById('playButton').addEventListener('pointerup', function(e) {
            console.log('playButton pressed');
            
            // isPaused = !isPaused;
            
            setPaused(!isPaused);
            
            // console.log('time = ' + animationAction.time);
            //
            // if (isPaused) {
            //     document.getElementById('playButton').innerHTML = 'PLAY';
            //     clock.stop();
            // } else {
            //     document.getElementById('playButton').innerHTML = 'PAUSE';
            //     // mixer.time = 0;
            //     // animationAction.time = 0;
            //     clock.start();
            // }
        });

    });
    
    function setPaused(_isPaused) {
        isPaused = _isPaused;
        
        console.log('time = ' + animationAction.time);
        
        updateButtons();

        if (isPaused) {
            clock.stop();
        } else {
            clock.start();
        }
    }

    function startAnimation() {
        // whenever we receive new matrices from the editor, update the 3d scene
        realityInterface.addMatrixListener(renderScene);
    }

    function setMatrixFromArray(matrix, array) {
        matrix.set( array[0], array[4], array[8], array[12],
            array[1], array[5], array[9], array[13],
            array[2], array[6], array[10], array[14],
            array[3], array[7], array[11], array[15]
        );
    }

    function renderScene(modelViewMatrix, projectionMatrix) {
        // only set the projection matrix for the camera 1 time, since it stays the same
        var scaleMatrix = [
            1, 0, 0, 0,
            0, -1, 0, 0,
            0, 0, 1, 0,
            0, 0, 0, 1
        ];

        var r = [];
        multiplyMatrix(scaleMatrix, modelViewMatrix, r);
        modelViewMatrix = r;


        if (!isProjectionMatrixSet && projectionMatrix.length > 0) {
            setMatrixFromArray(camera.projectionMatrix, projectionMatrix);
            isProjectionMatrixSet = true;
        }

        if (isProjectionMatrixSet) { // don't turn into else statement, both can happen
            setMatrixFromArray(threejsContainerObj.matrix, modelViewMatrix);
            
            var newStep = getStepFromTimestamps(animationAction, timestamps);
            if (newStep !== currentStep) {
                currentStep = newStep;
                console.log('reached step ' + currentStep);
                // clock.stop();
                // setPaused(true);
                updateButtons();
            }
            
            // if (!isPaused) {
                var delta = clock.getDelta();
                if (mixer != null) {
                    mixer.update(delta);
                }
            // }

            renderer.render( scene, camera );
        }
    }
    
    function getStepFromTimestamps(action, timestampArray) {
        var stepReached = 0;
        var currentTime = action.time;
        for (var i = 0; i < timestampArray.length; i++) {
            if (currentTime >= timestampArray[i]) {
                stepReached = i;
            }
        }
        return stepReached;
    }
    
    function updateButtons() {
        if (isPaused) {
            // document.getElementById('playButton').innerHTML = 'PLAY (' + (currentStep + 1) + '/' + timestamps.length + ')';
            document.getElementById('playButtonImage').src = 'resources/playButton.svg';
            document.getElementById('stepText').innerHTML = '(' + (currentStep + 1) + '/' + timestamps.length + ')';
        } else {
            document.getElementById('playButtonImage').src = 'resources/pauseButton.svg';
            document.getElementById('stepText').innerHTML = '(' + (currentStep + 1) + '/' + timestamps.length + ')';
            // document.getElementById('playButton').innerHTML = 'PAUSE (' + (currentStep+1) + '/' + timestamps.length + ')';
        }
    }

     function multiplyMatrix(m2, m1, r) {
        // var r = [];
        // Cm1che only the current line of the second mm1trix
        r[0] = m2[0] * m1[0] + m2[1] * m1[4] + m2[2] * m1[8] + m2[3] * m1[12];
        r[1] = m2[0] * m1[1] + m2[1] * m1[5] + m2[2] * m1[9] + m2[3] * m1[13];
        r[2] = m2[0] * m1[2] + m2[1] * m1[6] + m2[2] * m1[10] + m2[3] * m1[14];
        r[3] = m2[0] * m1[3] + m2[1] * m1[7] + m2[2] * m1[11] + m2[3] * m1[15];

        r[4] = m2[4] * m1[0] + m2[5] * m1[4] + m2[6] * m1[8] + m2[7] * m1[12];
        r[5] = m2[4] * m1[1] + m2[5] * m1[5] + m2[6] * m1[9] + m2[7] * m1[13];
        r[6] = m2[4] * m1[2] + m2[5] * m1[6] + m2[6] * m1[10] + m2[7] * m1[14];
        r[7] = m2[4] * m1[3] + m2[5] * m1[7] + m2[6] * m1[11] + m2[7] * m1[15];

        r[8] = m2[8] * m1[0] + m2[9] * m1[4] + m2[10] * m1[8] + m2[11] * m1[12];
        r[9] = m2[8] * m1[1] + m2[9] * m1[5] + m2[10] * m1[9] + m2[11] * m1[13];
        r[10] = m2[8] * m1[2] + m2[9] * m1[6] + m2[10] * m1[10] + m2[11] * m1[14];
        r[11] = m2[8] * m1[3] + m2[9] * m1[7] + m2[10] * m1[11] + m2[11] * m1[15];

        r[12] = m2[12] * m1[0] + m2[13] * m1[4] + m2[14] * m1[8] + m2[15] * m1[12];
        r[13] = m2[12] * m1[1] + m2[13] * m1[5] + m2[14] * m1[9] + m2[15] * m1[13];
        r[14] = m2[12] * m1[2] + m2[13] * m1[6] + m2[14] * m1[10] + m2[15] * m1[14];
        r[15] = m2[12] * m1[3] + m2[13] * m1[7] + m2[14] * m1[11] + m2[15] * m1[15];
        // return r;
    };

</script>
</body>
</html><|MERGE_RESOLUTION|>--- conflicted
+++ resolved
@@ -115,14 +115,8 @@
             // called when the resource is loaded
             function ( gltf ) {
                 
-                // fix upside-down model
-<<<<<<< HEAD
-                // var rotation = new THREE.Matrix4().makeRotationZ(Math.PI);
+                // var rotation = new THREE.Matrix4().makeRotationZ(Math.PI); // don't need to fix upside-down model anymore
                 // gltf.scene.applyMatrix(rotation);
-=======
-                var rotation = new THREE.Matrix4().makeRotationZ(Math.PI);
-                //gltf.scene.applyMatrix(rotation);
->>>>>>> 30d0840f
                 var bbox = new THREE.Box3().setFromObject(gltf.scene);
                 var translation = new THREE.Matrix4().makeTranslation(0, (bbox.max.y - bbox.min.y)/200, 0);
                 gltf.scene.applyMatrix(translation);
