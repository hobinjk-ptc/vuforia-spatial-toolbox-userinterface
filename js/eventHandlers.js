--- conflicted
+++ resolved
@@ -66,10 +66,7 @@
         globalStates.editingModeLocation = this.location;
         globalStates.editingModeHaveObject = true;
     }
-<<<<<<< HEAD
     cout("touchDown");
-=======
->>>>>>> db7a7b89
 }
 
 /**********************************************************************************************************************
@@ -88,10 +85,7 @@
         globalProgram.locationInA = false;
     }
     globalCanvas.hasContent = true;
-<<<<<<< HEAD
     cout("falseTouchUp");
-=======
->>>>>>> db7a7b89
 }
 
 /**********************************************************************************************************************
@@ -104,16 +98,6 @@
  * @return
  **/
 
-<<<<<<< HEAD
-function testForLoop(){
-
-
-
-}
-
-
-=======
->>>>>>> db7a7b89
 function trueTouchUp() {
     if (!globalStates.guiButtonState) {
         if (globalProgram.ObjectA) {
@@ -150,15 +134,11 @@
         }
     }
     globalCanvas.hasContent = true;
-<<<<<<< HEAD
 
     cout("trueTouchUp");
 }
 
 
-=======
-}
->>>>>>> db7a7b89
 
 /**********************************************************************************************************************
  **********************************************************************************************************************/
@@ -170,25 +150,17 @@
  * @return
  **/
 
-<<<<<<< HEAD
 function canvasPointerDown(evt) {
     if (!globalStates.guiButtonState && !globalStates.editingMode) {
         if (!globalProgram.ObjectA) {
             globalStates.drawDotLine = true;
             globalStates.drawDotLineX = evt.clientX;
             globalStates.drawDotLineY = evt.clientY;
-=======
-function documentPointerUp(evt) {
->>>>>>> db7a7b89
-
-        }
-    }
-<<<<<<< HEAD
+
+        }
+    }
 
     cout("canvasPointerDown");
-=======
-    globalCanvas.hasContent = true;
->>>>>>> db7a7b89
 }
 
 /**********************************************************************************************************************
@@ -201,7 +173,6 @@
  * @return
  **/
 
-<<<<<<< HEAD
 function getPossition(evt) {
 
     globalStates.pointerPosition = [evt.clientX, evt.clientY];
@@ -224,14 +195,6 @@
  **/
 
 function documentPointerUp(evt) {
-=======
-function canvasPointerDown(evt) {
-    if (!globalStates.guiButtonState && !globalStates.editingMode) {
-        if (!globalProgram.ObjectA) {
-            globalStates.drawDotLine = true;
-            globalStates.drawDotLineX = evt.clientX;
-            globalStates.drawDotLineY = evt.clientY;
->>>>>>> db7a7b89
 
     globalStates.overlay = 0;
 
@@ -242,26 +205,21 @@
         }
         globalStates.drawDotLine = false;
     }
-<<<<<<< HEAD
     globalCanvas.hasContent = true;
 
     overlayDiv.style.display = "none";
 
     cout("documentPointerUp");
 };
-=======
-}
->>>>>>> db7a7b89
-
-
-/**
- * @desc
- * @param
- * @param
- * @return
- **/
-
-<<<<<<< HEAD
+
+
+/**
+ * @desc
+ * @param
+ * @param
+ * @return
+ **/
+
 function documentPointerDown(evt) {
 
     globalStates.pointerPosition = [evt.clientX, evt.clientY];
@@ -275,13 +233,6 @@
     cout("documentPointerDown");
 }
 
-=======
-function getPossition(evt) {
-
-    globalStates.pointerPosition = [evt.clientX, evt.clientY];
-
-}
->>>>>>> db7a7b89
 
 
 /**
@@ -302,11 +253,7 @@
     }
     globalMatrix.matrixtouchOn = this.location;
     globalMatrix.copyStillFromMatrixSwitch = true;
-<<<<<<< HEAD
     cout("MultiTouchStart");
-=======
-
->>>>>>> db7a7b89
 }
 
 /**
@@ -377,506 +324,13 @@
             tempThisObject.x = resultMatrix[3][0];
             tempThisObject.y = resultMatrix[3][1];
         }
-
-
-        // // for interface repositioning... check if it's inside the marker and 
-        // var newMatrix = copyMatrix(multiplyMatrix(globalMatrix.begin, invertMatrix(globalMatrix.temp)));
-        // var zPosition = newMatrix[3][2];
-        // var epsilon = 50.0;
-        // // console.log(tempThisObject);
-        // // console.log(globalStates.editingModeObject);
-        // var theObject = document.getElementById(globalStates.editingModeObject);
-        // console.log("eventHandler", theObject);
-        // var canvas = document.getElementById("canvas"+theObject.id);
-        //estimateIntersection(theObject, newMatrix);
-
-        // drawMarkerIntersection(theObject, newMatrix);
-        // console.log("drawMarkerIntersection(theObject, newMatrix)", globalStates.editingModeObject, theObject, newMatrix, globalMatrix.temp);
-
-        // if (zPosition < 0 - epsilon) {
-        //     console.log("placed behind the marker!");
-        //     theObject.className = "mainProgramInvalid";
-        //     // drawMarkerIntersection(theObject, newMatrix);
-        // } else {
-        //     theObject.className = "mainProgram";
-        //     // clearMarkerIntersection(theObject);
-        // }
     }
 
     if (globalStates.editingModeHaveObject && globalStates.editingMode && evt.targetTouches.length === 2) {
         scaleEvent(evt.touches[1]);
     }
-<<<<<<< HEAD
     cout("MultiTouchMove");
 }
-=======
-}
-
-// var cssTransformToMatrix = function(cssTransformString) {
-//     return mat4.clone(cssTransformString.replace(/^.*\((.*)\)$/g, "$1").split(/, +/).map(Number));
-// }
-
-// var getTransformMatrixForDiv = function(div) {
-//     console.log(div);
-//     console.log(div.style);
-//     console.log(div.style.transform);
-//     return cssTransformToMatrix(div.style.transform);
-// }
-
-// var getCornersClockwise = function(thisCanvas) {
-// return [[0, 0, 0],
-//         [thisCanvas.width, 0, 0],
-//         [thisCanvas.width, thisCanvas.height, 0],
-//         [0, thisCanvas.height, 0]];
-// }
-
-// var areCornersEqual = function(corner1, corner2) {
-//     return (corner1[0] === corner2[0] && corner1[1] === corner2[1]);
-// }
-
-// var areCornerPairsIdentical = function(c1a, c1b, c2a, c2b) {
-//     return (areCornersEqual(c1a, c2a) && areCornersEqual(c1b, c2b));
-// }
-
-// var areCornerPairsSymmetric = function(c1a, c1b, c2a, c2b) {
-//     return (areCornersEqual(c1a, c2b) && areCornersEqual(c1b, c2a));
-// }
-
-// var areCornersAdjacent = function(corner1, corner2) {
-//     return (corner1[0] === corner2[0] || corner1[1] === corner2[1]); 
-// }
-
-// var areCornersOppositeZ = function(corner1, corner2) {
-//     var z1 = corner1[2];
-//     var z2 = corner2[2];
-//     var oppositeSign = ((z1 * z2) < 0);
-//     return oppositeSign;
-// }
-
-// // makes sure we don't add symmetric pairs to list
-// var addCornerPairToOppositeCornerPairs = function(cornerPair, oppositeCornerPairs) {
-//     var corner1 = cornerPair[0];
-//     var corner2 = cornerPair[1];
-//     var safeToAdd = true;
-//     if (oppositeCornerPairs.length > 0) {
-//         oppositeCornerPairs.forEach(function(pairList) {
-//             var existingCorner1 = pairList[0];
-//             var existingCorner2 = pairList[1];
-//             if (areCornerPairsSymmetric(existingCorner1, existingCorner2, corner1, corner2)) {
-//                 // console.log("symmetric", existingCorner1, existingCorner2, corner1, corner2);
-//                 safeToAdd = false;
-//                 return;
-//             }
-//             if (areCornerPairsIdentical(existingCorner1, existingCorner2, corner1, corner2)) {
-//                 // console.log("identical", existingCorner1, existingCorner2, corner1, corner2);
-//                 safeToAdd = false;
-//                 return;
-//             }
-//         });
-//     }
-//     if (safeToAdd) {
-//         oppositeCornerPairs.push([corner1, corner2]);
-//     }
-// }
-
-// var getCenterOfPoints = function(points) {
-//     if (points.length < 1) { return [0,0]; }
-//     var sumX = 0;
-//     var sumY = 0;
-//     points.forEach(function(point) {
-//         sumX += point[0];
-//         sumY += point[1];
-//     });
-//     var avgX = sumX / points.length;
-//     var avgY = sumY / points.length;
-//     return [avgX, avgY];
-// }
-
-// var sortPointsClockwise = function(points) {
-//     var centerPoint = getCenterOfPoints(points);
-//     var centerX = centerPoint[0];
-//     var centerY = centerPoint[1];
-
-//     var comparePoints = function(a,b) {
-//         var atanA = Math.atan2(a[1] - centerY, a[0] - centerX);
-//         var atanB = Math.atan2(b[1] - centerY, b[0] - centerX);
-//         if (atanA < atanB) return -1;
-//         else if (atanB > atanA) return 1;
-//         return 0;
-//     }
-
-//     return points.sort(comparePoints);
-// }
-
-// var estimateIntersection = function (theObject, matrix) {
-
-//     var canvas = document.getElementById("canvas"+theObject.id);
-//     var theDiv = document.getElementById("thisObject"+theObject.id);
-
-//     // var newMatrix = copyMatrix(multiplyMatrix(globalMatrix.begin, invertMatrix(globalMatrix.temp)));
-
-//     var mCanvas = mat4.clone(mat1x16From4x4(matrix));
-//     // var mCanvas = getTransformMatrixForDiv(theDiv);
-
-//     console.log("mCanvas: ", mCanvas);
-//     // console.log("newMatrix: ", newMatrix);
-
-//     // console.log("estimate");
-//     ////////////////////////////////////////
-
-//     var corners = getCornersClockwise(canvas);
-//     // console.log(corners);
-//     var out = vec4.create();
-//     corners.forEach(function(corner, index) {
-//         var x = corner[0] - canvas.width/2;
-//         var y = corner[1] - canvas.height/2;
-//         var input = vec4.clone([x,y,0,1]); // assumes z-position of corner is always 0
-//         // console.log(out, input, mCanvas);
-//         vec4.transformMat4(out, input, mCanvas);
-//         // var z = getTransformedZ(matrix,x,y)
-//         corner[2] = out[2]; // sets z position of corner to its eventual transformed value
-//     });
-
-//     // console.log("corners", corners);
-
-//     var oppositeCornerPairs = [];
-//     corners.forEach(function(corner1) {
-//         corners.forEach(function(corner2) {
-//             // only check adjacent pairs of corners
-//             // ignore same corner
-//             if (areCornersEqual(corner1, corner2)) { return; }
-
-//             // x or y should be the same
-//             if (areCornersAdjacent(corner1, corner2)) {  
-//                 if (areCornersOppositeZ(corner1, corner2)) {
-//                     addCornerPairToOppositeCornerPairs([corner1, corner2], oppositeCornerPairs);
-//                 }
-//             }
-//         });
-//     });
-
-//     // console.log("oppositeCornerPairs", oppositeCornerPairs);
-
-//     // for each opposite corner pair, binary search for the x,y location that will correspond with 0 z-pos
-//     // .... or can it be calculated directly....? it's just a linear equation!!!
-//     var interceptPoints = [];
-//     oppositeCornerPairs.forEach(function(cornerPair) {
-//         var c1 = cornerPair[0];
-//         var c2 = cornerPair[1];
-//         var x1 = c1[0];
-//         var y1 = c1[1];
-//         var z1 = c1[2];
-//         var x2 = c2[0];
-//         var y2 = c2[1];
-//         var z2 = c2[2];
-
-//         if (Math.abs(x2 - x1) > Math.abs(y2 - y1)) {
-//             // console.log("dx");
-//             var slope = ((z2 - z1)/(x2 - x1));
-//             var x_intercept = x1 - (z1 / slope);
-//             interceptPoints.push([x_intercept, y1]);
-//         } else {
-//             // console.log("dy");
-//             var slope = ((z2 - z1)/(y2 - y1));
-//             var y_intercept = y1 - (z1 / slope);
-//             interceptPoints.push([x1, y_intercept]);
-//         }
-//     });
-
-//     // console.log("interceptPoints", interceptPoints);
-
-//     ////////////////////////////////////////
-
-//     // get corners, add in correct order so they get drawn clockwise
-
-//     corners.forEach(function(corner) {
-//         if (corner[2] < 0) {
-//             interceptPoints.push(corner);
-//         }
-//     });
-
-//     // console.log("interceptPoints+corners", interceptPoints);
-
-//     var sortedPoints = sortPointsClockwise(interceptPoints);
-//     // console.log("sortedPoints", sortedPoints);
-
-//     ////////////////////////////////////////
-
-//     var ctx=canvas.getContext("2d");
-//     ctx.clearRect(0, 0, canvas.width, canvas.height);
-
-//     if (sortedPoints.length > 2) {
-//         ctx.beginPath();
-//         ctx.moveTo(sortedPoints[0][0], sortedPoints[0][1]);
-//         sortedPoints.forEach(function(point) {
-//             ctx.lineTo(point[0], point[1]);
-//         });
-//         ctx.closePath();
-//         ctx.fill();
-//     }
-// }
-
-// var mat1x16From4x4 = function(matrix) {
-//     return [matrix[0][0], matrix[0][1], matrix[0][2], matrix[0][3],
-//             matrix[1][0], matrix[1][1], matrix[1][2], matrix[1][3],
-//             matrix[2][0], matrix[2][1], matrix[2][2], matrix[2][3],
-//             matrix[3][0], matrix[3][1], matrix[3][2], matrix[3][3]];
-// }
-
-// var getEdgesClockwise = function (canvas, spacing) {
-//     var edges = [];
-//     for (var x = 0; x < canvas.width; x += spacing) {
-//         var isCorner = (x == 0);
-//         edges.push([x, 0, isCorner]);
-//     }
-//     for (var y = 0; y < canvas.height; y += spacing) {
-//         var isCorner = (y == 0);
-//         edges.push([canvas.width, y, isCorner]);
-//     }
-//     for (var x = canvas.width; x >= 0; x -= spacing) {
-//         var isCorner = (x == canvas.width);
-//         edges.push([x, canvas.height, isCorner]);
-//     }
-//     for (var y = canvas.height; y >= 0; y -= spacing) {
-//         var isCorner = (y == canvas.height);
-//         edges.push([0, y, isCorner]);
-//     }
-//     return edges;
-// }
-
-// var getCornersClockwise = function(thisCanvas) {
-//     return [[0, 0, 0],
-//             [thisCanvas.width, 0, 0],
-//             [thisCanvas.width, thisCanvas.height, 0],
-//             [0, thisCanvas.height, 0]];
-
-//     // return {topLeft: [0, 0, 0],
-//     //         topRight: [thisCanvas.width, 0, 0],
-//     //         bottomRight: [thisCanvas.width, thisCanvas.height, 0],
-//     //         bottomLeft: [0, thisCanvas.height, 0]};
-// }
-
-function drawMarkerIntersection(theObject, matrix) {
-
-    console.log("canvas"+theObject.id);
-    var canv = document.getElementById("canvas"+theObject.id); //theObject.querySelector(".mainCanvas");
-    // console.log(theObject, thisCanvas);
-    var ctx = canv.getContext("2d");
-    ctx.clearRect(0, 0, canv.width, canv.height);
-    // ctx.fillStyle = 'red';
-
-    var mCanvas = mat4.clone(mat1x16From4x4(matrix));
-
-    var corners = getCornersClockwise(canvas);
-    corners.forEach(function(corner, index) {
-        var x = corner[0] - canv.width/2;
-        var y = corner[1] - canv.height/2;
-        var isCorner = corner[2];
-        var input = vec4.clone([x,y,0,1]);
-        var out = vec4.create();
-        vec4.transformMat4(out, input, mCanvas);
-        // var z = getTransformedZ(matrix,x,y)
-        var z = out[2];
-        corner[2] = z;
-    });
-
-    console.log("corners", corners);
-    var oppositeCornerPairs = [];
-    corners.forEach(function(corner1) {
-        corners.forEach(function(corner2) {
-            // only check adjacent pairs of corners
-
-            // ignore same corner
-            if (corner1[0] === corner2[0] && corner1[1] === corner2[1]) return; 
-
-            // ignore symmetric corner pair already in list
-            if (oppositeCornerPairs.length > 0) {
-                oppositeCornerPairs.forEach(function(pairList) {
-                    var existingCorner1 = pairList[0];
-                    var existingCorner2 = pairList[1];
-                    if (existingCorner1[0] === corner2[0] && existingCorner1[1] === corner2[1]) {
-                        if (existingCorner2[0] === corner1[0] && existingCorner2[1] === corner1[1]) {
-                            return;
-                        }
-                    }
-                });
-            }
-
-            // x or y should be the same
-            if (corner1[0] === corner2[0] || corner1[1] === corner2[1]) { 
-                var z1 = corner1[2];
-                var z2 = corner2[2];
-                var oppositeSign = ((z1 * z2) < 0);
-                if (oppositeSign) {
-                    oppositeCornerPairs.push([corner1, corner2]);
-                }
-            }
-        });
-    });
-
-    console.log("oppositeCornerPairs", oppositeCornerPairs);
-
-    var spacing = Math.min(canv.width/30, canv.height/30);
-    var edges = getEdgesClockwise(canvas, spacing);
-    var firstEdge = null;
-    var lastEdge = null;
-    var wasLastFilled = false;
-    var filledCorners = [];
-
-    console.log("length: ", edges.length);
-
-    edges.forEach(function(edge, index) {
-        var x = edge[0] - canv.width/2;
-        var y = edge[1] - canv.height/2;
-        var isCorner = edge[2];
-        var input = vec4.clone([x,y,0,1]);
-        var out = vec4.create();
-        vec4.transformMat4(out, input, mCanvas);
-        // var z = getTransformedZ(matrix,x,y)
-        var z = out[2];
-        if (z < 0) {
-            if (isCorner) {
-                filledCorners.push([edge, index]);
-                // console.log("input", input);
-                // console.log("mCanvas", mCanvas);
-                // console.log("out", out);
-                // console.log("z'", getTransformedZ(matrix,x,y));
-            }
-            if (!wasLastFilled) {
-                firstEdge = [edge, index];
-                console.log(firstEdge);
-            }
-            wasLastFilled = true;
-        } else {
-            if (wasLastFilled) {
-                lastEdge = [edge, index];
-                console.log(lastEdge);
-            }
-            wasLastFilled = false;
-        }
-    });
-
-    if (firstEdge != null) {
-       filledCorners.push(firstEdge); 
-    }
-    if (lastEdge != null) {
-        filledCorners.push(lastEdge);
-    }
-
-    console.log(filledCorners);
-
-    filledCorners.sort(function(a,b) {
-        return a[1] - b[1];
-    });
-
-    //console.log(filledCorners);
-
-    ctx.beginPath();
-    ctx.moveTo(filledCorners[0][0][0], filledCorners[0][0][1]);
-    filledCorners.forEach(function(edge, index) {
-        // if (index > 2) return;
-        ctx.lineTo(edge[0][0], edge[0][1]);
-    });
-    ctx.closePath();
-    ctx.fill();
-
-}
-
-// function drawMarkerIntersection_slow(theObject, matrix) {
-
-//     console.log("canvas"+theObject.id);
-//     var canv = document.getElementById("canvas"+theObject.id); //theObject.querySelector(".mainCanvas");
-//     // console.log(theObject, thisCanvas);
-//     var ctx = canv.getContext("2d");
-//     ctx.clearRect(0, 0, canv.width, canv.height);
-//     // ctx.fillStyle = 'red';
-
-//     var mCanvas = mat4.clone(mat1x16From4x4(matrix));
-
-//     var spacing = Math.min(canv.width/30, canv.height/30);
-//     var edges = getEdgesClockwise(canvas, spacing);
-//     var firstEdge = null;
-//     var lastEdge = null;
-//     var wasLastFilled = false;
-//     var filledCorners = [];
-
-//     console.log("length: ", edges.length);
-
-//     edges.forEach(function(edge, index) {
-//         var x = edge[0] - canv.width/2;
-//         var y = edge[1] - canv.height/2;
-//         var isCorner = edge[2];
-//         var input = vec4.clone([x,y,0,1]);
-//         var out = vec4.create();
-//         vec4.transformMat4(out, input, mCanvas);
-//         // var z = getTransformedZ(matrix,x,y)
-//         var z = out[2];
-//         if (z < 0) {
-//             if (isCorner) {
-//                 filledCorners.push([edge, index]);
-//                 // console.log("input", input);
-//                 // console.log("mCanvas", mCanvas);
-//                 // console.log("out", out);
-//                 // console.log("z'", getTransformedZ(matrix,x,y));
-//             }
-//             if (!wasLastFilled) {
-//                 firstEdge = [edge, index];
-//                 console.log(firstEdge);
-//             }
-//             wasLastFilled = true;
-//         } else {
-//             if (wasLastFilled) {
-//                 lastEdge = [edge, index];
-//                 console.log(lastEdge);
-//             }
-//             wasLastFilled = false;
-//         }
-//     });
-
-//     if (firstEdge != null) {
-//        filledCorners.push(firstEdge); 
-//     }
-//     if (lastEdge != null) {
-//         filledCorners.push(lastEdge);
-//     }
-
-//     console.log(filledCorners);
-
-//     filledCorners.sort(function(a,b) {
-//         return a[1] - b[1];
-//     });
-
-//     //console.log(filledCorners);
-
-//     ctx.beginPath();
-//     ctx.moveTo(filledCorners[0][0][0], filledCorners[0][0][1]);
-//     filledCorners.forEach(function(edge, index) {
-//         // if (index > 2) return;
-//         ctx.lineTo(edge[0][0], edge[0][1]);
-//     });
-//     ctx.closePath();
-//     ctx.fill();
-
-// }
-
-// function drawMarkerIntersection_simple(theObject) {
-//     var thisCanvas = document.getElementById("canvas"+theObject.id); //theObject.querySelector(".mainCanvas");
-//     // console.log(theObject, thisCanvas);
-//     var ctx = thisCanvas.getContext("2d");
-//     ctx.clearRect(0, 0, thisCanvas.width, thisCanvas.height);
-//     ctx.fillStyle = 'red';
-//     ctx.fillRect(0,0,thisCanvas.width,thisCanvas.height);
-// }
-
-// function clearMarkerIntersection(theObject) {
-//     var thisCanvas = document.getElementById("canvas"+theObject.id); //theObject.querySelector(".mainCanvas");
-//     // console.log(theObject, thisCanvas);
-//     var ctx = thisCanvas.getContext("2d");
-//     ctx.clearRect(0, 0, thisCanvas.width, thisCanvas.height);
-//     ctx.fillStyle = 'blue';
-//     ctx.fillRect(0,0,thisCanvas.width,thisCanvas.height);
-// }
->>>>>>> db7a7b89
 
 /**
  * @desc
@@ -910,24 +364,9 @@
         if(globalStates.unconstrainedPositioning===true) {
             tempThisObject.matrix = copyMatrix(multiplyMatrix(globalMatrix.begin, invertMatrix(globalMatrix.temp)));
             content.matrix = tempThisObject.matrix;
-
-            // var zPosition = content.matrix[3][2];
-            // var epsilon = 50.0;
-            // console.log(tempThisObject);
-            // console.log(globalStates.editingModeObject);
-            // var theObject = document.getElementById(globalStates.editingModeObject);
-            // if (zPosition < 0 - epsilon) {
-            //     console.log("placed behind the marker!");
-            //     theObject.className = "mainProgramInvalid";
-            // } else {
-            //     theObject.className = "mainProgram";
-            // }
         }
 
 if(typeof content.x === "number" && typeof content.y === "number" && typeof content.scale === "number") {
-    // console.log('http://' + objectExp[globalStates.editingModeObject].ip + ':' + httpPort + '/object/' + globalStates.editingModeObject + "/size/" + globalStates.editingModeLocation);
-    // console.log(content);
-
     postData('http://' + objectExp[globalStates.editingModeObject].ip + ':' + httpPort + '/object/' + globalStates.editingModeObject + "/size/" + globalStates.editingModeLocation, content);
 }
 
@@ -935,10 +374,7 @@
     globalCanvas.hasContent = true;
     globalMatrix.matrixtouchOn = "";
     }
-<<<<<<< HEAD
     cout("MultiTouchEnd");
-=======
->>>>>>> db7a7b89
 }
 
 /**
@@ -949,11 +385,8 @@
  **/
 
 function MultiTouchCanvasStart(evt) {
-<<<<<<< HEAD
 
     globalStates.overlay = 1;
-=======
->>>>>>> db7a7b89
 
     evt.preventDefault();
 // generate action for all links to be reloaded after upload
@@ -972,11 +405,7 @@
         }
         globalStates.editingScaledistanceOld = tempThisObject.scale;
     }
-<<<<<<< HEAD
     cout("MultiTouchCanvasStart");
-=======
-
->>>>>>> db7a7b89
 }
 
 /**
@@ -997,11 +426,7 @@
         scaleEvent(touch)
 
     }
-<<<<<<< HEAD
     cout("MultiTouchCanvasMove");
-=======
-
->>>>>>> db7a7b89
 }
 
 
@@ -1040,11 +465,7 @@
         drawGreen(globalCanvas.context, [globalStates.editingModeObjectX, globalStates.editingModeObjectY], [touch.pageX, touch.pageY], thisRadius);
 
     }
-<<<<<<< HEAD
     cout("scaleEvent");
-=======
-
->>>>>>> db7a7b89
 }
 
 /**
@@ -1066,11 +487,7 @@
     //request.setRequestHeader("Content-length", params.length);
     // request.setRequestHeader("Connection", "close");
     request.send(params);
-<<<<<<< HEAD
     cout("postData");
-=======
-
->>>>>>> db7a7b89
 }
 
 
@@ -1092,11 +509,7 @@
     //request.setRequestHeader("Content-length", params.length);
     // request.setRequestHeader("Connection", "close");
     request.send();
-<<<<<<< HEAD
     cout("deleteData");
-=======
-
->>>>>>> db7a7b89
 }
 
 /**
@@ -1111,10 +524,7 @@
     cout("sending Link");
     postData('http://' + ip + ':' + httpPort + '/object/' + thisObjectKey + "/link/" + thisKey, content);
     // postData('http://' +ip+ ':' + httpPort+"/", content);
-<<<<<<< HEAD
     cout("uploadNewLink");
-=======
->>>>>>> db7a7b89
 
 }
 
@@ -1129,10 +539,7 @@
 // generate action for all links to be reloaded after upload
     cout("I am deleting a link: " + ip);
     deleteData('http://' + ip + ':' + httpPort + '/object/' + thisObjectKey + "/link/" + thisKey);
-<<<<<<< HEAD
     cout("deleteLinkFromObject");
-=======
->>>>>>> db7a7b89
 }
 
 /**
@@ -1145,7 +552,9 @@
 function addEventHandlers() {
 
     globalCanvas.canvas.addEventListener("touchstart", MultiTouchCanvasStart, false);
+    ec++;
     globalCanvas.canvas.addEventListener("touchmove", MultiTouchCanvasMove, false);
+    ec++;
 
 
     for (var thisKey in objectExp) {
@@ -1161,8 +570,11 @@
             thisObject3.className = "mainProgram";
 
             thisObject3.addEventListener("touchstart", MultiTouchStart, false);
+            ec++;
             thisObject3.addEventListener("touchmove", MultiTouchMove, false);
+            ec++;
             thisObject3.addEventListener("touchend", MultiTouchEnd, false);
+            ec++;
             //}
         }
 
@@ -1172,19 +584,18 @@
                 thisObject2.className = "mainProgram";
                 //if(thisObject.developer) {
                 thisObject2.addEventListener("touchstart", MultiTouchStart, false);
+                ec++;
                 thisObject2.addEventListener("touchmove", MultiTouchMove, false);
+                ec++;
                 thisObject2.addEventListener("touchend", MultiTouchEnd, false);
+                ec++;
                 //}
             }
         }
     }
     }
 
-<<<<<<< HEAD
     cout("addEventHandlers");
-=======
-
->>>>>>> db7a7b89
 }
 
 /**
@@ -1197,19 +608,24 @@
 function removeEventHandlers() {
 
     globalCanvas.canvas.removeEventListener("touchstart", MultiTouchCanvasStart, false);
+    ec--;
     globalCanvas.canvas.removeEventListener("touchmove", MultiTouchCanvasMove, false);
-
+    ec--;
     for (var thisKey in objectExp) {
         var generalObject2 = objectExp[thisKey];
          if(generalObject2.developer) {
         if (document.getElementById(thisKey)) {
             var thisObject3 = document.getElementById(thisKey);
             thisObject3.style.visibility = "hidden";
+            // this is a typo but maybe relevant?
             thisObject3.className = "mainEditing";
 
             thisObject3.removeEventListener("touchstart", MultiTouchStart, false);
             thisObject3.removeEventListener("touchmove", MultiTouchMove, false);
             thisObject3.removeEventListener("touchend", MultiTouchEnd, false);
+            ec--;
+            ec--;
+            ec--;
             //  }
         }
 
@@ -1221,15 +637,15 @@
                 thisObject2.removeEventListener("touchstart", MultiTouchStart, false);
                 thisObject2.removeEventListener("touchmove", MultiTouchMove, false);
                 thisObject2.removeEventListener("touchend", MultiTouchEnd, false);
+                ec--;
+                ec--;
+                ec--;
                 //  }
             }
         }
 
     }
     }
-<<<<<<< HEAD
 
     cout("removeEventHandlers");
-=======
->>>>>>> db7a7b89
 }