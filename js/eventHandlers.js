--- conflicted
+++ resolved
@@ -260,12 +260,6 @@
 
     setPocketPossition(evt);
 
-<<<<<<< HEAD
-=======
-
-    // cout("getPossition");
-
->>>>>>> 990dd69d
 }
 
 
@@ -869,164 +863,4 @@
     }
 
     cout("removeEventHandlers");
-}
-
-/**********************************************************************************************************************
- ************************************** datacrafting event handlers  *************************************************
- **********************************************************************************************************************/
-
-// clicking down on a block enables drawing a temporary link from this block
-// (this behavior continues in the blockPointerLeave method)
-function blockPointerDown(e) {
-    e.preventDefault();
-
-    if (e.target.cell.blockAtThisLocation() !== null) {
-        isPointerDown = true;
-    }
-}
-
-// if your pointer leaves a filled block and the pointer is down, start drawing temp link from this source
-function blockPointerLeave(e) {
-    e.preventDefault();
-    isPointerInActiveBlock = false;
-    if (e.target.cell.blockAtThisLocation() === null) return;
-
-    if (isPointerDown && !isTempLinkBeingDrawn) {
-        isTempLinkBeingDrawn = true;
-        tempStartBlock = e.target.cell.blockAtThisLocation();
-        console.log("left block, isTempLinkBeingDrawn");
-    }
-}
-
-// if your pointer enters a different block while temp link is being drawn, render a new link to that destination
-function blockPointerEnter(e) {
-    e.preventDefault();
-    if (e.target.cell.blockAtThisLocation() === null) return;
-
-    isPointerInActiveBlock = true;
-    if (isTempLinkBeingDrawn) {
-        tempEndBlock = e.target.cell.blockAtThisLocation();
-
-        // create temp link if you can
-        if (tempStartBlock === null || tempEndBlock === null) { return; }
-        // erases temp link if you enter the start block again
-        if (tempStartBlock === tempEndBlock) {
-            globalStates.currentLogic.tempLink = null;
-            //renderLinks();
-            updateGrid(globalStates.currentLogic.grid); // need to recalculate routes without temp link
-            console.log("entered same block, remove temp link");
-            return;
-        }
-
-        var newTempLink = new BlockLink();
-        newTempLink.blockA = tempStartBlock;
-        newTempLink.blockB = tempEndBlock;
-        newTempLink.itemA = 0;
-        newTempLink.itemB = 0;
-        setTempLink(newTempLink);
-        updateGrid(globalStates.currentLogic.grid); // need to recalculate routes with new temp link
-        console.log("entered new block, new temp link");
-    }
-}
-
-// if you release the pointer over a block, the temporary link becomes permanent
-function blockPointerUp(e) {
-    e.preventDefault();
-    if (e.target.cell.blockAtThisLocation() === null) return;
-
-    isPointerDown = false;
-    isTempLinkBeingDrawn = false;
-
-    if (globalStates.currentLogic.tempLink !== null) {
-        //only create link if identical link doesn't already exist
-        if (!doesLinkAlreadyExist(globalStates.currentLogic.tempLink)) {
-            // add link to data structure
-            // var startLocation = globalStates.currentLogic.tempLink.blockA;//.cell.location;
-            // var endLocation = globalStates.currentLogic.tempLink.blockB;//.cell.location;
-            // var addedLink = grid.addLinkFromTo(startLocation.col, startLocation.row, endLocation.col, endLocation.row);
-
-            var addedLink = addBlockLink(globalStates.currentLogic.tempLink.blockA, globalStates.currentLogic.tempLink.blockB, 0, 0);
-
-            if (addedLink !== null) {
-                addedLink.route = globalStates.currentLogic.tempLink.route; // copy over the route rather than recalculating everything
-                // addedLink.pointData = globalStates.currentLogic.tempLink.pointData; // copy over rather than recalculate
-                addedLink.ballAnimationCount = globalStates.currentLogic.tempLink.ballAnimationCount;
-            }
-        }
-        globalStates.currentLogic.tempLink = null;
-    }
-}
-
-// releasing pointer anywhere on datacrafting container deletes a temp link
-// if drawing one, or executes a cut line to delete links it crosses
-function datacraftingContainerPointerUp(e) {
-    e.preventDefault();
-
-    if (isCutLineBeingDrawn) {
-        isCutLineBeingDrawn = false;
-        if (cutLine.start !== null && cutLine.end !== null){
-            checkForCutIntersections();
-        }
-        cutLine.start = null;
-        cutLine.end = null;
-    }
-
-    if (!isPointerInActiveBlock) {
-        isPointerDown = false;
-        isTempLinkBeingDrawn = false;
-        if (globalStates.currentLogic.tempLink !== null) {
-            globalStates.currentLogic.tempLink = null;
-        }
-    }
-
-    if (globalStates.currentLogic.tempBlock) {
-        globalStates.currentLogic.tempBlock.parentNode.removeChild(globalStates.currentLogic.tempBlock);
-
-        var cellOver = globalStates.currentLogic.grid.getCellFromPointerPosition(e.pageX, e.pageY);
-
-        if (cellOver && cellOver.canHaveBlock() && !cellOver.blockAtThisLocation()) {
-            console.log("placing block in cell: " + cellOver.location.col, + "," + cellOver.location.row);
-            var blockPos = convertGridPosToBlockPos(cellOver.location.col, cellOver.location.row);
-            var block = createBlock(blockPos.x, blockPos.y, 1, "test");
-            var blockKey = "block_" + blockPos.x + "_" + blockPos.y + "_" + getTimestamp();
-            globalStates.currentLogic.blocks[blockKey] = block;
-            updateGrid(globalStates.currentLogic.grid);
-        }
-
-        globalStates.currentLogic.tempBlock = null;
-    }
-}
-
-// clicking down in datacrafting container outside of blocks creates a new cut line
-function datacraftingContainerPointerDown(e) {
-    e.preventDefault();
-
-    if (!isCutLineBeingDrawn && !isPointerInActiveBlock) {
-        isCutLineBeingDrawn = true;
-        cutLine.start = {
-            x: e.pageX,
-            y: e.pageY
-        };
-    }
-}
-
-// moving pointer in datacrafting container updates endpoint of cut line
-function datacraftingContainerPointerMove(e) {
-    e.preventDefault();
-
-    if (isCutLineBeingDrawn) {
-        cutLine.end = {
-            x: e.pageX,
-            y: e.pageY
-        };
-    
-    }
-
-    if (globalStates.currentLogic.tempBlock) {
-        globalStates.currentLogic.tempBlock.style.left = e.pageX - globalStates.currentLogic.tempBlock.width/2;
-        globalStates.currentLogic.tempBlock.style.top = e.pageY - globalStates.currentLogic.tempBlock.height/2;
-    }
-
-
-}
-
+}