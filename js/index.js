/**
 * @preserve
 *
 *                                      .,,,;;,'''..
 *                                  .'','...     ..',,,.
 *                                .,,,,,,',,',;;:;,.  .,l,
 *                               .,',.     ...     ,;,   :l.
 *                              ':;.    .'.:do;;.    .c   ol;'.
 *       ';;'                   ;.;    ', .dkl';,    .c   :; .'.',::,,'''.
 *      ',,;;;,.                ; .,'     .'''.    .'.   .d;''.''''.
 *     .oxddl;::,,.             ',  .'''.   .... .'.   ,:;..
 *      .'cOX0OOkdoc.            .,'.   .. .....     'lc.
 *     .:;,,::co0XOko'              ....''..'.'''''''.
 *     .dxk0KKdc:cdOXKl............. .. ..,c....
 *      .',lxOOxl:'':xkl,',......'....    ,'.
 *           .';:oo:...                        .
 *                .cd,      ╔═╗┌┬┐┬┌┬┐┌─┐┬─┐    .
 *                  .l;     ║╣  │││ │ │ │├┬┘    '
 *                    'l.   ╚═╝─┴┘┴ ┴ └─┘┴└─   '.
 *                     .o.                   ...
 *                      .''''','.;:''.........
 *                           .'  .l
 *                          .:.   l'
 *                         .:.    .l.
 *                        .x:      :k;,.
 *                        cxlc;    cdc,,;;.
 *                       'l :..   .c  ,
 *                       o.
 *                      .,
 *
 *              ╦ ╦┬ ┬┌┐ ┬─┐┬┌┬┐  ╔═╗┌┐  ┬┌─┐┌─┐┌┬┐┌─┐
 *              ╠═╣└┬┘├┴┐├┬┘│ ││  ║ ║├┴┐ │├┤ │   │ └─┐
 *              ╩ ╩ ┴ └─┘┴└─┴─┴┘  ╚═╝└─┘└┘└─┘└─┘ ┴ └─┘
 *
 *
 * Created by Valentin on 10/22/14.
 *
 * Copyright (c) 2015 Valentin Heun
 *
 * All ascii characters above must be included in any redistribution.
 *
 * This Source Code Form is subject to the terms of the Mozilla Public
 * License, v. 2.0. If a copy of the MPL was not distributed with this
 * file, You can obtain one at http://mozilla.org/MPL/2.0/.
 */
/*********************************************************************************************************************
 ******************************************** TODOS *******************************************************************
 **********************************************************************************************************************

 **
 * TODO + Data is loaded from the Object
 * TODO + Generate and delete link
 * TODO + DRAw interface based on Object
 * TODO + Check the coordinates of targets. Incoperate the target size
 * TODO - Check if object is in the right range
 * TODO - add reset button on every target
 * TODO - Documentation before I leave
 * TODO - Arduino Library
 **

 /**********************************************************************************************************************
 ******************************************** Data IO *******************************************
 **********************************************************************************************************************/

// Functions to fill the data of the object

/**
 * @desc Adding new objects to the reality editor database via http ajax
 * @param {String|Array} beat an array in the form {id: "", ip: ""}
 **/

function addHeartbeatObject(beat) {
    /*
     if (globalStates.platform) {
     window.location.href = "of://gotbeat_" + beat.id;
     }
     */
    if (beat.id) {
        if (!objects[beat.id]) {
            getData('http://' + beat.ip + ':' + httpPort + '/object/' + beat.id, beat.id, function (req, thisKey) {
                if (req && thisKey) {
                    objects[thisKey] = req;
                    var thisObject = objects[thisKey];
                    // this is a work around to set the state of an objects to not being visible.
                    thisObject.objectVisible = false;
                    thisObject.screenZ = 1000;
                    thisObject.fullScreen = false;
                    thisObject.sendMatrix = false;
                    thisObject.sendAcceleration = false;
                    thisObject.integerVersion = parseInt(objects[thisKey].version.replace(/\./g, ""));

                    if (thisObject.matrix === null || typeof thisObject.matrix !== "object") {
                        thisObject.matrix = [];
                    }

                    for (var nodeKey in objects[thisKey].nodes) {
                        thisObject = objects[thisKey].nodes[nodeKey];
                        if (thisObject.matrix === null || typeof thisObject.matrix !== "object") {
                            thisObject.matrix = [];
                        }
                        thisObject.loaded = false;
                        thisObject.visible = false;

                        if(thisObject.type === "logic") {
                            thisObject.guiState = new LogicGUIState();
                            var container = document.getElementById('craftingBoard');
                            thisObject.grid = new Grid(container.clientWidth - menuBarWidth, container.clientHeight);
                            convertLinksFromServer(thisObject);
                        }
                    }

                    if (!thisObject.protocol) {
                        thisObject.protocol = "R0";
                    }

                    if (thisObject.integerVersion < 170) {

                        rename(thisObject, "folder", "name");
                        rename(thisObject, "objectValues", "nodes");
                        rename(thisObject, "objectLinks", "links");
                        delete thisObject["matrix3dMemory"];

                        for (var linkKey in objects[thisKey].links) {
                            thisObject = objects[thisKey].links[linkKey];

                            rename(thisObject, "ObjectA", "objectA");
                            rename(thisObject, "locationInA", "nodeA");
                            rename(thisObject, "ObjectNameA", "nameA");

                            rename(thisObject, "ObjectB", "objectB");
                            rename(thisObject, "locationInB", "nodeB");
                            rename(thisObject, "ObjectNameB", "nameB");
                            rename(thisObject, "endlessLoop", "loop");
                            rename(thisObject, "countLinkExistance", "health");
                        }

                        for (var nodeKey in objects[thisKey].nodes) {
                            thisObject = objects[thisKey].nodes[nodeKey];
                            rename(thisObject, "plugin", "type");
                            rename(thisObject, "appearance", "type");
                            thisObject.data = {
                                value: thisObject.value,
                                mode: thisObject.mode,
                                unit: "",
                                unitMin: 0,
                                unitMax: 1
                            };
                            delete thisObject.value;
                            delete thisObject.mode;

                        }

                    }
                    cout(JSON.stringify(objects[thisKey]));

                    addObjectMemory(objects[thisKey]);

                    addElementInPreferences();
                }
            });
        }
    }
}

// convert links from in/out -> block not in edge row into 2 links, one from in/out->edge and another from edge->block
// this puts the data in a format that is convenient for the UI while keeping the server data efficient
function convertLinksFromServer(logic) {

    globalStates.currentLogic = logic;

    for (var linkKey in logic.links) {
        var link = logic.links[linkKey];

        if (isInOutBlock(link.nodeA) && logic.blocks[link.nodeB].y !== 0) {
            // create separate links from in->edge and edge->block
            var x = link.nodeA.slice(-1);
            addBlockLink(link.nodeA, edgePlaceholderName(true, x), link.logicA, link.logicB, true);
            addBlockLink(edgePlaceholderName(true, x), link.nodeB, link.logicA, link.logicB, true);

            delete logic.links[linkKey];

        } else if (isInOutBlock(link.nodeB) && logic.blocks[link.nodeA].y !== 3) {

            // create separate links from block->edge and edge->out
            var x = link.nodeB.slice(-1);
            addBlockLink(link.nodeA, edgePlaceholderName(false, x), link.logicA, link.logicB, true);
            addBlockLink(edgePlaceholderName(false, x), link.nodeB, link.logicA, link.logicB, true);

            delete logic.links[linkKey];
        }
    }

    globalStates.currentLogic = null;
}

/**
 * @desc
 * @param deviceName
 **/

function setDeviceName(deviceName) {
    globalStates.device = deviceName;
    console.log("The Reality Editor is loaded on a " + globalStates.device);
}

/**
 * @desc
 * @param developerState
 * @param extendedTrackingState
 * @param clearSkyState
 * @param externalState
 **/

function setStates(developerState, extendedTrackingState, clearSkyState, externalState) {

    globalStates.extendedTrackingState = extendedTrackingState;
    globalStates.developerState = developerState;
    globalStates.clearSkyState = clearSkyState;
    globalStates.externalState = externalState;

    if (clearSkyState) {
        // globalStates.UIOffMode = true;
        //  timeForContentLoaded = 240000;
        // document.getElementById("turnOffUISwitch").checked = true;
    }

    if (developerState) {
        addEventHandlers();
        globalStates.editingMode = true;
        document.getElementById("editingModeSwitch").checked = true;
    }

    if (extendedTrackingState) {
        globalStates.extendedTracking = true;
        document.getElementById("extendedTrackingSwitch").checked = true;
    }

    if (globalStates.externalState !== "") {
        document.getElementById("newURLText").value = globalStates.externalState;
    }

    if (globalStates.editingMode) {
        document.getElementById('resetButton').style.visibility = "visible";
        document.getElementById('unconstButton').style.visibility = "visible";
        document.getElementById('resetButtonDiv').style.display = "inline";
        document.getElementById('unconstButtonDiv').style.display = "inline";
    }

    // Once all the states are send the alternative checkbox is loaded
    // Its a bad hack to place it here, but it works

    if (typeof checkBoxElements === "undefined") {
        var checkBoxElements = Array.prototype.slice.call(document.querySelectorAll('.js-switch'));

        checkBoxElements.forEach(function (html) {
            var switchery = new Switchery(html, {size: 'large', speed: '0.2s', color: '#1ee71e'});

        });
    }
}

/**
 * @desc
 * @param action
 **/

<<<<<<< HEAD
function action(action) {
    var thisAction;
    if(typeof action === "object")
    {
        thisAction = action;
    } else {
        thisAction = JSON.parse(action);
    }
=======
function action(thisAction) {
>>>>>>> 96fb3e67

    if (thisAction.reloadLink) {
        getData('http://' + thisAction.reloadLink.ip + ':' + httpPort + '/object/' + thisAction.reloadLink.id, thisAction.reloadLink.id, function (req, thisKey) {

            if (objects[thisKey].integerVersion < 170) {
                objects[thisKey].links = req.links;
                for (var linkKey in objects[thisKey].links) {
                    thisObject = objects[thisKey].links[linkKey];

                    rename(thisObject, "ObjectA", "objectA");
                    rename(thisObject, "locationInA", "nodeA");
                    rename(thisObject, "ObjectNameA", "nameA");

                    rename(thisObject, "ObjectB", "objectB");
                    rename(thisObject, "locationInB", "nodeB");
                    rename(thisObject, "ObjectNameB", "nameB");
                    rename(thisObject, "endlessLoop", "loop");
                    rename(thisObject, "countLinkExistance", "health");
                }
            }
            else {
                objects[thisKey].links = req.links;
            }

            // cout(objects[thisKey]);

            cout("got links");
        });

    }

    if (thisAction.reloadObject) {
        getData('http://' + thisAction.reloadObject.ip + ':' + httpPort + '/object/' + thisAction.reloadObject.id, thisAction.reloadObject.id, function (req, thisKey) {
            objects[thisKey].x = req.x;
            objects[thisKey].y = req.y;
            objects[thisKey].scale = req.scale;

            if (objects[thisKey].integerVersion < 170) {
                rename(objects[thisKey], "objectValues", "nodes");

                for (var nodeKey in objects[thisKey].nodes) {
                    thisObject = objects[thisKey].nodes[nodeKey];
                    rename(thisObject, "plugin", "type");
                    rename(thisObject, "appearance", "type");
                    thisObject.data = {
                        value: thisObject.value,
                        mode: thisObject.mode,
                        unit: "",
                        unitMin: 0,
                        unitMax: 1
                    };
                    delete thisObject.value;
                    delete thisObject.mode;
                }
            }
            else {
                objects[thisKey].nodes = req.nodes;
            }

            // cout(objects[thisKey]);
            cout("got links");
        });
    }

    if (thisAction.loadMemory) {
        var id = thisAction.loadMemory.id;
        var url = 'http://' + thisAction.loadMemory.ip + ':' + httpPort + '/object/' + id;

        getData(url, id, function (req, thisKey) {
            cout('received memory', req.memory);
            objects[thisKey].memory = req.memory;
            addObjectMemory(objects[thisKey]);
        });
    }
}

/**********************************************************************************************************************
 **********************************************************************************************************************/

/**
 * @desc
 * @param url
 * @param thisKey
 * @param callback
 * @return
 **/

function getData(url, thisKey, callback) {
    var req = new XMLHttpRequest();
    try {
        req.open('GET', url, true);
        // Just like regular ol' XHR
        req.onreadystatechange = function () {
            if (req.readyState === 4) {
                if (req.status === 200) {
                    // JSON.parse(req.responseText) etc.
                    if(req.responseText)
                    callback(JSON.parse(req.responseText), thisKey)
                } else {
                    // Handle error case
                    cout("could not load content");
                }
            }
        };
        req.send();

    }
    catch (e) {
        cout("could not connect to" + url);
    }
}

/**********************************************************************************************************************
 **********************************************************************************************************************/
// set projection matrix

/**
 * @desc
 * @param matrix
 **/

function setProjectionMatrix(matrix) {
    // globalStates.projectionMatrix = matrix;

    //  generate all transformations for the object that needs to be done ASAP
    var scaleZ = [
        1, 0, 0, 0,
        0, 1, 0, 0,
        0, 0, 2, 0,
        0, 0, 0, 1
    ];

    var corX = 0;
    var corY = 0;

    // iPhone 5(GSM), iPhone 5 (GSM+CDMA)
    if (globalStates.device === "iPhone5,1" || globalStates.device === "iPhone5,2") {
        corX = 0;
        corY = -3;
    }

    // iPhone 5c (GSM), iPhone 5c (GSM+CDMA)
    if (globalStates.device === "iPhone5,3" || globalStates.device === "iPhone5,4") {
        // not yet tested todo add values
        corX = 0;
        corY = 0;
    }

    // iPhone 5s (GSM), iPhone 5s (GSM+CDMA)
    if (globalStates.device === "iPhone6,1" || globalStates.device === "iPhone6,2") {
        corX = -3;
        corY = -1;

    }

    // iPhone 6 plus
    if (globalStates.device === "iPhone7,1") {
        // not yet tested todo add values
        corX = 0;
        corY = 0;
    }

    // iPhone 6
    if (globalStates.device === "iPhone7,2") {
        corX = -4.5;
        corY = -6;
    }

    // iPhone 6s
    if (globalStates.device === "iPhone8,1") {
        // not yet tested todo add values
        corX = 0;
        corY = 0;
    }

    // iPhone 6s Plus
    if (globalStates.device === "iPhone8,2") {
        corX = -0.3;
        corY = -1.5;
    }

    // iPad
    if (globalStates.device === "iPad1,1") {
        // not yet tested todo add values
        corX = 0;
        corY = 0;
    }

    // iPad 2 (WiFi), iPad 2 (GSM), iPad 2 (CDMA), iPad 2 (WiFi)
    if (globalStates.device === "iPad2,1" || globalStates.device === "iPad2,2" || globalStates.device === "iPad2,3" || globalStates.device === "iPad2,4") {
        corX = -31;
        corY = -5;
    }

    // iPad Mini (WiFi), iPad Mini (GSM), iPad Mini (GSM+CDMA)
    if (globalStates.device === "iPad2,5" || globalStates.device === "iPad2,6" || globalStates.device === "iPad2,7") {
        // not yet tested todo add values
        corX = 0;
        corY = 0;
    }

    // iPad 3 (WiFi), iPad 3 (GSM+CDMA), iPad 3 (GSM)
    if (globalStates.device === "iPad3,1" || globalStates.device === "iPad3,2" || globalStates.device === "iPad3,3") {
        corX = -3;
        corY = -1;
    }
    //iPad 4 (WiFi), iPad 4 (GSM), iPad 4 (GSM+CDMA)
    if (globalStates.device === "iPad3,4" || globalStates.device === "iPad3,5" || globalStates.device === "iPad3,6") {
        corX = -5;
        corY = 17;
    }

    // iPad Air (WiFi), iPad Air (Cellular)
    if (globalStates.device === "iPad4,1" || globalStates.device === "iPad4,2") {
        // not yet tested todo add values
        corX = 0;
        corY = 0;
    }

    // iPad mini 2G (WiFi) iPad mini 2G (Cellular)
    if (globalStates.device === "iPad4,4" || globalStates.device === "iPad4,5") {
        corX = -11;
        corY = 6.5;
    }

    var viewportScaling = [
        globalStates.height, 0, 0, 0,
        0, -globalStates.width, 0, 0,
        0, 0, 1, 0,
        corX, corY, 0, 1
    ];

    var r = [];
    globalStates.realProjectionMatrix = matrix;

    multiplyMatrix(scaleZ, matrix, r);
    multiplyMatrix(r, viewportScaling, globalStates.projectionMatrix);
    window.location.href = "of://gotProjectionMatrix";

}

/**********************************************************************************************************************
 ******************************************** update and draw the 3D Interface ****************************************
 **********************************************************************************************************************/

/**
 * @desc main update loop called 30 fps with an array of found transformation matrices
 * @param visibleObjects
 **/


function update(visibleObjects) {

//    console.log(JSON.stringify(visibleObjects));
    timeSynchronizer(timeCorrection);
    //disp = uiButtons.style.display;
    //uiButtons.style.display = 'none';


    if (globalStates.guiState === "logic") {
        window.requestAnimationFrame(redrawDatacrafting);
    }


    globalObjects = visibleObjects;

    var thisGlobalCanvas = globalCanvas;
    if (thisGlobalCanvas.hasContent === true) {
        thisGlobalCanvas.context.clearRect(0, 0, globalCanvas.canvas.width, globalCanvas.canvas.height);
        thisGlobalCanvas.hasContent = false;
    }

    var destinationString;

    var thisGlobalStates = globalStates;

    var thisGlobalLogic = globalLogic;
    var thisGlobalDOMCach = globalDOMCach;
    var thisGlobalMatrix = globalMatrix;

    for (var objectKey in objects) {
        if (!objects.hasOwnProperty(objectKey)) {
            continue;
        }

        var generalObject = objects[objectKey];

        //if(  globalStates.pointerPosition[0]>0)
        //console.log(generalObject);
        // I changed this to has property.
        if (globalObjects.hasOwnProperty(objectKey)) {

            generalObject.visibleCounter = timeForContentLoaded;
            generalObject.objectVisible = true;

            // tempMatrix = multiplyMatrix(rotateX, multiplyMatrix(globalObjects[objectKey], globalStates.projectionMatrix));

            var tempMatrix = [];
            var r = globalMatrix.r;
            multiplyMatrix(globalObjects[objectKey], globalStates.projectionMatrix, r);
            multiplyMatrix(rotateX, r, tempMatrix);

            //  var tempMatrix2 = multiplyMatrix(globalObjects[objectKey], globalStates.projectionMatrix);

            //   document.getElementById("controls").innerHTML = (toAxisAngle(tempMatrix2)[0]).toFixed(1)+" "+(toAxisAngle(tempMatrix2)[1]).toFixed(1);

            if (globalStates.guiState ==="ui" || Object.keys(generalObject.nodes).length === 0) {
                drawTransformed(objectKey, objectKey, generalObject, tempMatrix, "ui", thisGlobalStates, thisGlobalCanvas, thisGlobalLogic, thisGlobalDOMCach, thisGlobalMatrix);
                addElement(objectKey, objectKey, "http://" + generalObject.ip + ":" + httpPort + "/obj/" + generalObject.name + "/", generalObject, "ui", thisGlobalStates);
            }
            else {
                hideTransformed(objectKey, objectKey, generalObject, "ui");
            }

            // do this for staying compatible with older versions but use new routing after some time.
            // dataPointInterfaces are clearly their own thing and should not be part of obj
            // once added, they will be associated with the object via the editor postMessages anyway.
            if (generalObject.integerVersion >= 170) {
                destinationString = "/nodes/";
            } else {
                if (generalObject.integerVersion > 40) {
                    destinationString = "/dataPointInterfaces/";
                } else {
                    destinationString = "/obj/dataPointInterfaces/";
                }
            }

            var generalNode;
            for (nodeKey in generalObject.nodes) {
                // if (!generalObject.nodes.hasOwnProperty(nodeKey)) { continue; }

                generalNode = generalObject.nodes[nodeKey];

                if (globalStates.guiState ==="node") {
                    drawTransformed(objectKey, nodeKey, generalNode, tempMatrix, generalNode.type, thisGlobalStates, thisGlobalCanvas, thisGlobalLogic, thisGlobalDOMCach, thisGlobalMatrix);


                    addElement(objectKey, nodeKey, "nodes/" + generalNode.type + "/index.html", generalNode, generalNode.type, thisGlobalStates);

                } else {
                    hideTransformed(objectKey, nodeKey, generalNode, generalNode.type);
                }
            }
        }

        else {
            generalObject.objectVisible = false;

            hideTransformed(objectKey, objectKey, generalObject, "ui");

            for (var nodeKey in generalObject.nodes) {
                // if (!generalObject.nodes.hasOwnProperty(nodeKey)) {  continue;  }
                hideTransformed(objectKey, nodeKey, generalObject.nodes[nodeKey], generalObject.nodes[nodeKey].type);
            }

            killObjects(objectKey, generalObject);
        }

    }

    // draw all lines
    if (globalStates.guiState ==="node" && !globalStates.editingMode) {
        for (var objectKey in objects) {
            drawAllLines(objects[objectKey], thisGlobalCanvas.context);

        }
        drawInteractionLines();
        //  cout("drawlines");
    }

    // todo this is a test for the pocket

    // todo finishing up this

    if(pocketItem.pocket.nodes[pocketItemId]) {
        var generalObject = pocketItem["pocket"];
        // if(  globalStates.pointerPosition[0]>0)
        //console.log(generalObject);
        generalObject.visibleCounter = timeForContentLoaded;
        generalObject.objectVisible = true;

        var generalNode;
        objectKey = "pocket";

        var thisMatrix = [];

        globalLogic.farFrontElement = "";
        globalLogic.frontDepth = 10000000000;

        for (var thisOtherKey in globalObjects) {
            if (globalObjects[thisOtherKey][14] < globalLogic.frontDepth) {
                globalLogic.frontDepth = globalObjects[thisOtherKey][14];
                globalLogic.farFrontElement = thisOtherKey;
            }
        }

        if (globalLogic.farFrontElement in globalObjects) {
            // console.log(globalLogic.farFrontElement);

            var r = globalMatrix.r;
            multiplyMatrix(globalObjects[globalLogic.farFrontElement], globalStates.projectionMatrix, r);
            multiplyMatrix(rotateX, r, thisMatrix);

        } else {

            thisMatrix = [
                1, 0, 0, 0,
                0, 1, 0, 0,
                0, 0, 1, 0,
                0, 0, 0, 1
            ]
        }

        for (var nodeKey in generalObject.nodes) {
            //console.log(document.getElementById("iframe"+ nodeKey));
            generalNode = generalObject.nodes[nodeKey];

            if (globalStates.guiState === "node" && generalNode.type === "logic") {
                drawTransformed(objectKey, nodeKey, generalNode,
                    thisMatrix, generalNode.type, globalStates, globalCanvas, globalLogic, globalDOMCach, globalMatrix);

                addElement(objectKey, nodeKey, "nodes/" + generalNode.type + "/index.html", generalNode, generalNode.type, globalStates);

                /* } else {
                 hideTransformed("pocket", nodeKey, generalNode, "logic");
                 }*/
            }
        }
    }
    /// todo Test

    if(globalStates.acceleration.motion!= 0){
        globalStates.acceleration = {
            x : 0,
            y : 0,
            z : 0,
            alpha: 0,
            beta: 0,
            gamma: 0,
            motion:0
        }
    }

}

/**********************************************************************************************************************
 ******************************************** 3D Transforms & Utilities ***********************************************
 **********************************************************************************************************************/

/**
 * @desc
 * @param objectKey
 * @param nodeKey
 * @param thisObject
 * @param thisTransform2
 * @return
 **/

var finalMatrixTransform2;
var thisTransform = [];
var thisKey;
var thisSubKey;

function drawTransformed(objectKey, nodeKey, thisObject, thisTransform2, type, globalStates, globalCanvas, globalLogic, globalDOMCach, globalMatrix) {


    var objectKey = objectKey;
    var nodeKey = nodeKey;
    var thisObject = thisObject;
    var thisTransform2 = thisTransform2;
    var type = type;
    var globalCanvas = globalCanvas;
    var globalStates = globalStates;
    var globalLogic = globalLogic;
    var globalDOMCach = globalDOMCach;
    var globalMatrix = globalMatrix;

    //console.log(JSON.stringify(thisTransform2));

    if (globalStates.notLoading !== nodeKey && thisObject.loaded === true) {
        if (!thisObject.visible) {
            thisObject.visible = true;
            globalDOMCach["thisObject" + nodeKey].style.display = 'inline';
            globalDOMCach["iframe" + nodeKey].style.visibility = 'visible';
            globalDOMCach["iframe" + nodeKey].contentWindow.postMessage(
                JSON.stringify(
                    {
                        visibility: "visible"
                    }), '*');

            if (type === "node") {
                globalDOMCach[nodeKey].style.visibility = 'visible';
                // document.getElementById("text" + nodeKey).style.visibility = 'visible';
                if (globalStates.editingMode) {
                    globalDOMCach["canvas" + nodeKey].style.display = 'inline';
                } else {
                    globalDOMCach["canvas" + nodeKey].style.display = 'none';
                }
            } else if (type === "ui") {
                if (globalStates.editingMode) {
                    if (!thisObject.visibleEditing && thisObject.developer) {
                        thisObject.visibleEditing = true;
                        globalDOMCach[nodeKey].style.visibility = 'visible';
                        // showEditingStripes(nodeKey, true);
                        globalDOMCach["canvas" + nodeKey].style.display = 'inline';

                        //document.getElementById(nodeKey).className = "mainProgram";
                    }
                } else {
                    globalDOMCach["canvas" + nodeKey].style.display = 'none';
                }
            }


            else if (type === "logic") {
                thisObject.temp = copyMatrix(thisTransform2);
                globalDOMCach[nodeKey].style.visibility = 'visible';
                // document.getElementById("text" + nodeKey).style.visibility = 'visible';
                if (globalStates.editingMode) {
                    globalDOMCach["canvas" + nodeKey].style.display = 'inline';
                } else {
                    globalDOMCach["canvas" + nodeKey].style.display = 'none';
                }
            }

            /*
            else if (type === "logic") {


                    thisObject.temp = copyMatrix(thisTransform2);

                if (globalStates.editingMode) {
                    if (!thisObject.visibleEditing && thisObject.developer) {
                        thisObject.visibleEditing = true;
                        globalDOMCach[nodeKey].style.visibility = 'visible';
                        // showEditingStripes(nodeKey, true);
                        globalDOMCach["canvas" + nodeKey].style.display = 'inline';

                        //document.getElementById(nodeKey).className = "mainProgram";
                    }
                } else {
                    globalDOMCach["canvas" + nodeKey].style.display = 'none';
                }
            }*/

        }
        if (thisObject.visible) {
            // this needs a better solution
            if (thisObject.fullScreen !== true) {

                finalMatrixTransform2 = [
                    thisObject.scale, 0, 0, 0,
                    0, thisObject.scale, 0, 0,
                    0, 0, 1, 0,
                    thisObject.x, thisObject.y, 0, 1
                ];

                if (globalStates.editingMode) {

                    // todo test if this can be made touch related
                    if (type === "logic") {
                        thisObject.temp = copyMatrix(thisTransform2);
                    }


                    if (globalMatrix.matrixtouchOn === nodeKey) {
                        //if(globalStates.unconstrainedPositioning===true)
                        thisObject.temp = copyMatrix(thisTransform2);

                      //  console.log(thisObject.temp);

                        if (globalMatrix.copyStillFromMatrixSwitch) {
                            globalMatrix.visual = copyMatrix(thisTransform2);
                            if (typeof thisObject.matrix === "object")
                                if (thisObject.matrix.length > 0)
                                // thisObject.begin = copyMatrix(multiplyMatrix(thisObject.matrix, thisObject.temp));
                                    multiplyMatrix(thisObject.matrix, thisObject.temp, thisObject.begin);

                                else
                                    thisObject.begin = copyMatrix(thisObject.temp);
                            else
                                thisObject.begin = copyMatrix(thisObject.temp);

                            if (globalStates.unconstrainedPositioning === true)
                            // thisObject.matrix = copyMatrix(multiplyMatrix(thisObject.begin, invertMatrix(thisObject.temp)));

                                multiplyMatrix(thisObject.begin, invertMatrix(thisObject.temp), thisObject.matrix);

                            globalMatrix.copyStillFromMatrixSwitch = false;
                        }

                        if (globalStates.unconstrainedPositioning === true)
                            thisTransform2 = globalMatrix.visual;

                    }

                    if (typeof thisObject.matrix[1] !== "undefined") {
                        if (thisObject.matrix.length > 0) {
                            if (globalStates.unconstrainedPositioning === false) {
                                //thisObject.begin = copyMatrix(multiplyMatrix(thisObject.matrix, thisObject.temp));
                                multiplyMatrix(thisObject.matrix, thisObject.temp, thisObject.begin);
                            }

                            var r = globalMatrix.r, r2 = globalMatrix.r2;
                            multiplyMatrix(thisObject.begin, invertMatrix(thisObject.temp), r);
                            multiplyMatrix(finalMatrixTransform2, r, r2);
                            estimateIntersection(nodeKey, r2, thisObject);
                        } else {
                            estimateIntersection(nodeKey, null, thisObject);
                        }

                    } else {

                        estimateIntersection(nodeKey, null, thisObject);
                    }
                }

                if (thisObject.matrix.length < 13) {

                    multiplyMatrix(finalMatrixTransform2, thisTransform2, thisTransform);
                } else {
                    var r = globalMatrix.r;
                    multiplyMatrix(thisObject.matrix, thisTransform2, r);
                    multiplyMatrix(finalMatrixTransform2, r, thisTransform);

                    // thisTransform = multiplyMatrix(finalMatrixTransform2, multiplyMatrix(thisObject.matrix, thisTransform2));
                }

                //    else {
                //        multiplyMatrix(finalMatrixTransform2, thisTransform2,thisTransform);
                //   }

                // console.log(nodeKey);
                // console.log(globalDOMCach["thisObject" + nodeKey]);
                // console.log(globalDOMCach["thisObject" + nodeKey].visibility);

                webkitTransformMatrix3d(globalDOMCach["thisObject" + nodeKey], thisTransform);

                // this is for later
                // The matrix has been changed from Vuforia 3 to 4 and 5. Instead of  thisTransform[3][2] it is now thisTransform[3][3]
                thisObject.screenX = thisTransform[12] / thisTransform[15] + (globalStates.height / 2);
                thisObject.screenY = thisTransform[13] / thisTransform[15] + (globalStates.width / 2);
                thisObject.screenZ = thisTransform[14];

            }
            if (type === "ui") {

                if (thisObject.sendMatrix === true || thisObject.sendAcceleration === true) {

                    var thisMsg = {};
                    
                    if(thisObject.sendMatrix === true) {
                        thisMsg.modelViewMatrix = globalObjects[objectKey];
                    }

                    if(thisObject.sendAcceleration === true) {
                        thisMsg.acceleration = globalStates.acceleration;
                    }

                    cout(thisMsg);
                    globalDOMCach["iframe" + nodeKey].contentWindow.postMessage(
                        JSON.stringify(thisMsg), '*');
                  //  console.log("I am here");

                }
            } else {

                thisObject.screenLinearZ = (((10001 - (20000 / thisObject.screenZ)) / 9999) + 1) / 2;
                // map the linearized zBuffer to the final ball size
                thisObject.screenLinearZ = map(thisObject.screenLinearZ, 0.996, 1, 50, 1);

            }


            if (type === "logic" && objectKey!=="pocket"){

                if (globalStates.pointerPosition[0] > -1 && globalProgram.objectA) {

                    var size = (thisObject.screenLinearZ * 40) * thisObject.scale;
                    var x = thisObject.screenX;
                    var y = thisObject.screenY;

                    globalCanvas.hasContent = true;

                    globalLogic.rectPoints = [
                        [x - (-1 * size), y - (-0.42 * size)],
                        [x - (-1 * size), y - (0.42 * size)],
                        [x - (-0.42 * size), y - (size)],
                        [x - (0.42 * size), y - (size)],
                        [x - (size), y - (0.42 * size)],
                        [x - (size), y - (-0.42 * size)],
                        [x - (0.42 * size), y - (-1 * size)],
                        [x - (-0.42 * size), y - (-1 * size)]
                    ];
                   /* var context = globalCanvas.context;
                    context.setLineDash([]);
                    // context.restore();
                    context.beginPath();
                    context.moveTo(globalLogic.rectPoints[0][0], globalLogic.rectPoints[0][1]);
                    context.lineTo(globalLogic.rectPoints[1][0], globalLogic.rectPoints[1][1]);
                    context.lineTo(globalLogic.rectPoints[2][0], globalLogic.rectPoints[2][1]);
                    context.lineTo(globalLogic.rectPoints[3][0], globalLogic.rectPoints[3][1]);
                    context.lineTo(globalLogic.rectPoints[4][0], globalLogic.rectPoints[4][1]);
                    context.lineTo(globalLogic.rectPoints[5][0], globalLogic.rectPoints[5][1]);
                    context.lineTo(globalLogic.rectPoints[6][0], globalLogic.rectPoints[6][1]);
                    context.lineTo(globalLogic.rectPoints[7][0], globalLogic.rectPoints[7][1]);
                    context.closePath();

                    if (globalLogic.farFrontElement === nodeKey) {
                        context.strokeStyle = "#ff0000";
                    } else {
                        context.strokeStyle = "#f0f0f0";
                    }*/
                    if (insidePoly(globalStates.pointerPosition, globalLogic.rectPoints)) {
                       if(thisObject.animationScale ===0 && !globalStates.editingMode)
                        globalDOMCach["logic" + nodeKey].className = "mainEditing scaleIn";
                        thisObject.animationScale =1;
                    }
                    else {
                        if(thisObject.animationScale ===1)
                        globalDOMCach["logic" + nodeKey].className = "mainEditing scaleOut";
                        thisObject.animationScale =0;
                    }

                   // context.stroke();
                } else{
                    if(thisObject.animationScale ===1) {
                        globalDOMCach["logic" + nodeKey].className = "mainEditing scaleOut";
                        thisObject.animationScale =0;
                    }
                }

            }



        }
    }

}

/**********************************************************************************************************************
 **********************************************************************************************************************/

function webkitTransformMatrix3d(thisDom, thisTransform) {
    thisDom.style.webkitTransform = 'matrix3d(' +
        thisTransform.toString() + ')';
}
/*
 function renderText(thisTransform){

 return thisTransform[0] + ',' + thisTransform[1] + ',' + thisTransform[2] + ',' + thisTransform[3] + ',' +
 thisTransform[4] + ',' + thisTransform[5] + ',' + thisTransform[6] + ',' + thisTransform[7] + ',' +
 thisTransform[8] + ',' + thisTransform[9] + ',' + thisTransform[10] + ',' + thisTransform[11] + ',' +
 thisTransform[12] + ',' + thisTransform[13] + ',' + thisTransform[14] + ',' + thisTransform[15];
 }

 */
// thisDom.style.webkitTransform = 'matrix3d('+thisTransform.toString()+')';
/**
 * @desc
 * @param objectKey
 * @param nodeKey
 * @param thisObject
 * @return
 **/

function hideTransformed(objectKey, nodeKey, thisObject, type) {
    if (thisObject.visible === true) {
        globalDOMCach["thisObject" + nodeKey].style.display = 'none';
        globalDOMCach["iframe" + nodeKey].style.visibility = 'hidden';
        globalDOMCach["iframe" + nodeKey].contentWindow.postMessage(
            JSON.stringify(
                {
                    visibility: "hidden"
                }), '*');

        thisObject.visible = false;
        thisObject.visibleEditing = false;

        globalDOMCach[nodeKey].style.visibility = 'hidden';
        globalDOMCach["canvas" + nodeKey].style.display = 'none';

        cout("hideTransformed");
    }
}

/**********************************************************************************************************************
 ****************************************** datacrafting update  ******************************************************
 **********************************************************************************************************************/

function updateGrid(grid) {
    console.log("update grid!");

    // *** this does all the backend work ***
    grid.recalculateAllRoutes();

    var guiState = globalStates.currentLogic.guiState;

    // reset domElements 
    for (var domKey in guiState.blockDomElements) {
        var blockDomElement = guiState.blockDomElements[domKey];

        // remove dom elements if their blocks are gone or needs to be reset
        if (shouldRemoveBlockDom(blockDomElement)) {
            blockDomElement.parentNode.removeChild(blockDomElement);
            delete guiState.blockDomElements[domKey];
        }
    }

    // add new domElement for each block that needs one
    for (var blockKey in globalStates.currentLogic.blocks) {
        var block = globalStates.currentLogic.blocks[blockKey];
        if (block.isPortBlock) continue; // don't render invisible input/output blocks
        if (isBlockOutsideGrid(block, grid) && !isPortBlock(block)) { // cleanup incorrectly setup blocks // TODO: prevent this in the first place rather than checking each time
            removeBlock(globalStates.currentLogic, blockKey);
            continue;
        }

        // only add if the block doesn't already have one
        var blockDomElement = guiState.blockDomElements[block.globalId];
        if (!blockDomElement) {
            addDomElementForBlock(block, grid);
        }

    }
}

function removeBlockDom(block) {
    var blockDomElement = getDomElementForBlock(block);
    blockDomElement.parentNode.removeChild(blockDomElement);
    delete globalStates.currentLogic.guiState.blockDomElements[block.globalId];
}

function shouldRemoveBlockDom(blockDomElement) {
    return (getBlockForDom(blockDomElement) === null);
}

function getBlockForDom(blockDomElement) {
    for (var blockKey in globalStates.currentLogic.blocks) {
        var block = globalStates.currentLogic.blocks[blockKey];
        if (globalStates.currentLogic.guiState.blockDomElements[block.globalId] === blockDomElement) {
            return block;
        }
    }
    return null;
}

function addDomElementForBlock(block, grid, isTempBlock) {
    var blockDomElement = document.createElement('div');
    blockDomElement.setAttribute('class','blockDivPlaced');

    var blockContents = document.createElement('div');
    blockContents.setAttribute('class', 'menuBlockContents');
    blockContents.setAttribute("touch-action", "none");
    blockDomElement.appendChild(blockContents);

    // add icon and title to block
    if (block.name) {

        // show image full width and height of block if able to find
        var blockIcon = getBlockIcon(globalStates.currentLogic, block.type);
        if (blockIcon) {
            var iconImage = document.createElement("img");
            iconImage.setAttribute('class', 'blockIcon');
            iconImage.src = blockIcon.src;
            blockContents.appendChild(iconImage);

        // Show name if there isn't an image to show
        } else {
            var blockTitle = document.createElement('div');
            blockTitle.setAttribute('class', 'blockTitle');
            blockTitle.innerHTML = block.name;
            blockContents.appendChild(blockTitle);
        }

        // add a transparent div on top to display stripes when moving the block
        var moveDiv = document.createElement("div");
        moveDiv.setAttribute('class', 'blockMoveDiv');
        blockContents.appendChild(moveDiv);
    }
    blockDomElement.style.display = 'inline-block';

    // if we're adding a temp block, it doesn't have associated cells it can use to calculate position. we need to remember to set position to pointer afterwards
    if (!isTempBlock) { //TODO: is there a way to set position for new blocks consistently?
        var firstCell = getCellForBlock(grid, block, 0);
        var firstCellCenterX = grid.getCellCenterX(firstCell);
        blockDomElement.style.left = firstCellCenterX - grid.blockColWidth/2;
        blockDomElement.style.top = grid.getCellCenterY(firstCell) - grid.blockRowHeight/2;
    }

    blockDomElement.style.width = getBlockPixelWidth(block,grid);
    blockDomElement.style.height = grid.blockRowHeight;

    var blockContainer = document.getElementById('blocks');
    blockContainer.appendChild(blockDomElement);

    var guiState = globalStates.currentLogic.guiState;
    guiState.blockDomElements[block.globalId] = blockDomElement;
}

// updates datacrafting visuals each frame
// renders all the links for a datacrafting grid, draws cut line if present, draws temp block if present
function redrawDatacrafting() {
    if (!globalStates.currentLogic) return;
    var grid = globalStates.currentLogic.grid;

    var canvas = document.getElementById("datacraftingCanvas");
    var ctx = canvas.getContext('2d');
    ctx.clearRect(0,0,canvas.width,canvas.height);

    forEachLink( function(link) {
        var startCell =  getCellForBlock(grid, blockWithID(link.nodeA, globalStates.currentLogic), link.logicA);
        var endCell =  getCellForBlock(grid, blockWithID(link.nodeB, globalStates.currentLogic), link.logicB);
        drawDatacraftingLine(ctx, link, 5, startCell.getColorHSL(), endCell.getColorHSL(), timeCorrection);
    });

    var cutLine = globalStates.currentLogic.guiState.cutLine;
    if (cutLine.start && cutLine.end) {
        drawSimpleLine(ctx, cutLine.start.x, cutLine.start.y, cutLine.end.x, cutLine.end.y, "#FFFFFF", 3);
    }

    var tempLine = globalStates.currentLogic.guiState.tempLine;
    if (tempLine.start && tempLine.end) {
        drawSimpleLine(ctx, tempLine.start.x, tempLine.start.y, tempLine.end.x, tempLine.end.y, tempLine.color, 3);
    }

    var tappedContents = globalStates.currentLogic.guiState.tappedContents;
    if (tappedContents) {
        var domElement = getDomElementForBlock(tappedContents.block);
        if (!domElement) return;

        globalStates.currentLogic.guiState.tempIncomingLinks.forEach( function(linkData) {
            var startCell = getCellForBlock(grid, blockWithID(linkData.nodeA, globalStates.currentLogic), linkData.logicA);
            if (!startCell && isInOutBlock(linkData.nodeA)) {
                var col = linkData.nodeA.slice(-1) * 2;
                startCell = grid.getCell(col, 0);
            }
            var startX = grid.getCellCenterX(startCell);
            var startY = grid.getCellCenterY(startCell);

            var xOffset =  0.5 * grid.blockColWidth + (grid.blockColWidth + grid.marginColWidth) * linkData.logicB;
            var endX = parseInt(domElement.style.left) + xOffset;
            var endY = parseInt(domElement.style.top) + domElement.clientHeight/2;
            var startColor = startCell.getColorHSL();
            var lineColor = 'hsl('+startColor.h+','+startColor.s+'%,'+startColor.l+'%)';

            drawSimpleLine(ctx, startX, startY, endX, endY, lineColor, 2);
        });

        globalStates.currentLogic.guiState.tempOutgoingLinks.forEach( function(linkData) {
            var xOffset =  0.5 * grid.blockColWidth + (grid.blockColWidth + grid.marginColWidth) * linkData.logicA;
            var startX = parseInt(domElement.style.left) + xOffset;
            var startY = parseInt(domElement.style.top) + domElement.clientHeight/2;

            var endCell = getCellForBlock(grid, blockWithID(linkData.nodeB, globalStates.currentLogic), linkData.logicB);
            if (!endCell && isInOutBlock(linkData.nodeB)) {
                var col = linkData.nodeB.slice(-1) * 2;
                endCell = grid.getCell(col, 6);
            }
            var endX = grid.getCellCenterX(endCell);
            var endY = grid.getCellCenterY(endCell);
            var endColor = endCell.getColorHSL();
            var lineColor = 'hsl('+endColor.h+','+endColor.s+'%,'+endColor.l+'%)';

            drawSimpleLine(ctx, startX, startY, endX, endY, lineColor, 2);
        });
    }
}

/**********************************************************************************************************************
 **********************************************************************************************************************/

/**
 * Construct and insert the list of objects into the preferences display
 */
function addElementInPreferences() {
    cout("addedObject");

    var htmlContent = "";

    htmlContent += "<div class='Interfaces objectEntry objectName'>Name</div>";

    htmlContent += "<div class='Interfaces objectEntry objectIP'>IP</div>";

    htmlContent += "<div class='Interfaces objectEntry objectVersion'>Version</div>";

    htmlContent += "<div class='Interfaces objectEntry objectIO'>Nodes</div>";

    htmlContent += "<div class='Interfaces objectEntry objectLinks'>Links</div>";


    // Construct the entries for each current object. Turns into a row through
    // convenient wrapping

    var bgSwitch = false;
    var bgcolor = "";
    for (var keyPref in objects) {

        if (bgSwitch) {
            bgcolor = "background-color: #a0a0a0;";
            bgSwitch = false;
        } else {
            bgcolor = "background-color: #aaaaaa;";
            bgSwitch = true;
        }

        htmlContent += "<div class='Interfaces objectEntry objectName' id='" +
            "name" + keyPref +
            "' style='" + bgcolor + "'>" +
            objects[keyPref].name
            + "</div>";

        htmlContent += "<div class='Interfaces objectEntry objectIP' id='" +
            "ip" + keyPref +
            "' style='" + bgcolor + "'>" +
            objects[keyPref].ip
            + "</div>";

        htmlContent += "<div class='Interfaces objectEntry objectVersion' id='" +
            "version" + keyPref +
            "' style='" + bgcolor + "'>" +
            objects[keyPref].version
            + "</div>";

        var anzahl = 0;

        for (var subkeyPref2 in objects[keyPref].nodes) {
            anzahl++;
        }

        htmlContent += "<div class='Interfaces objectEntry objectIO' id='" +
            "io" + keyPref +
            "' style='" + bgcolor + "'>" +
            anzahl
            + "</div>";

        anzahl = 0;

        for (var subkeyPref in objects[keyPref].links) {
            anzahl++;
        }

        htmlContent += "<div class='Interfaces objectEntry objectLinks' id='" +
            "links" + keyPref +
            "' style='" + bgcolor + "'>" +
            anzahl
            + "</div>";

    }

    document.getElementById("content2").innerHTML = htmlContent;

    cout("addElementInPreferences");
}

/**
 * @desc
 * @param objectKey
 * @param nodeKey
 * @param thisUrl
 * @param thisObject
 * @return
 **/

function addElement(objectKey, nodeKey, thisUrl, thisObject, type, globalStates) {

    if (globalStates.notLoading !== true && globalStates.notLoading !== nodeKey && thisObject.loaded !== true) {



        console.log("did load object " + objectKey + ", node " + nodeKey);

        thisObject.animationScale =0;
        thisObject.loaded = true;
        thisObject.visibleEditing = false;
        globalStates.notLoading = nodeKey;

        if (typeof thisObject.begin !== "object") {
            thisObject.begin = [
                1, 0, 0, 0,
                0, 1, 0, 0,
                0, 0, 1, 0,
                0, 0, 0, 1
            ];

        }

        if (typeof thisObject.temp !== "object") {
            thisObject.temp = [
                1, 0, 0, 0,
                0, 1, 0, 0,
                0, 0, 1, 0,
                0, 0, 0, 1
            ];

        }

        var addContainer = document.createElement('div');
        addContainer.id = "thisObject" + nodeKey;
        addContainer.style.width = globalStates.height + "px";
        addContainer.style.height = globalStates.width + "px";
        addContainer.style.display = "none";
        addContainer.style.border = 0;
       // addContainer.setAttribute("background-color", "lightblue");

        addContainer.className = "main";

        var addIframe = document.createElement('iframe');
        addIframe.id = "iframe" + nodeKey;
        addIframe.frameBorder = 0;
        addIframe.style.width = "0px";
        addIframe.style.height = "0px";
        addIframe.style.left = ((globalStates.height - thisObject.frameSizeY) / 2) + "px";
        addIframe.style.top = ((globalStates.width - thisObject.frameSizeX) / 2) + "px";
        addIframe.style.visibility = "hidden";
        addIframe.src = thisUrl;
        addIframe.className = "main";
        addIframe.setAttribute("onload", 'on_load("' + objectKey + '","' + nodeKey + '")');
        addIframe.setAttribute("sandbox", "allow-forms allow-pointer-lock allow-same-origin allow-scripts");

        var addOverlay = document.createElement('div');
        // addOverlay.style.backgroundColor = "red";
        addOverlay.id = nodeKey;
        addOverlay.frameBorder = 0;
        addOverlay.style.width = thisObject.frameSizeX + "px";
        addOverlay.style.height = thisObject.frameSizeY + "px";
        addOverlay.style.left = ((globalStates.height - thisObject.frameSizeY) / 2) + "px";
        addOverlay.style.top = ((globalStates.width - thisObject.frameSizeX) / 2) + "px";
        addOverlay.style.visibility = "hidden";
        addOverlay.className = "mainEditing";

        // todo the event handlers need to be bound to non animated ui elements for fast movements.
        // todo the lines need to end at the center of the square.


        if(type=== "logic") {
            var addLogic;
            var size = 200;
            addLogic = document.createElement('div');
            // addOverlay.style.backgroundColor = "red";
            addLogic.id = "logic" + nodeKey;
            addLogic.style.width = size + "px";
            // addOverlay.style.height = thisObject.frameSizeY + "px";
            addLogic.style.height = size + "px";
            addLogic.style.left = ((thisObject.frameSizeX - size) / 2) + "px";
            addLogic.style.top = ((thisObject.frameSizeY- size) / 2) + "px";
            addLogic.style.visibility = "hidden";
            addLogic.className = "mainEditing";
           /* addLogic.innerHTML =
                '<svg id="SVG'+nodeKey+'" xmlns="http://www.w3.org/2000/svg" viewBox="0 0 100 100">' +
                '<path id="logic4" fill="#00ffff" d="M50,0V50H0V30A30,30,0,0,1,30,0Z"/>' +
                '<path id="logic3" fill="#00ff00" d="M100,30V50H50V0H70A30,30,0,0,1,100,30Z"/>' +
                '<path id="logic2" fill="#ff007c" d="M100,50V70a30,30,0,0,1-30,30H50V50Z"/>>' +
                '<path id="logic1" fill="#ffff00" d="M50,50v50H30A30,30,0,0,1,0,70V50Z"/>' +
                '</svg>';*/

            var svgContainer = document.createElementNS('http://www.w3.org/2000/svg', "svg");
            svgContainer.setAttributeNS(null,"viewBox", "0 0 100 100");

            var svgElement=[];
             svgElement.push(document.createElementNS("http://www.w3.org/2000/svg","path"));
            svgElement[0].setAttributeNS(null,"fill","#00ffff");
            svgElement[0].setAttributeNS(null,"d","M50,0V50H0V30A30,30,0,0,1,30,0Z");
            svgElement.push(document.createElementNS("http://www.w3.org/2000/svg","path"));
            svgElement[1].setAttributeNS(null,"fill","#00ff00");
            svgElement[1].setAttributeNS(null,"d","M100,30V50H50V0H70A30,30,0,0,1,100,30Z");
            svgElement.push(document.createElementNS("http://www.w3.org/2000/svg","path"));
            svgElement[2].setAttributeNS(null,"fill","#ffff00");
            svgElement[2].setAttributeNS(null,"d","M100,50V70a30,30,0,0,1-30,30H50V50Z");
            svgElement.push(document.createElementNS("http://www.w3.org/2000/svg","path"));
            svgElement[3].setAttributeNS(null,"fill","#ff007c");
            svgElement[3].setAttributeNS(null,"d","M50,50v50H30A30,30,0,0,1,0,70V50Z");

            for (var i=0;i<svgElement.length;i++){
                svgContainer.appendChild(svgElement[i]);
                svgElement[i].number = i;
                svgElement[i].addEventListener('pointerenter', function(){
                    globalProgram.logicSelector = this.number;

                    if(globalProgram.nodeA === nodeKey)
                        globalProgram.logicA = this.number;
                    else
                        globalProgram.logicB = this.number;

                    console.log(globalProgram.logicSelector);
                });
                addLogic.appendChild(svgContainer);

                addOverlay.appendChild(addLogic);
                globalDOMCach["logic" + nodeKey] = addLogic;

            };
        }

        var addCanvas = document.createElement('canvas');
        addCanvas.id = "canvas" + nodeKey;
        addCanvas.style.width = "100%";
        addCanvas.style.height = "100%";
        addCanvas.className = "mainCanvas";

        document.getElementById("GUI").appendChild(addContainer);

        addContainer.appendChild(addIframe);
        addOverlay.appendChild(addCanvas);
        addContainer.appendChild(addOverlay);

        globalDOMCach["thisObject" + nodeKey] = addContainer;
        globalDOMCach["iframe" + nodeKey] = addIframe;
        globalDOMCach[nodeKey] = addOverlay;
        globalDOMCach["canvas" + nodeKey] = addCanvas;

        var theObject = addOverlay;
        globalDOMCach[nodeKey].style["touch-action"] = "none";

        globalDOMCach[nodeKey].addEventListener("pointerdown", touchDown, false);
        ec++;
        globalDOMCach[nodeKey].addEventListener("pointerup", trueTouchUp, false);
        ec++;
        theObject.addEventListener("pointerenter", touchEnter, false);
        ec++;

        theObject.addEventListener("pointerleave", touchLeave, false);
        ec++;


        if (globalStates.editingMode) {
            // todo this needs to be changed backword
            // if (objects[objectKey].developer) {
            theObject.addEventListener("touchstart", MultiTouchStart, false);
            ec++;
            theObject.addEventListener("touchmove", MultiTouchMove, false);
            ec++;
            theObject.addEventListener("touchend", MultiTouchEnd, false);
            ec++;
            theObject.className = "mainProgram";
            //  }
        }
        theObject.objectId = objectKey;
        theObject.nodeId = nodeKey;
        theObject.type = type;

        if (type === "node") {
            theObject.style.visibility = "visible";
            // theObject.style.display = "initial";
        } else if (type === "logic") {
            theObject.style.visibility = "visible";
        }
        else {
            theObject.style.visibility = "hidden";
            //theObject.style.display = "none";
        }
        cout("addElementInPreferences");
    }
}

/**********************************************************************************************************************
 **********************************************************************************************************************/

/**
 * @desc
 * @param objectKey
 * @param thisObject
 * @return
 **/

function killObjects(objectKey, thisObject) {

    if (thisObject.visibleCounter > 0) {
        thisObject.visibleCounter--;
    } else if (thisObject.loaded) {
        thisObject.loaded = false;

        globalDOMCach["thisObject" + objectKey].parentNode.removeChild(globalDOMCach["thisObject" + objectKey]);
        delete globalDOMCach["thisObject" + objectKey];
        delete globalDOMCach["iframe" + objectKey];
        delete globalDOMCach[objectKey];
        delete globalDOMCach["canvas" + objectKey];

        delete  globalDOMCach[objectKey];

        for (var nodeKey in thisObject.nodes) {
            try {

                globalDOMCach["thisObject" + nodeKey].parentNode.removeChild(globalDOMCach["thisObject" + nodeKey]);
                delete   globalDOMCach["thisObject" + nodeKey];
                delete  globalDOMCach["iframe" + nodeKey];
                delete globalDOMCach[nodeKey];
                delete globalDOMCach["canvas" + nodeKey];

            } catch (err) {
                cout("could not find any");
            }
            thisObject.nodes[nodeKey].loaded = false;
        }
        cout("killObjects");
    }
}

/**********************************************************************************************************************
 **********************************************************************************************************************/

/**
 * @desc
 * @param objectKey
 * @param nodeKey
 * @return
 **/


function on_load(objectKey, nodeKey) {

    globalStates.notLoading = false;
    // window.location.href = "of://event_test_"+nodeKey;

    // cout("posting Msg");
    var nodes;
    var version = 170;
    if (!objects[objectKey]) {
        nodes = {};
    } else {
        nodes = objects[objectKey].nodes;
        version = objects[objectKey].integerVersion;
    }

    var oldStyle = {
        obj: objectKey,
        pos: nodeKey,
        objectValues: nodes
    };

    var newStyle = {
        object: objectKey,
        node: nodeKey,
        nodes: nodes
    };

    if (version < 170) {
        newStyle = oldStyle;
    }
    globalDOMCach["iframe" + nodeKey].contentWindow.postMessage(
        JSON.stringify(newStyle), '*');
    cout("on_load");
}<|MERGE_RESOLUTION|>--- conflicted
+++ resolved
@@ -264,7 +264,6 @@
  * @param action
  **/
 
-<<<<<<< HEAD
 function action(action) {
     var thisAction;
     if(typeof action === "object")
@@ -273,9 +272,6 @@
     } else {
         thisAction = JSON.parse(action);
     }
-=======
-function action(thisAction) {
->>>>>>> 96fb3e67
 
     if (thisAction.reloadLink) {
         getData('http://' + thisAction.reloadLink.ip + ':' + httpPort + '/object/' + thisAction.reloadLink.id, thisAction.reloadLink.id, function (req, thisKey) {
