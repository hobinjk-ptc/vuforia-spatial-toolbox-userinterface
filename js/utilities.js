/**
 * @preserve
 *
 *                                      .,,,;;,'''..
 *                                  .'','...     ..',,,.
 *                                .,,,,,,',,',;;:;,.  .,l,
 *                               .,',.     ...     ,;,   :l.
 *                              ':;.    .'.:do;;.    .c   ol;'.
 *       ';;'                   ;.;    ', .dkl';,    .c   :; .'.',::,,'''.
 *      ',,;;;,.                ; .,'     .'''.    .'.   .d;''.''''.
 *     .oxddl;::,,.             ',  .'''.   .... .'.   ,:;..
 *      .'cOX0OOkdoc.            .,'.   .. .....     'lc.
 *     .:;,,::co0XOko'              ....''..'.'''''''.
 *     .dxk0KKdc:cdOXKl............. .. ..,c....
 *      .',lxOOxl:'':xkl,',......'....    ,'.
 *           .';:oo:...                        .
 *                .cd,      ╔═╗┌┬┐┬┌┬┐┌─┐┬─┐    .
 *                  .l;     ║╣  │││ │ │ │├┬┘    '
 *                    'l.   ╚═╝─┴┘┴ ┴ └─┘┴└─   '.
 *                     .o.                   ...
 *                      .''''','.;:''.........
 *                           .'  .l
 *                          .:.   l'
 *                         .:.    .l.
 *                        .x:      :k;,.
 *                        cxlc;    cdc,,;;.
 *                       'l :..   .c  ,
 *                       o.
 *                      .,
 *
 *              ╦ ╦┬ ┬┌┐ ┬─┐┬┌┬┐  ╔═╗┌┐  ┬┌─┐┌─┐┌┬┐┌─┐
 *              ╠═╣└┬┘├┴┐├┬┘│ ││  ║ ║├┴┐ │├┤ │   │ └─┐
 *              ╩ ╩ ┴ └─┘┴└─┴─┴┘  ╚═╝└─┘└┘└─┘└─┘ ┴ └─┘
 *
 *
 * Created by Valentin on 10/22/14.
 *
 * Copyright (c) 2015 Valentin Heun
 *
 * All ascii characters above must be included in any redistribution.
 *
 * This Source Code Form is subject to the terms of the Mozilla Public
 * License, v. 2.0. If a copy of the MPL was not distributed with this
 * file, You can obtain one at http://mozilla.org/MPL/2.0/.
 */
/*********************************************************************************************************************
 ******************************************** TODOS *******************************************************************
 **********************************************************************************************************************

 **
 * TODO
 **

 **********************************************************************************************************************
 ******************************************** Utilities Section ******************************************************
 **********************************************************************************************************************/

var newURLTextLoad = function (){
    globalStates.newURLText = encodeURIComponent(document.getElementById('newURLText').value);
    cout("newURLTextLoad");
};


/**
 * @desc
 * @param
 * @param
 * @return
 **/

var multiplyMatrix = function (matrix2, matrix1) {
    var result = [];
    for (var j = 0; j < 4; j++) {
        result[j] = [];
        for (var k = 0; k < 4; k++) {
            var sum = 0;
            for (var i = 0; i < 4; i++) {
                sum = sum + (matrix1[i][k] * matrix2[j][i]);
            }
            result[j].push(sum);
        }
    }
    return result;
};

/**
 * @desc
 * @param
 * @param
 * @return
 **/

var copyMatrix = function (matrix) {
    var result = [];
    for (var j = 0; j < 4; j++) {
        result[j] = [];
        for (var k = 0; k < 4; k++) {
            result[j].push(matrix[j][k]);
        }
    }
    return result;
};

/**
 * @desc
 * @param
 * @param
 * @return
 **/

var invertMatrix = function (a) {
   var b =[];
    var c = a[0][0], d = a[0][1], e = a[0][2], g = a[0][3], f = a[1][0], h = a[1][1], i = a[1][2], j = a[1][3], k = a[2][0], l = a[2][1], o = a[2][2], m = a[2][3], n = a[3][0], p = a[3][1], r = a[3][2], s = a[3][3], A = c * h - d * f, B = c * i - e * f, t = c * j - g * f, u = d * i - e * h, v = d * j - g * h, w = e * j - g * i, x = k * p - l * n, y = k * r - o * n, z = k * s - m * n, C = l * r - o * p, D = l * s - m * p, E = o * s - m * r, q = 1 / (A * E - B * D + t * C + u * z - v * y + w * x);
    b[0] = [];
    b[0].push((h * E - i * D + j * C) * q);
    b[0].push(( - d * E + e * D - g * C) * q);
    b[0].push((p * w - r * v + s * u) * q);
    b[0].push(( - l * w + o * v - m * u) * q);
    b[1] = [];
    b[1].push(( - f * E + i * z - j * y) * q);
    b[1].push((c * E - e * z + g * y) * q);
    b[1].push(( - n * w + r * t - s * B) * q);
    b[1].push((k * w - o * t + m * B) * q);
    b[2] = [];
    b[2].push((f * D - h * z + j * x) * q);
    b[2].push(( - c * D + d * z - g * x) * q);
    b[2].push((n * v - p * t + s * A) * q);
    b[2].push(( - k * v + l * t - m * A) * q);
    b[3] = [];
    b[3].push(( - f * C + h * y - i * x) * q);
    b[3].push((c * C - d * y + e * x) * q);
    b[3].push(( - n * u + p * B - r * A) * q);
    b[3].push((k * u - l * B + o * A) * q);
    return b;
};

/**
 * @desc
 * @param
 * @param
 * @return
 **/

var toAxisAngle = function (matrix) {
    var rY = Math.atan(matrix[1][2], matrix[2][2]);
    var rX = Math.atan(matrix[0][2], matrix[2][2]);

    return [rX, rY];

};

/**********************************************************************************************************************
 **********************************************************************************************************************/

/**
 * @desc Multiply two 2d vectors or alternatively a 2d vector and a number.
 * @param {Array} x 2d vector A
 * @param {Array} y 2d vector B can also be of type {Number}
 * @return {Array} representing the 2d vector
 **/
var vMN = function (x, y) {
    return [(x[0] * y), (x[1] * y)];
};

/**********************************************************************************************************************
 **********************************************************************************************************************/

/**
 * @desc Add two 2d vectors or alternatively a 2d vector and a number.
 * @param {Array} x 2d vector A
 * @param {Array} y 2d vector B can also be of type {Number}
 * @return {Array} representing the 2d vector
 **/

var vA = function (x, y) {
    return [x[0] + y[0], x[1] + y[1]];
};


/**********************************************************************************************************************
 **********************************************************************************************************************/

/**
 * @desc Divide 2d two vectors or alternatively a 2d vector and a number.
 * @param {Array} x 2d vector A
 * @param {Array} y 2d vector B can also be of type {Number}
 * @return {Array} representing the 2d vector
 **/

var vD = function (x, y) {
    return [x[0] - y[0], x[1] - y[1]];
};


/**********************************************************************************************************************
 **********************************************************************************************************************/

/**
 * @desc rotates a 2d vector by degrees.
 * @param {Array} vector the 2d vector that will be rotated.
 * @param {Number} rotation by how many degree the 2d vector should be rotated.
 * @return {Array} representing the rotated 2d vector.
 **/

var vR = function (vector, rotation) {
    return [Math.cos(rotation) * vector[0] - Math.sin(rotation) * vector[1],
        Math.sin(rotation) * vector[0] + Math.cos(rotation) * vector[1]];
};

/**********************************************************************************************************************
 **********************************************************************************************************************/

/**
 * @desc
 * @param
 * @param
 * @return
 **/
var checkLineCross = function (x11, y11, x12, y12, x21, y21, x22, y22, w, h) {
    var l1 = lineEq(x11, y11, x12, y12),
        l2 = lineEq(x21, y21, x22, y22);
  
    var interX = calculateX(l1, l2); //calculate the intersection X value
    if (interX > w || interX < 0) {
        return false; //false if intersection of lines is output of canvas
    }
    var interY = calculateY(l1, interX);
    // cout("interX, interY",interX, interY);

    if (!interY || !interX) {
        return false;
    }
    if (interY > h || interY < 0) {
        return false; //false if intersection of lines is output of canvas
    }
    //  cout("point on line --- checking on segment now");
    return (checkBetween(x11, x12, interX) && checkBetween(y11, y12, interY)
    && checkBetween(x21, x22, interX) && checkBetween(y21, y22, interY));
};

/**********************************************************************************************************************
 **********************************************************************************************************************/

//function for calculating the line equation.
//returns [m, b], where this corresponds to y = mx + b
//y = [(y1-y2)/(x1-x2), -(y1-y2)/(x1-x2)*x1 + y1]

/**
 * @desc
 * @param
 * @param
 * @return
 **/

var lineEq = function (x1, y1, x2, y2) {
    var m = slopeCalc(x1, y1, x2, y2);
    // if(m == 'vertical'){
    //     return ['vertical', 'vertical'];
    // }
    return [m, -1 * m * x1 + y1];

};

/**********************************************************************************************************************
 **********************************************************************************************************************/

//function for calucating the slope of given points
//slope has to be multiplied by -1 because the y-axis value increases we we go down

/**
 * @desc
 * @param
 * @param
 * @return
 **/

var slopeCalc = function (x1, y1, x2, y2) {
    if ((x1 - x2) == 0) {
        return 9999; //handle cases when slope is infinity
    }
    return (y1 - y2) / (x1 - x2);
};

/**********************************************************************************************************************
 **********************************************************************************************************************/

//calculate the intersection x value given two line segment
//param: [m1,b1], [m2,b2]
//return x -> the x value

/**
 * @desc
 * @param
 * @param
 * @return
 **/

var calculateX = function (seg1, seg2) {
    return (seg2[1] - seg1[1]) / (seg1[0] - seg2[0]);
};

/**********************************************************************************************************************
 **********************************************************************************************************************/

//calculate y given x and the line equation

/**
 * @desc
 * @param
 * @param
 * @return
 **/

var calculateY = function (seg1, x) {
    return seg1[0] * x + seg1[1];
};

/**********************************************************************************************************************
 **********************************************************************************************************************/

//given two end points of the segment and some other point p,
//return true - if p is between thw two segment points,  false otherwise

/**
 * @desc
 * @param
 * @param
 * @return
 **/

var checkBetween = function (e1, e2, p) {
    const marg2 = 2;
    // cout("e1,e2,p :",e1,e2,p);
    if (e1 - marg2 <= p && p <= e2 + marg2) {
        return true;
    }
    if (e2 - marg2 <= p && p <= e1 + marg2) {
        return true;
    }

    return false;
};

function map(x, in_min, in_max, out_min,out_max) {
    if (x > in_max) x = in_max;
    if (x < in_min) x = in_min;
    return (x - in_min) * (out_max - out_min) / (in_max - in_min) + out_min;
}

// created by Valentin
var uuidTime = function (){
    var dateUuidTime =new Date();
    var abcUuidTime = "ABCDEFGHIJKLMNOPQRSTUVWXYZabcdefghijklmnopqrstuvwxyz0123456789";
    var stampUuidTime = parseInt(Math.floor((Math.random() * 199) + 1)+""+dateUuidTime.getTime()).toString(36);
    while(stampUuidTime.length<12) stampUuidTime =abcUuidTime.charAt(Math.floor(Math.random() * abcUuidTime.length))+stampUuidTime;
    return stampUuidTime
};

var uuidTimeShort = function (){
    var dateUuidTime =new Date();
    var abcUuidTime = "ABCDEFGHIJKLMNOPQRSTUVWXYZabcdefghijklmnopqrstuvwxyz0123456789";
    var stampUuidTime = parseInt(""+dateUuidTime.getMilliseconds()+dateUuidTime.getMinutes()+dateUuidTime.getHours()+dateUuidTime.getDay()).toString(36);
    while(stampUuidTime.length<8) stampUuidTime =abcUuidTime.charAt(Math.floor(Math.random() * abcUuidTime.length))+stampUuidTime;
    return stampUuidTime
};


var randomIntInc = function (min, max) {
    return Math.floor(Math.random() * (max - min + 1) + min);
};



/**
 * @author Erik Karlsson, www.nonobtrusive.com
 **/
var countEventHandlers = function (){


   cout("amount of event listenrs: " +ec);

};


/**********************************************************************************************************************
 **********************************************************************************************************************/

/**
 * @desc
 * @param
 * @param
 * @return
 **/

function checkForNetworkLoop(globalObjectA, globalLocationInA, globalObjectB, globalLocationInB){

    var signalIsOk = true;
    var thisTempObject = objectExp[globalObjectA];
    var thisTempObjectLinks = thisTempObject.objectLinks;

    // check if connection is with it self
    if (globalObjectA === globalObjectB && globalLocationInA === globalLocationInB) {
        signalIsOk = false;
    }

    // todo check that objects are making these checks as well for not producing overlapeses.
    // check if this connection already exists?
    if(signalIsOk) {
        for (var thisSubKey in thisTempObjectLinks) {
            if (thisTempObjectLinks[thisSubKey].ObjectA === globalObjectA &&
                thisTempObjectLinks[thisSubKey].ObjectB === globalObjectB &&
                thisTempObjectLinks[thisSubKey].locationInA === globalLocationInA &&
                thisTempObjectLinks[thisSubKey].locationInB === globalLocationInB) {
                signalIsOk = false;
            }

        }
    }
    // check that there is no endless loops through it self or any other connections
    if(signalIsOk) {
        searchL(globalLocationInB, globalObjectB, globalLocationInA, globalObjectA);

        function searchL(locationInB, ObjectB, locationInA, ObjectA) {
            for (var key in objectExp[ObjectB].objectLinks) {
                cout(ObjectB);
                var Bn = objectExp[ObjectB].objectLinks[key];
                if (locationInB === Bn.locationInA) {
                    if (locationInA === Bn.locationInB && ObjectA === Bn.ObjectB) {
                        signalIsOk = false;
                        break;
                    } else {
                        searchL(Bn.locationInB, Bn.ObjectB, locationInA, ObjectA);
                    }
                }
            }
        }
    }

    return signalIsOk;
}

<<<<<<< HEAD
function cout(e){
    if(globalStates.debug){
        console.log(e);
    }
}
=======
};

/**********************************************************************************************************************
 **********************************************************************************************************************/

//@author Ben Reynolds
// given a 4x4 matrix and a 
// return true - if p is between thw two segment points,  false otherwise

/**
 * @desc Given a 4x4 transformation matrix and an x, y coordinate pair,
            calculates the z-position of the resulting point
 * @return the resulting z-coordinate (float)
 * @author Ben Reynolds
 **/
var getTransformedZ = function (matrix, x, y) {
    // console.log(x, y);
    // console.log(matrix);
    return matrix[2][0] * x + matrix[2][1] * y + matrix[2][3];
};

var getCornersClockwise = function(thisCanvas) {
    return [[0, 0, 0],
        [thisCanvas.width, 0, 0],
        [thisCanvas.width, thisCanvas.height, 0],
        [0, thisCanvas.height, 0]];
}

var areCornersEqual = function(corner1, corner2) {
    return (corner1[0] === corner2[0] && corner1[1] === corner2[1]);
}

var areCornerPairsIdentical = function(c1a, c1b, c2a, c2b) {
    return (areCornersEqual(c1a, c2a) && areCornersEqual(c1b, c2b));
}

var areCornerPairsSymmetric = function(c1a, c1b, c2a, c2b) {
    return (areCornersEqual(c1a, c2b) && areCornersEqual(c1b, c2a));
}

var areCornersAdjacent = function(corner1, corner2) {
    return (corner1[0] === corner2[0] || corner1[1] === corner2[1]); 
}

var areCornersOppositeZ = function(corner1, corner2) {
    var z1 = corner1[2];
    var z2 = corner2[2];
    var oppositeSign = ((z1 * z2) < 0);
    return oppositeSign;
}

// makes sure we don't add symmetric pairs to list
var addCornerPairToOppositeCornerPairs = function(cornerPair, oppositeCornerPairs) {
    var corner1 = cornerPair[0];
    var corner2 = cornerPair[1];
    var safeToAdd = true;
    if (oppositeCornerPairs.length > 0) {
        oppositeCornerPairs.forEach(function(pairList) {
            var existingCorner1 = pairList[0];
            var existingCorner2 = pairList[1];
            if (areCornerPairsSymmetric(existingCorner1, existingCorner2, corner1, corner2)) {
                // console.log("symmetric", existingCorner1, existingCorner2, corner1, corner2);
                safeToAdd = false;
                return;
            }
            if (areCornerPairsIdentical(existingCorner1, existingCorner2, corner1, corner2)) {
                // console.log("identical", existingCorner1, existingCorner2, corner1, corner2);
                safeToAdd = false;
                return;
            }
        });
    }
    if (safeToAdd) {
        oppositeCornerPairs.push([corner1, corner2]);
    }
}

var getCenterOfPoints = function(points) {
    if (points.length < 1) { return [0,0]; }
    var sumX = 0;
    var sumY = 0;
    points.forEach(function(point) {
        sumX += point[0];
        sumY += point[1];
    });
    var avgX = sumX / points.length;
    var avgY = sumY / points.length;
    return [avgX, avgY];
}

var sortPointsClockwise = function(points) {
    var centerPoint = getCenterOfPoints(points);
    var centerX = centerPoint[0];
    var centerY = centerPoint[1];

    var comparePoints = function(a,b) {
        var atanA = Math.atan2(a[1] - centerY, a[0] - centerX);
        var atanB = Math.atan2(b[1] - centerY, b[0] - centerX);
        if (atanA < atanB) return -1;
        else if (atanB > atanA) return 1;
        return 0;
    }

    return points.sort(comparePoints);
}

>>>>>>> db7a7b89
<|MERGE_RESOLUTION|>--- conflicted
+++ resolved
@@ -83,6 +83,16 @@
     return result;
 };
 
+var multiplyMatrix4 = function(matrix1, matrix2) {
+    var result = [];
+    var x = matrix1[0], y = matrix1[1], z = matrix1[2], w = matrix1[3];
+    result[0] = matrix2[0] * x + matrix2[4] * y + matrix2[8] * z + matrix2[12] * w;
+    result[1] = matrix2[1] * x + matrix2[5] * y + matrix2[9] * z + matrix2[13] * w;
+    result[2] = matrix2[2] * x + matrix2[6] * y + matrix2[10] * z + matrix2[14] * w;
+    result[3] = matrix2[3] * x + matrix2[7] * y + matrix2[11] * z + matrix2[15] * w;
+    return result;
+};
+
 /**
  * @desc
  * @param
@@ -439,20 +449,19 @@
     return signalIsOk;
 }
 
-<<<<<<< HEAD
 function cout(e){
     if(globalStates.debug){
         console.log(e);
     }
 }
-=======
-};
+
+
 
 /**********************************************************************************************************************
  **********************************************************************************************************************/
 
 //@author Ben Reynolds
-// given a 4x4 matrix and a 
+// given a 4x4 matrix and a
 // return true - if p is between thw two segment points,  false otherwise
 
 /**
@@ -461,36 +470,31 @@
  * @return the resulting z-coordinate (float)
  * @author Ben Reynolds
  **/
-var getTransformedZ = function (matrix, x, y) {
-    // console.log(x, y);
-    // console.log(matrix);
-    return matrix[2][0] * x + matrix[2][1] * y + matrix[2][3];
-};
-
-var getCornersClockwise = function(thisCanvas) {
+
+function getCornersClockwise(thisCanvas) {
     return [[0, 0, 0],
         [thisCanvas.width, 0, 0],
         [thisCanvas.width, thisCanvas.height, 0],
         [0, thisCanvas.height, 0]];
 }
 
-var areCornersEqual = function(corner1, corner2) {
+function areCornersEqual(corner1, corner2) {
     return (corner1[0] === corner2[0] && corner1[1] === corner2[1]);
 }
 
-var areCornerPairsIdentical = function(c1a, c1b, c2a, c2b) {
+function areCornerPairsIdentical(c1a, c1b, c2a, c2b) {
     return (areCornersEqual(c1a, c2a) && areCornersEqual(c1b, c2b));
 }
 
-var areCornerPairsSymmetric = function(c1a, c1b, c2a, c2b) {
+function areCornerPairsSymmetric(c1a, c1b, c2a, c2b) {
     return (areCornersEqual(c1a, c2b) && areCornersEqual(c1b, c2a));
 }
 
-var areCornersAdjacent = function(corner1, corner2) {
-    return (corner1[0] === corner2[0] || corner1[1] === corner2[1]); 
-}
-
-var areCornersOppositeZ = function(corner1, corner2) {
+function areCornersAdjacent(corner1, corner2) {
+    return (corner1[0] === corner2[0] || corner1[1] === corner2[1]);
+}
+
+function areCornersOppositeZ(corner1, corner2) {
     var z1 = corner1[2];
     var z2 = corner2[2];
     var oppositeSign = ((z1 * z2) < 0);
@@ -498,7 +502,7 @@
 }
 
 // makes sure we don't add symmetric pairs to list
-var addCornerPairToOppositeCornerPairs = function(cornerPair, oppositeCornerPairs) {
+function addCornerPairToOppositeCornerPairs(cornerPair, oppositeCornerPairs) {
     var corner1 = cornerPair[0];
     var corner2 = cornerPair[1];
     var safeToAdd = true;
@@ -523,7 +527,7 @@
     }
 }
 
-var getCenterOfPoints = function(points) {
+function getCenterOfPoints(points) {
     if (points.length < 1) { return [0,0]; }
     var sumX = 0;
     var sumY = 0;
@@ -536,7 +540,7 @@
     return [avgX, avgY];
 }
 
-var sortPointsClockwise = function(points) {
+function sortPointsClockwise(points) {
     var centerPoint = getCenterOfPoints(points);
     var centerX = centerPoint[0];
     var centerY = centerPoint[1];
@@ -552,4 +556,166 @@
     return points.sort(comparePoints);
 }
 
->>>>>>> db7a7b89
+function mat1x16From4x4(matrix) {
+    return [matrix[0][0], matrix[0][1], matrix[0][2], matrix[0][3],
+        matrix[1][0], matrix[1][1], matrix[1][2], matrix[1][3],
+        matrix[2][0], matrix[2][1], matrix[2][2], matrix[2][3],
+        matrix[3][0], matrix[3][1], matrix[3][2], matrix[3][3]];
+}
+
+
+function estimateIntersection(theObject, matrix) {
+
+    var thisCanvas = document.getElementById("canvas"+theObject);
+
+    // var newMatrix = copyMatrix(multiplyMatrix(globalMatrix.begin, invertMatrix(globalMatrix.temp)));
+
+    var mCanvas = mat1x16From4x4(matrix);
+    // var mCanvas = getTransformMatrixForDiv(theDiv);
+
+    // console.log("mCanvas: ", mCanvas);
+    // console.log("newMatrix: ", newMatrix);
+
+    // console.log("estimate");
+    ////////////////////////////////////////
+
+    var corners = getCornersClockwise(thisCanvas);
+    var out = [0,0,0,0];
+    corners.forEach(function(corner, index) {
+        var x = corner[0] - thisCanvas.width/2;
+        var y = corner[1] - thisCanvas.height/2;
+        var input = [x,y,0,1]; // assumes z-position of corner is always 0
+        // console.log(out, input, mCanvas);
+        out=  multiplyMatrix4(input, mCanvas);
+        // var z = getTransformedZ(matrix,x,y)
+        corner[2] = out[2]; // sets z position of corner to its eventual transformed value
+    });
+
+    // console.log("corners", corners);
+
+    var oppositeCornerPairs = [];
+    corners.forEach(function(corner1) {
+        corners.forEach(function(corner2) {
+            // only check adjacent pairs of corners
+            // ignore same corner
+            if (areCornersEqual(corner1, corner2)) { return; }
+
+            // x or y should be the same
+            if (areCornersAdjacent(corner1, corner2)) {
+                if (areCornersOppositeZ(corner1, corner2)) {
+                    addCornerPairToOppositeCornerPairs([corner1, corner2], oppositeCornerPairs);
+                }
+            }
+        });
+    });
+
+    // console.log("oppositeCornerPairs", oppositeCornerPairs);
+
+    // for each opposite corner pair, binary search for the x,y location that will correspond with 0 z-pos
+    // .... or can it be calculated directly....? it's just a linear equation!!!
+    var interceptPoints = [];
+    oppositeCornerPairs.forEach(function(cornerPair) {
+        var c1 = cornerPair[0];
+        var c2 = cornerPair[1];
+        var x1 = c1[0];
+        var y1 = c1[1];
+        var z1 = c1[2];
+        var x2 = c2[0];
+        var y2 = c2[1];
+        var z2 = c2[2];
+
+        if (Math.abs(x2 - x1) > Math.abs(y2 - y1)) {
+            // console.log("dx");
+            var slope = ((z2 - z1)/(x2 - x1));
+            var x_intercept = x1 - (z1 / slope);
+            interceptPoints.push([x_intercept, y1]);
+        } else {
+            // console.log("dy");
+            var slope = ((z2 - z1)/(y2 - y1));
+            var y_intercept = y1 - (z1 / slope);
+            interceptPoints.push([x1, y_intercept]);
+        }
+    });
+
+    // console.log("interceptPoints", interceptPoints);
+
+    ////////////////////////////////////////
+
+    // get corners, add in correct order so they get drawn clockwise
+
+    corners.forEach(function(corner) {
+        if (corner[2] < 0) {
+            interceptPoints.push(corner);
+        }
+    });
+
+    // console.log("interceptPoints+corners", interceptPoints);
+
+    var sortedPoints = sortPointsClockwise(interceptPoints);
+    // console.log("sortedPoints", sortedPoints);
+
+    // draws blue and purple diagonal lines to mask the image
+    var ctx=thisCanvas.getContext("2d");
+    ctx.clearRect(0, 0, thisCanvas.width, thisCanvas.height);
+
+    var diagonalLineWidth = 22;
+    ctx.lineWidth = diagonalLineWidth;
+    ctx.strokeStyle = '#01FFFC';
+    for (var i=-thisCanvas.height; i<thisCanvas.width; i+=2.5*diagonalLineWidth) {
+        ctx.beginPath();
+        ctx.moveTo(i, -diagonalLineWidth/2);
+        ctx.lineTo(i + thisCanvas.height+diagonalLineWidth/2, thisCanvas.height+diagonalLineWidth/2);
+        ctx.stroke();
+    }
+
+    // Save the state, so we can undo the clipping
+    ctx.save();
+
+    // Create a circle
+    ctx.beginPath();
+
+    if (sortedPoints.length > 2) {
+        ctx.beginPath();
+        ctx.moveTo(sortedPoints[0][0], sortedPoints[0][1]);
+        sortedPoints.forEach(function(point) {
+            ctx.lineTo(point[0], point[1]);
+        });
+        ctx.closePath();
+        // ctx.fill();
+    }
+    // Clip to the current path
+    ctx.clip();
+
+    // draw whatever needs to get masked here!
+
+    var diagonalLineWidth = 22;
+    ctx.lineWidth = diagonalLineWidth;
+    ctx.strokeStyle = '#FF01FC';
+    for (var i=-thisCanvas.height; i<thisCanvas.width; i+=2.5*diagonalLineWidth) {
+        ctx.beginPath();
+        ctx.moveTo(i, -diagonalLineWidth/2);
+        ctx.lineTo(i + thisCanvas.height+diagonalLineWidth/2, thisCanvas.height+diagonalLineWidth/2);
+        ctx.stroke();
+    }
+
+    // Undo the clipping
+    ctx.restore();
+
+}
+
+function showEditingStripes(thisKey, shouldShow) {
+    var thisCanvas = document.getElementById("canvas"+thisKey);
+    var ctx=thisCanvas.getContext("2d");
+    ctx.clearRect(0, 0, thisCanvas.width, thisCanvas.height);
+    if (shouldShow) {
+        var diagonalLineWidth = 22;
+        ctx.lineWidth = diagonalLineWidth;
+        ctx.strokeStyle = '#01FFFC';
+        for (var i=-thisCanvas.height; i<thisCanvas.width; i+=2.5*diagonalLineWidth) {
+            ctx.beginPath();
+            ctx.moveTo(i, -diagonalLineWidth/2);
+            ctx.lineTo(i + thisCanvas.height+diagonalLineWidth/2, thisCanvas.height+diagonalLineWidth/2);
+            ctx.stroke();
+        }
+    }
+}